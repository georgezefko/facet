{
 "cells": [
  {
   "cell_type": "markdown",
   "metadata": {},
   "source": [
    "# Front matter\n",
    "\n",
    "_Important_: On first run, set CACHING to True"
   ]
  },
  {
   "cell_type": "code",
   "execution_count": 1,
   "metadata": {
    "ExecuteTime": {
<<<<<<< HEAD
     "end_time": "2019-06-26T08:04:03.904299Z",
     "start_time": "2019-06-26T08:04:03.888713Z"
=======
     "end_time": "2019-06-26T13:50:45.256806Z",
     "start_time": "2019-06-26T13:50:45.241230Z"
>>>>>>> b209dbd3
    },
    "pycharm": {
     "is_executing": false
    }
   },
   "outputs": [],
   "source": [
    "CACHING = False\n",
    "EXPERIMENTAL = False"
   ]
  },
  {
   "cell_type": "markdown",
   "metadata": {
    "pycharm": {
     "is_executing": false,
     "name": "#%% md\n"
    }
   },
   "source": [
    "## Set path"
   ]
  },
  {
   "cell_type": "code",
   "execution_count": 2,
   "metadata": {
    "ExecuteTime": {
<<<<<<< HEAD
     "end_time": "2019-06-26T08:04:03.935548Z",
     "start_time": "2019-06-26T08:04:03.904299Z"
=======
     "end_time": "2019-06-26T13:50:45.303678Z",
     "start_time": "2019-06-26T13:50:45.256806Z"
>>>>>>> b209dbd3
    },
    "pycharm": {
     "is_executing": false,
     "name": "#%%\n"
    }
   },
   "outputs": [
    {
     "name": "stdout",
     "output_type": "stream",
     "text": [
      "working dir is 'C:\\Users\\martin florent\\Documents\\projects\\yield-engine'\n",
      "added `src` to python paths\n"
     ]
    }
   ],
   "source": [
    "PATH_YIELD_ENGINE = 'src'\n",
    "\n",
    "def set_paths() -> None:\n",
    "    \"\"\"\n",
    "    set correct working directory and python path when started from within PyCharm\n",
    "    \"\"\"\n",
    "    import sys\n",
    "    import os\n",
    "    \n",
    "    if 'cwd' not in globals():\n",
    "        # noinspection PyGlobalUndefined\n",
    "        global cwd\n",
    "        cwd = os.path.join(os.getcwd(), os.pardir)\n",
    "        os.chdir(cwd)\n",
    "    \n",
    "    print(f\"working dir is '{os.getcwd()}'\")\n",
    "                             \n",
    "    if PATH_YIELD_ENGINE not in sys.path:\n",
    "        sys.path.insert(0, PATH_YIELD_ENGINE)\n",
    "    \n",
    "    print(f\"added `{sys.path[0]}` to python paths\")\n",
    "\n",
    "set_paths()"
   ]
  },
  {
   "cell_type": "markdown",
   "metadata": {},
   "source": [
    "## Imports"
   ]
  },
  {
   "cell_type": "code",
<<<<<<< HEAD
   "execution_count": 21,
   "metadata": {
    "ExecuteTime": {
     "end_time": "2019-06-26T08:11:16.780012Z",
     "start_time": "2019-06-26T08:11:16.748754Z"
=======
   "execution_count": 3,
   "metadata": {
    "ExecuteTime": {
     "end_time": "2019-06-26T13:50:50.843518Z",
     "start_time": "2019-06-26T13:50:45.303678Z"
>>>>>>> b209dbd3
    },
    "pycharm": {
     "is_executing": false,
     "name": "#%%  \n"
    }
   },
   "outputs": [],
   "source": [
    "import logging\n",
    "import os\n",
    "import pickle\n",
    "\n",
    "import numpy as np\n",
    "import pandas as pd\n",
    "from lightgbm.sklearn import LGBMRegressor\n",
    "from matplotlib import cm\n",
    "from matplotlib.pyplot import figure\n",
    "from matplotlib.ticker import ScalarFormatter\n",
    "from sklearn.ensemble import RandomForestRegressor\n",
    "from boruta import BorutaPy\n",
    "import matplotlib.pyplot as plt\n",
    "\n",
    "import tests\n",
    "from tests.model import make_simple_transformer\n",
    "from tests.paths import TEST_DATA_CSV\n",
    "from yieldengine import Sample\n",
    "from yieldengine.dendrogram import DendrogramDrawer\n",
    "from yieldengine.dendrogram.style import FeatMapStyle, LineStyle\n",
    "from yieldengine.preprocessing import FunctionTransformerDF\n",
    "from yieldengine.preprocessing.impute import SimpleImputerDF\n",
    "from yieldengine.preprocessing.selection import BorutaDF\n",
    "from yieldengine.preprocessing.outlier import OutlierRemoverDF\n",
    "from yieldengine.preprocessing.compose import ColumnTransformerDF\n",
    "from yieldengine.model.prediction import PredictorCV\n",
    "from yieldengine.df.pipeline import PipelineDF\n",
    "from yieldengine.model.selection import Model, ModelGrid, ModelRanker\n",
    "from yieldengine.model.validation import CircularCrossValidator\n",
    "from yieldengine.simulation import UnivariateSimulation"
   ]
  },
  {
   "cell_type": "code",
   "execution_count": 4,
   "metadata": {
    "ExecuteTime": {
<<<<<<< HEAD
     "end_time": "2019-06-26T08:04:11.451386Z",
     "start_time": "2019-06-26T08:04:11.435753Z"
=======
     "end_time": "2019-06-26T13:50:50.859098Z",
     "start_time": "2019-06-26T13:50:50.843518Z"
>>>>>>> b209dbd3
    },
    "pycharm": {
     "is_executing": false
    }
   },
   "outputs": [],
   "source": [
    "%matplotlib inline"
   ]
  },
  {
   "cell_type": "code",
   "execution_count": 5,
   "metadata": {
    "ExecuteTime": {
<<<<<<< HEAD
     "end_time": "2019-06-26T08:04:11.467007Z",
     "start_time": "2019-06-26T08:04:11.451386Z"
=======
     "end_time": "2019-06-26T13:50:50.874724Z",
     "start_time": "2019-06-26T13:50:50.859098Z"
>>>>>>> b209dbd3
    },
    "pycharm": {
     "is_executing": false
    }
   },
   "outputs": [],
   "source": [
    "PATH_TMP = 'tmp'\n",
    "MI_PKL = os.path.join(PATH_TMP, 'model_inspector.pkl')\n",
    "MP_PKL = os.path.join(PATH_TMP, 'model_predictor.pkl')"
   ]
  },
  {
   "cell_type": "code",
   "execution_count": 6,
   "metadata": {
    "ExecuteTime": {
<<<<<<< HEAD
     "end_time": "2019-06-26T08:04:11.482632Z",
     "start_time": "2019-06-26T08:04:11.467007Z"
=======
     "end_time": "2019-06-26T13:50:50.890347Z",
     "start_time": "2019-06-26T13:50:50.874724Z"
>>>>>>> b209dbd3
    },
    "pycharm": {
     "is_executing": false
    }
   },
   "outputs": [],
   "source": [
    "logging.basicConfig(level=logging.DEBUG)\n",
    "logging.getLogger('matplotlib').setLevel(logging.WARNING)"
   ]
  },
  {
   "cell_type": "markdown",
   "metadata": {
    "pycharm": {
     "is_executing": false,
     "name": "#%% md\n"
    }
   },
   "source": [
    "## Load the data file"
   ]
  },
  {
   "cell_type": "code",
   "execution_count": 7,
   "metadata": {
    "ExecuteTime": {
<<<<<<< HEAD
     "end_time": "2019-06-26T08:04:11.609997Z",
     "start_time": "2019-06-26T08:04:11.482632Z"
=======
     "end_time": "2019-06-26T13:50:50.999712Z",
     "start_time": "2019-06-26T13:50:50.890347Z"
>>>>>>> b209dbd3
    },
    "pycharm": {
     "is_executing": false,
     "name": "#%%\n"
    }
   },
   "outputs": [
    {
     "data": {
      "text/html": [
       "<div>\n",
       "<style scoped>\n",
       "    .dataframe tbody tr th:only-of-type {\n",
       "        vertical-align: middle;\n",
       "    }\n",
       "\n",
       "    .dataframe tbody tr th {\n",
       "        vertical-align: top;\n",
       "    }\n",
       "\n",
       "    .dataframe thead th {\n",
       "        text-align: right;\n",
       "    }\n",
       "</style>\n",
       "<table border=\"1\" class=\"dataframe\">\n",
       "  <thead>\n",
       "    <tr style=\"text-align: right;\">\n",
       "      <th></th>\n",
       "      <th>Step4 Fermentation Sensor Data Phase2 Pressure Val04 (mbar)</th>\n",
       "      <th>Step4-6 RawMat Vendor Compound09 Purity Loss on Drying (g)</th>\n",
       "      <th>Step6 Fermentation Sensor Data Phase3 Agitation Speed Val03 No1 (rounds per minutes)</th>\n",
       "      <th>Step2 RawMat Internal Compound15 Number Openings (#)</th>\n",
       "      <th>Step3 Media Age at Inoculation (days)</th>\n",
       "      <th>Step3 RawMat Internal Compound15 Number Openings (#)</th>\n",
       "      <th>Step4 RawMat Internal Compound01 QC (id)</th>\n",
       "      <th>Step3 Media Compound17 Age at Inoculation (days)</th>\n",
       "      <th>Step4-6 RawMat Internal Compound18 Age (days)</th>\n",
       "      <th>Step6 RawMat Internal Compound04 Vendor (name)</th>\n",
       "      <th>...</th>\n",
       "      <th>Step3 RawMat Vendor Compound05 Manufacturing Date (numeric date)</th>\n",
       "      <th>Step1 Media Compound17 Weight (ml)</th>\n",
       "      <th>Step5 Fermentation Sensor Data Phase1 Duration (minutes)</th>\n",
       "      <th>Step6 Fermentation Sensor Data Phase3 Agitation Speed Sum No2 (rounds per minutes)</th>\n",
       "      <th>Step6 Fermentation Sensor Data Phase3 Oxygen Val04 (%)</th>\n",
       "      <th>Step6 Fermentation Sensor Data Phase3 Temperature Val03 (°C)</th>\n",
       "      <th>Step6 Media Compound20 Age at Inoculation (days)</th>\n",
       "      <th>Step4 RawMat Vendor Compound12 Manufacturing Date (numeric date)</th>\n",
       "      <th>Step5 Fermentation Wait Duration (minutes)</th>\n",
       "      <th>Step4-6 RawMat Internal Compound04 Age (days)</th>\n",
       "    </tr>\n",
       "  </thead>\n",
       "  <tbody>\n",
       "    <tr>\n",
       "      <th>0</th>\n",
       "      <td>NaN</td>\n",
       "      <td>NaN</td>\n",
       "      <td>NaN</td>\n",
       "      <td>13.0</td>\n",
       "      <td>21.0</td>\n",
       "      <td>13.0</td>\n",
       "      <td>FP</td>\n",
       "      <td>36.0</td>\n",
       "      <td>NaN</td>\n",
       "      <td>COMPOUND PROVIDER INC</td>\n",
       "      <td>...</td>\n",
       "      <td>80953.0</td>\n",
       "      <td>174.907237</td>\n",
       "      <td>NaN</td>\n",
       "      <td>NaN</td>\n",
       "      <td>NaN</td>\n",
       "      <td>NaN</td>\n",
       "      <td>3.0</td>\n",
       "      <td>80963.0</td>\n",
       "      <td>767.0</td>\n",
       "      <td>NaN</td>\n",
       "    </tr>\n",
       "    <tr>\n",
       "      <th>1</th>\n",
       "      <td>NaN</td>\n",
       "      <td>NaN</td>\n",
       "      <td>NaN</td>\n",
       "      <td>13.0</td>\n",
       "      <td>21.0</td>\n",
       "      <td>13.0</td>\n",
       "      <td>FP</td>\n",
       "      <td>36.0</td>\n",
       "      <td>NaN</td>\n",
       "      <td>COMPOUND PROVIDER INC</td>\n",
       "      <td>...</td>\n",
       "      <td>80953.0</td>\n",
       "      <td>174.907237</td>\n",
       "      <td>NaN</td>\n",
       "      <td>NaN</td>\n",
       "      <td>NaN</td>\n",
       "      <td>NaN</td>\n",
       "      <td>3.0</td>\n",
       "      <td>80963.0</td>\n",
       "      <td>767.0</td>\n",
       "      <td>NaN</td>\n",
       "    </tr>\n",
       "    <tr>\n",
       "      <th>2</th>\n",
       "      <td>NaN</td>\n",
       "      <td>NaN</td>\n",
       "      <td>NaN</td>\n",
       "      <td>13.0</td>\n",
       "      <td>21.0</td>\n",
       "      <td>13.0</td>\n",
       "      <td>FP</td>\n",
       "      <td>36.0</td>\n",
       "      <td>NaN</td>\n",
       "      <td>COMPOUND PROVIDER INC</td>\n",
       "      <td>...</td>\n",
       "      <td>80953.0</td>\n",
       "      <td>174.907237</td>\n",
       "      <td>NaN</td>\n",
       "      <td>NaN</td>\n",
       "      <td>NaN</td>\n",
       "      <td>NaN</td>\n",
       "      <td>3.0</td>\n",
       "      <td>80963.0</td>\n",
       "      <td>767.0</td>\n",
       "      <td>NaN</td>\n",
       "    </tr>\n",
       "    <tr>\n",
       "      <th>3</th>\n",
       "      <td>790.284723</td>\n",
       "      <td>NaN</td>\n",
       "      <td>417.871938</td>\n",
       "      <td>13.0</td>\n",
       "      <td>25.0</td>\n",
       "      <td>13.0</td>\n",
       "      <td>FP</td>\n",
       "      <td>39.0</td>\n",
       "      <td>NaN</td>\n",
       "      <td>COMPOUND PROVIDER INC</td>\n",
       "      <td>...</td>\n",
       "      <td>80953.0</td>\n",
       "      <td>174.907237</td>\n",
       "      <td>NaN</td>\n",
       "      <td>97499.901386</td>\n",
       "      <td>31.394059</td>\n",
       "      <td>68.835293</td>\n",
       "      <td>4.0</td>\n",
       "      <td>80963.0</td>\n",
       "      <td>727.0</td>\n",
       "      <td>NaN</td>\n",
       "    </tr>\n",
       "    <tr>\n",
       "      <th>4</th>\n",
       "      <td>783.702715</td>\n",
       "      <td>NaN</td>\n",
       "      <td>413.294366</td>\n",
       "      <td>13.0</td>\n",
       "      <td>25.0</td>\n",
       "      <td>13.0</td>\n",
       "      <td>FP</td>\n",
       "      <td>39.0</td>\n",
       "      <td>NaN</td>\n",
       "      <td>COMPOUND PROVIDER INC</td>\n",
       "      <td>...</td>\n",
       "      <td>80953.0</td>\n",
       "      <td>174.907237</td>\n",
       "      <td>NaN</td>\n",
       "      <td>97190.471353</td>\n",
       "      <td>28.432164</td>\n",
       "      <td>68.764230</td>\n",
       "      <td>4.0</td>\n",
       "      <td>80963.0</td>\n",
       "      <td>727.0</td>\n",
       "      <td>NaN</td>\n",
       "    </tr>\n",
       "  </tbody>\n",
       "</table>\n",
       "<p>5 rows × 142 columns</p>\n",
       "</div>"
      ],
      "text/plain": [
       "   Step4 Fermentation Sensor Data Phase2 Pressure Val04 (mbar)  \\\n",
       "0                                                NaN             \n",
       "1                                                NaN             \n",
       "2                                                NaN             \n",
       "3                                         790.284723             \n",
       "4                                         783.702715             \n",
       "\n",
       "   Step4-6 RawMat Vendor Compound09 Purity Loss on Drying (g)  \\\n",
       "0                                                NaN            \n",
       "1                                                NaN            \n",
       "2                                                NaN            \n",
       "3                                                NaN            \n",
       "4                                                NaN            \n",
       "\n",
       "   Step6 Fermentation Sensor Data Phase3 Agitation Speed Val03 No1 (rounds per minutes)  \\\n",
       "0                                                NaN                                      \n",
       "1                                                NaN                                      \n",
       "2                                                NaN                                      \n",
       "3                                         417.871938                                      \n",
       "4                                         413.294366                                      \n",
       "\n",
       "   Step2 RawMat Internal Compound15 Number Openings (#)  \\\n",
       "0                                               13.0      \n",
       "1                                               13.0      \n",
       "2                                               13.0      \n",
       "3                                               13.0      \n",
       "4                                               13.0      \n",
       "\n",
       "   Step3 Media Age at Inoculation (days)  \\\n",
       "0                                   21.0   \n",
       "1                                   21.0   \n",
       "2                                   21.0   \n",
       "3                                   25.0   \n",
       "4                                   25.0   \n",
       "\n",
       "   Step3 RawMat Internal Compound15 Number Openings (#)  \\\n",
       "0                                               13.0      \n",
       "1                                               13.0      \n",
       "2                                               13.0      \n",
       "3                                               13.0      \n",
       "4                                               13.0      \n",
       "\n",
       "  Step4 RawMat Internal Compound01 QC (id)  \\\n",
       "0                                       FP   \n",
       "1                                       FP   \n",
       "2                                       FP   \n",
       "3                                       FP   \n",
       "4                                       FP   \n",
       "\n",
       "   Step3 Media Compound17 Age at Inoculation (days)  \\\n",
       "0                                              36.0   \n",
       "1                                              36.0   \n",
       "2                                              36.0   \n",
       "3                                              39.0   \n",
       "4                                              39.0   \n",
       "\n",
       "   Step4-6 RawMat Internal Compound18 Age (days)  \\\n",
       "0                                            NaN   \n",
       "1                                            NaN   \n",
       "2                                            NaN   \n",
       "3                                            NaN   \n",
       "4                                            NaN   \n",
       "\n",
       "  Step6 RawMat Internal Compound04 Vendor (name)  ...  \\\n",
       "0                          COMPOUND PROVIDER INC  ...   \n",
       "1                          COMPOUND PROVIDER INC  ...   \n",
       "2                          COMPOUND PROVIDER INC  ...   \n",
       "3                          COMPOUND PROVIDER INC  ...   \n",
       "4                          COMPOUND PROVIDER INC  ...   \n",
       "\n",
       "   Step3 RawMat Vendor Compound05 Manufacturing Date (numeric date)  \\\n",
       "0                                            80953.0                  \n",
       "1                                            80953.0                  \n",
       "2                                            80953.0                  \n",
       "3                                            80953.0                  \n",
       "4                                            80953.0                  \n",
       "\n",
       "   Step1 Media Compound17 Weight (ml)  \\\n",
       "0                          174.907237   \n",
       "1                          174.907237   \n",
       "2                          174.907237   \n",
       "3                          174.907237   \n",
       "4                          174.907237   \n",
       "\n",
       "   Step5 Fermentation Sensor Data Phase1 Duration (minutes)  \\\n",
       "0                                                NaN          \n",
       "1                                                NaN          \n",
       "2                                                NaN          \n",
       "3                                                NaN          \n",
       "4                                                NaN          \n",
       "\n",
       "   Step6 Fermentation Sensor Data Phase3 Agitation Speed Sum No2 (rounds per minutes)  \\\n",
       "0                                                NaN                                    \n",
       "1                                                NaN                                    \n",
       "2                                                NaN                                    \n",
       "3                                       97499.901386                                    \n",
       "4                                       97190.471353                                    \n",
       "\n",
       "   Step6 Fermentation Sensor Data Phase3 Oxygen Val04 (%)  \\\n",
       "0                                                NaN        \n",
       "1                                                NaN        \n",
       "2                                                NaN        \n",
       "3                                          31.394059        \n",
       "4                                          28.432164        \n",
       "\n",
       "   Step6 Fermentation Sensor Data Phase3 Temperature Val03 (°C)  \\\n",
       "0                                                NaN              \n",
       "1                                                NaN              \n",
       "2                                                NaN              \n",
       "3                                          68.835293              \n",
       "4                                          68.764230              \n",
       "\n",
       "  Step6 Media Compound20 Age at Inoculation (days)  \\\n",
       "0                                              3.0   \n",
       "1                                              3.0   \n",
       "2                                              3.0   \n",
       "3                                              4.0   \n",
       "4                                              4.0   \n",
       "\n",
       "   Step4 RawMat Vendor Compound12 Manufacturing Date (numeric date)  \\\n",
       "0                                            80963.0                  \n",
       "1                                            80963.0                  \n",
       "2                                            80963.0                  \n",
       "3                                            80963.0                  \n",
       "4                                            80963.0                  \n",
       "\n",
       "   Step5 Fermentation Wait Duration (minutes)  \\\n",
       "0                                       767.0   \n",
       "1                                       767.0   \n",
       "2                                       767.0   \n",
       "3                                       727.0   \n",
       "4                                       727.0   \n",
       "\n",
       "   Step4-6 RawMat Internal Compound04 Age (days)  \n",
       "0                                            NaN  \n",
       "1                                            NaN  \n",
       "2                                            NaN  \n",
       "3                                            NaN  \n",
       "4                                            NaN  \n",
       "\n",
       "[5 rows x 142 columns]"
      ]
     },
     "execution_count": 7,
     "metadata": {},
     "output_type": "execute_result"
    }
   ],
   "source": [
    "inputfile_config = tests.read_test_config(section=\"inputfile\")\n",
    "\n",
    "batch_df = pd.read_csv(\n",
    "    filepath_or_buffer=TEST_DATA_CSV,\n",
    "    delimiter=inputfile_config[\"delimiter\"],\n",
    "    header=inputfile_config[\"header\"],\n",
    "    decimal=inputfile_config[\"decimal\"],\n",
    ")\n",
    "\n",
    "batch_df = batch_df.drop(columns=[\"Date\", \"Batch Id\"])\n",
    "\n",
    "# replace values of +/- infinite with n/a, then drop all n/a columns:\n",
    "batch_df = batch_df.replace([np.inf, -np.inf], np.nan).dropna(\n",
    "    axis=1, how=\"all\"\n",
    ")\n",
    "batch_df.head()"
   ]
  },
  {
   "cell_type": "code",
<<<<<<< HEAD
   "execution_count": null,
   "metadata": {},
   "outputs": [],
   "source": []
  },
  {
   "cell_type": "code",
   "execution_count": 42,
   "metadata": {
    "ExecuteTime": {
     "end_time": "2019-06-26T08:42:09.720861Z",
     "start_time": "2019-06-26T08:42:09.705237Z"
=======
   "execution_count": 8,
   "metadata": {
    "ExecuteTime": {
     "end_time": "2019-06-26T13:50:51.015335Z",
     "start_time": "2019-06-26T13:50:50.999712Z"
>>>>>>> b209dbd3
    },
    "pycharm": {
     "is_executing": false
    }
   },
   "outputs": [
    {
     "data": {
      "text/plain": [
<<<<<<< HEAD
       "<yieldengine.Sample at 0x1d87d8d2588>"
      ]
     },
     "execution_count": 42,
=======
       "<yieldengine.Sample at 0x239b87a50c8>"
      ]
     },
     "execution_count": 8,
>>>>>>> b209dbd3
     "metadata": {},
     "output_type": "execute_result"
    }
   ],
   "source": [
    "TARGET = \"Yield\"\n",
    "# define a Sample based on the test batch_file\n",
    "sample = Sample(observations=batch_df, target_name=TARGET)\n",
    "sample"
   ]
  },
  {
   "cell_type": "code",
   "execution_count": 9,
   "metadata": {
    "ExecuteTime": {
<<<<<<< HEAD
     "end_time": "2019-06-26T08:04:11.641248Z",
     "start_time": "2019-06-26T08:04:11.625627Z"
=======
     "end_time": "2019-06-26T13:50:51.030960Z",
     "start_time": "2019-06-26T13:50:51.015335Z"
>>>>>>> b209dbd3
    },
    "pycharm": {
     "is_executing": false
    }
   },
   "outputs": [
    {
     "data": {
      "text/plain": [
       "CircularCrossValidator(num_splits=None, test_ratio=None)"
      ]
     },
     "execution_count": 9,
     "metadata": {},
     "output_type": "execute_result"
    }
   ],
   "source": [
    "# define the circular cross validator with 10 folds\n",
    "circular_cv = CircularCrossValidator(test_ratio=0.2, num_splits=10)\n",
    "\n",
    "circular_cv"
   ]
  },
  {
   "cell_type": "code",
   "execution_count": 10,
   "metadata": {
    "ExecuteTime": {
<<<<<<< HEAD
     "end_time": "2019-06-26T08:06:36.240508Z",
     "start_time": "2019-06-26T08:04:11.641248Z"
    }
   },
   "outputs": [
    {
     "name": "stdout",
     "output_type": "stream",
     "text": [
      "Iteration: \t1 / 100\n",
      "Confirmed: \t0\n",
      "Tentative: \t170\n",
      "Rejected: \t0\n",
      "Iteration: \t2 / 100\n",
      "Confirmed: \t0\n",
      "Tentative: \t170\n",
      "Rejected: \t0\n",
      "Iteration: \t3 / 100\n",
      "Confirmed: \t0\n",
      "Tentative: \t170\n",
      "Rejected: \t0\n",
      "Iteration: \t4 / 100\n",
      "Confirmed: \t0\n",
      "Tentative: \t170\n",
      "Rejected: \t0\n",
      "Iteration: \t5 / 100\n",
      "Confirmed: \t0\n",
      "Tentative: \t170\n",
      "Rejected: \t0\n",
      "Iteration: \t6 / 100\n",
      "Confirmed: \t0\n",
      "Tentative: \t170\n",
      "Rejected: \t0\n",
      "Iteration: \t7 / 100\n",
      "Confirmed: \t0\n",
      "Tentative: \t170\n",
      "Rejected: \t0\n",
      "Iteration: \t8 / 100\n",
      "Confirmed: \t29\n",
      "Tentative: \t24\n",
      "Rejected: \t117\n"
     ]
    },
    {
     "name": "stderr",
     "output_type": "stream",
     "text": [
      "C:\\Users\\martin florent\\AppData\\Local\\Continuum\\anaconda3\\lib\\site-packages\\boruta\\boruta_py.py:418: RuntimeWarning: invalid value encountered in greater\n",
      "  hits = np.where(cur_imp[0] > imp_sha_max)[0]\n"
     ]
    },
    {
     "name": "stdout",
     "output_type": "stream",
     "text": [
      "Iteration: \t9 / 100\n",
      "Confirmed: \t29\n",
      "Tentative: \t24\n",
      "Rejected: \t117\n"
     ]
    },
    {
     "name": "stderr",
     "output_type": "stream",
     "text": [
      "C:\\Users\\martin florent\\AppData\\Local\\Continuum\\anaconda3\\lib\\site-packages\\boruta\\boruta_py.py:418: RuntimeWarning: invalid value encountered in greater\n",
      "  hits = np.where(cur_imp[0] > imp_sha_max)[0]\n"
     ]
    },
    {
     "name": "stdout",
     "output_type": "stream",
     "text": [
      "Iteration: \t10 / 100\n",
      "Confirmed: \t29\n",
      "Tentative: \t24\n",
      "Rejected: \t117\n"
     ]
    },
    {
     "name": "stderr",
     "output_type": "stream",
     "text": [
      "C:\\Users\\martin florent\\AppData\\Local\\Continuum\\anaconda3\\lib\\site-packages\\boruta\\boruta_py.py:418: RuntimeWarning: invalid value encountered in greater\n",
      "  hits = np.where(cur_imp[0] > imp_sha_max)[0]\n"
     ]
    },
    {
     "name": "stdout",
     "output_type": "stream",
     "text": [
      "Iteration: \t11 / 100\n",
      "Confirmed: \t29\n",
      "Tentative: \t24\n",
      "Rejected: \t117\n"
     ]
    },
    {
     "name": "stderr",
     "output_type": "stream",
     "text": [
      "C:\\Users\\martin florent\\AppData\\Local\\Continuum\\anaconda3\\lib\\site-packages\\boruta\\boruta_py.py:418: RuntimeWarning: invalid value encountered in greater\n",
      "  hits = np.where(cur_imp[0] > imp_sha_max)[0]\n"
     ]
    },
    {
     "name": "stdout",
     "output_type": "stream",
     "text": [
      "Iteration: \t12 / 100\n",
      "Confirmed: \t31\n",
      "Tentative: \t22\n",
      "Rejected: \t117\n"
     ]
    },
    {
     "name": "stderr",
     "output_type": "stream",
     "text": [
      "C:\\Users\\martin florent\\AppData\\Local\\Continuum\\anaconda3\\lib\\site-packages\\boruta\\boruta_py.py:418: RuntimeWarning: invalid value encountered in greater\n",
      "  hits = np.where(cur_imp[0] > imp_sha_max)[0]\n"
     ]
    },
    {
     "name": "stdout",
     "output_type": "stream",
     "text": [
      "Iteration: \t13 / 100\n",
      "Confirmed: \t31\n",
      "Tentative: \t20\n",
      "Rejected: \t119\n"
     ]
    },
    {
     "name": "stderr",
     "output_type": "stream",
     "text": [
      "C:\\Users\\martin florent\\AppData\\Local\\Continuum\\anaconda3\\lib\\site-packages\\boruta\\boruta_py.py:418: RuntimeWarning: invalid value encountered in greater\n",
      "  hits = np.where(cur_imp[0] > imp_sha_max)[0]\n"
     ]
    },
    {
     "name": "stdout",
     "output_type": "stream",
     "text": [
      "Iteration: \t14 / 100\n",
      "Confirmed: \t31\n",
      "Tentative: \t20\n",
      "Rejected: \t119\n"
     ]
    },
    {
     "name": "stderr",
     "output_type": "stream",
     "text": [
      "C:\\Users\\martin florent\\AppData\\Local\\Continuum\\anaconda3\\lib\\site-packages\\boruta\\boruta_py.py:418: RuntimeWarning: invalid value encountered in greater\n",
      "  hits = np.where(cur_imp[0] > imp_sha_max)[0]\n"
     ]
    },
    {
     "name": "stdout",
     "output_type": "stream",
     "text": [
      "Iteration: \t15 / 100\n",
      "Confirmed: \t31\n",
      "Tentative: \t20\n",
      "Rejected: \t119\n"
     ]
    },
    {
     "name": "stderr",
     "output_type": "stream",
     "text": [
      "C:\\Users\\martin florent\\AppData\\Local\\Continuum\\anaconda3\\lib\\site-packages\\boruta\\boruta_py.py:418: RuntimeWarning: invalid value encountered in greater\n",
      "  hits = np.where(cur_imp[0] > imp_sha_max)[0]\n"
     ]
    },
    {
     "name": "stdout",
     "output_type": "stream",
     "text": [
      "Iteration: \t16 / 100\n",
      "Confirmed: \t31\n",
      "Tentative: \t17\n",
      "Rejected: \t122\n"
     ]
    },
    {
     "name": "stderr",
     "output_type": "stream",
     "text": [
      "C:\\Users\\martin florent\\AppData\\Local\\Continuum\\anaconda3\\lib\\site-packages\\boruta\\boruta_py.py:418: RuntimeWarning: invalid value encountered in greater\n",
      "  hits = np.where(cur_imp[0] > imp_sha_max)[0]\n"
     ]
    },
    {
     "name": "stdout",
     "output_type": "stream",
     "text": [
      "Iteration: \t17 / 100\n",
      "Confirmed: \t31\n",
      "Tentative: \t17\n",
      "Rejected: \t122\n"
     ]
    },
    {
     "name": "stderr",
     "output_type": "stream",
     "text": [
      "C:\\Users\\martin florent\\AppData\\Local\\Continuum\\anaconda3\\lib\\site-packages\\boruta\\boruta_py.py:418: RuntimeWarning: invalid value encountered in greater\n",
      "  hits = np.where(cur_imp[0] > imp_sha_max)[0]\n"
     ]
    },
    {
     "name": "stdout",
     "output_type": "stream",
     "text": [
      "Iteration: \t18 / 100\n",
      "Confirmed: \t31\n",
      "Tentative: \t17\n",
      "Rejected: \t122\n"
     ]
    },
    {
     "name": "stderr",
     "output_type": "stream",
     "text": [
      "C:\\Users\\martin florent\\AppData\\Local\\Continuum\\anaconda3\\lib\\site-packages\\boruta\\boruta_py.py:418: RuntimeWarning: invalid value encountered in greater\n",
      "  hits = np.where(cur_imp[0] > imp_sha_max)[0]\n"
     ]
    },
    {
     "name": "stdout",
     "output_type": "stream",
     "text": [
      "Iteration: \t19 / 100\n",
      "Confirmed: \t31\n",
      "Tentative: \t17\n",
      "Rejected: \t122\n"
     ]
    },
    {
     "name": "stderr",
     "output_type": "stream",
     "text": [
      "C:\\Users\\martin florent\\AppData\\Local\\Continuum\\anaconda3\\lib\\site-packages\\boruta\\boruta_py.py:418: RuntimeWarning: invalid value encountered in greater\n",
      "  hits = np.where(cur_imp[0] > imp_sha_max)[0]\n"
     ]
    },
    {
     "name": "stdout",
     "output_type": "stream",
     "text": [
      "Iteration: \t20 / 100\n",
      "Confirmed: \t31\n",
      "Tentative: \t17\n",
      "Rejected: \t122\n"
     ]
    },
    {
     "name": "stderr",
     "output_type": "stream",
     "text": [
      "C:\\Users\\martin florent\\AppData\\Local\\Continuum\\anaconda3\\lib\\site-packages\\boruta\\boruta_py.py:418: RuntimeWarning: invalid value encountered in greater\n",
      "  hits = np.where(cur_imp[0] > imp_sha_max)[0]\n"
     ]
    },
    {
     "name": "stdout",
     "output_type": "stream",
     "text": [
      "Iteration: \t21 / 100\n",
      "Confirmed: \t31\n",
      "Tentative: \t16\n",
      "Rejected: \t123\n"
     ]
    },
    {
     "name": "stderr",
     "output_type": "stream",
     "text": [
      "C:\\Users\\martin florent\\AppData\\Local\\Continuum\\anaconda3\\lib\\site-packages\\boruta\\boruta_py.py:418: RuntimeWarning: invalid value encountered in greater\n",
      "  hits = np.where(cur_imp[0] > imp_sha_max)[0]\n"
     ]
    },
    {
     "name": "stdout",
     "output_type": "stream",
     "text": [
      "Iteration: \t22 / 100\n",
      "Confirmed: \t31\n",
      "Tentative: \t16\n",
      "Rejected: \t123\n"
     ]
    },
    {
     "name": "stderr",
     "output_type": "stream",
     "text": [
      "C:\\Users\\martin florent\\AppData\\Local\\Continuum\\anaconda3\\lib\\site-packages\\boruta\\boruta_py.py:418: RuntimeWarning: invalid value encountered in greater\n",
      "  hits = np.where(cur_imp[0] > imp_sha_max)[0]\n"
     ]
    },
    {
     "name": "stdout",
     "output_type": "stream",
     "text": [
      "Iteration: \t23 / 100\n",
      "Confirmed: \t31\n",
      "Tentative: \t16\n",
      "Rejected: \t123\n"
     ]
    },
    {
     "name": "stderr",
     "output_type": "stream",
     "text": [
      "C:\\Users\\martin florent\\AppData\\Local\\Continuum\\anaconda3\\lib\\site-packages\\boruta\\boruta_py.py:418: RuntimeWarning: invalid value encountered in greater\n",
      "  hits = np.where(cur_imp[0] > imp_sha_max)[0]\n"
     ]
    },
    {
     "name": "stdout",
     "output_type": "stream",
     "text": [
      "Iteration: \t24 / 100\n",
      "Confirmed: \t31\n",
      "Tentative: \t16\n",
      "Rejected: \t123\n"
     ]
    },
    {
     "name": "stderr",
     "output_type": "stream",
     "text": [
      "C:\\Users\\martin florent\\AppData\\Local\\Continuum\\anaconda3\\lib\\site-packages\\boruta\\boruta_py.py:418: RuntimeWarning: invalid value encountered in greater\n",
      "  hits = np.where(cur_imp[0] > imp_sha_max)[0]\n"
     ]
    },
    {
     "name": "stdout",
     "output_type": "stream",
     "text": [
      "Iteration: \t25 / 100\n",
      "Confirmed: \t31\n",
      "Tentative: \t16\n",
      "Rejected: \t123\n"
     ]
    },
    {
     "name": "stderr",
     "output_type": "stream",
     "text": [
      "C:\\Users\\martin florent\\AppData\\Local\\Continuum\\anaconda3\\lib\\site-packages\\boruta\\boruta_py.py:418: RuntimeWarning: invalid value encountered in greater\n",
      "  hits = np.where(cur_imp[0] > imp_sha_max)[0]\n"
     ]
    },
    {
     "name": "stdout",
     "output_type": "stream",
     "text": [
      "Iteration: \t26 / 100\n",
      "Confirmed: \t31\n",
      "Tentative: \t14\n",
      "Rejected: \t125\n"
     ]
    },
    {
     "name": "stderr",
     "output_type": "stream",
     "text": [
      "C:\\Users\\martin florent\\AppData\\Local\\Continuum\\anaconda3\\lib\\site-packages\\boruta\\boruta_py.py:418: RuntimeWarning: invalid value encountered in greater\n",
      "  hits = np.where(cur_imp[0] > imp_sha_max)[0]\n"
     ]
    },
    {
     "name": "stdout",
     "output_type": "stream",
     "text": [
      "Iteration: \t27 / 100\n",
      "Confirmed: \t31\n",
      "Tentative: \t14\n",
      "Rejected: \t125\n"
     ]
    },
    {
     "name": "stderr",
     "output_type": "stream",
     "text": [
      "C:\\Users\\martin florent\\AppData\\Local\\Continuum\\anaconda3\\lib\\site-packages\\boruta\\boruta_py.py:418: RuntimeWarning: invalid value encountered in greater\n",
      "  hits = np.where(cur_imp[0] > imp_sha_max)[0]\n"
     ]
    },
    {
     "name": "stdout",
     "output_type": "stream",
     "text": [
      "Iteration: \t28 / 100\n",
      "Confirmed: \t31\n",
      "Tentative: \t14\n",
      "Rejected: \t125\n"
     ]
    },
    {
     "name": "stderr",
     "output_type": "stream",
     "text": [
      "C:\\Users\\martin florent\\AppData\\Local\\Continuum\\anaconda3\\lib\\site-packages\\boruta\\boruta_py.py:418: RuntimeWarning: invalid value encountered in greater\n",
      "  hits = np.where(cur_imp[0] > imp_sha_max)[0]\n"
     ]
    },
    {
     "name": "stdout",
     "output_type": "stream",
     "text": [
      "Iteration: \t29 / 100\n",
      "Confirmed: \t31\n",
      "Tentative: \t14\n",
      "Rejected: \t125\n"
     ]
    },
    {
     "name": "stderr",
     "output_type": "stream",
     "text": [
      "C:\\Users\\martin florent\\AppData\\Local\\Continuum\\anaconda3\\lib\\site-packages\\boruta\\boruta_py.py:418: RuntimeWarning: invalid value encountered in greater\n",
      "  hits = np.where(cur_imp[0] > imp_sha_max)[0]\n"
     ]
    },
    {
     "name": "stdout",
     "output_type": "stream",
     "text": [
      "Iteration: \t30 / 100\n",
      "Confirmed: \t31\n",
      "Tentative: \t13\n",
      "Rejected: \t126\n"
     ]
    },
    {
     "name": "stderr",
     "output_type": "stream",
     "text": [
      "C:\\Users\\martin florent\\AppData\\Local\\Continuum\\anaconda3\\lib\\site-packages\\boruta\\boruta_py.py:418: RuntimeWarning: invalid value encountered in greater\n",
      "  hits = np.where(cur_imp[0] > imp_sha_max)[0]\n"
     ]
    },
    {
     "name": "stdout",
     "output_type": "stream",
     "text": [
      "Iteration: \t31 / 100\n",
      "Confirmed: \t31\n",
      "Tentative: \t13\n",
      "Rejected: \t126\n"
     ]
    },
    {
     "name": "stderr",
     "output_type": "stream",
     "text": [
      "C:\\Users\\martin florent\\AppData\\Local\\Continuum\\anaconda3\\lib\\site-packages\\boruta\\boruta_py.py:418: RuntimeWarning: invalid value encountered in greater\n",
      "  hits = np.where(cur_imp[0] > imp_sha_max)[0]\n"
     ]
    },
    {
     "name": "stdout",
     "output_type": "stream",
     "text": [
      "Iteration: \t32 / 100\n",
      "Confirmed: \t31\n",
      "Tentative: \t13\n",
      "Rejected: \t126\n"
     ]
    },
    {
     "name": "stderr",
     "output_type": "stream",
     "text": [
      "C:\\Users\\martin florent\\AppData\\Local\\Continuum\\anaconda3\\lib\\site-packages\\boruta\\boruta_py.py:418: RuntimeWarning: invalid value encountered in greater\n",
      "  hits = np.where(cur_imp[0] > imp_sha_max)[0]\n"
     ]
    },
    {
     "name": "stdout",
     "output_type": "stream",
     "text": [
      "Iteration: \t33 / 100\n",
      "Confirmed: \t31\n",
      "Tentative: \t13\n",
      "Rejected: \t126\n"
     ]
    },
    {
     "name": "stderr",
     "output_type": "stream",
     "text": [
      "C:\\Users\\martin florent\\AppData\\Local\\Continuum\\anaconda3\\lib\\site-packages\\boruta\\boruta_py.py:418: RuntimeWarning: invalid value encountered in greater\n",
      "  hits = np.where(cur_imp[0] > imp_sha_max)[0]\n"
     ]
    },
    {
     "name": "stdout",
     "output_type": "stream",
     "text": [
      "Iteration: \t34 / 100\n",
      "Confirmed: \t31\n",
      "Tentative: \t13\n",
      "Rejected: \t126\n"
     ]
    },
    {
     "name": "stderr",
     "output_type": "stream",
     "text": [
      "C:\\Users\\martin florent\\AppData\\Local\\Continuum\\anaconda3\\lib\\site-packages\\boruta\\boruta_py.py:418: RuntimeWarning: invalid value encountered in greater\n",
      "  hits = np.where(cur_imp[0] > imp_sha_max)[0]\n"
     ]
    },
    {
     "name": "stdout",
     "output_type": "stream",
     "text": [
      "Iteration: \t35 / 100\n",
      "Confirmed: \t31\n",
      "Tentative: \t13\n",
      "Rejected: \t126\n"
     ]
    },
    {
     "name": "stderr",
     "output_type": "stream",
     "text": [
      "C:\\Users\\martin florent\\AppData\\Local\\Continuum\\anaconda3\\lib\\site-packages\\boruta\\boruta_py.py:418: RuntimeWarning: invalid value encountered in greater\n",
      "  hits = np.where(cur_imp[0] > imp_sha_max)[0]\n"
     ]
    },
    {
     "name": "stdout",
     "output_type": "stream",
     "text": [
      "Iteration: \t36 / 100\n",
      "Confirmed: \t31\n",
      "Tentative: \t13\n",
      "Rejected: \t126\n"
     ]
    },
    {
     "name": "stderr",
     "output_type": "stream",
     "text": [
      "C:\\Users\\martin florent\\AppData\\Local\\Continuum\\anaconda3\\lib\\site-packages\\boruta\\boruta_py.py:418: RuntimeWarning: invalid value encountered in greater\n",
      "  hits = np.where(cur_imp[0] > imp_sha_max)[0]\n"
     ]
    },
    {
     "name": "stdout",
     "output_type": "stream",
     "text": [
      "Iteration: \t37 / 100\n",
      "Confirmed: \t31\n",
      "Tentative: \t13\n",
      "Rejected: \t126\n"
     ]
    },
    {
     "name": "stderr",
     "output_type": "stream",
     "text": [
      "C:\\Users\\martin florent\\AppData\\Local\\Continuum\\anaconda3\\lib\\site-packages\\boruta\\boruta_py.py:418: RuntimeWarning: invalid value encountered in greater\n",
      "  hits = np.where(cur_imp[0] > imp_sha_max)[0]\n"
     ]
    },
    {
     "name": "stdout",
     "output_type": "stream",
     "text": [
      "Iteration: \t38 / 100\n",
      "Confirmed: \t31\n",
      "Tentative: \t13\n",
      "Rejected: \t126\n"
     ]
    },
    {
     "name": "stderr",
     "output_type": "stream",
     "text": [
      "C:\\Users\\martin florent\\AppData\\Local\\Continuum\\anaconda3\\lib\\site-packages\\boruta\\boruta_py.py:418: RuntimeWarning: invalid value encountered in greater\n",
      "  hits = np.where(cur_imp[0] > imp_sha_max)[0]\n"
     ]
    },
    {
     "name": "stdout",
     "output_type": "stream",
     "text": [
      "Iteration: \t39 / 100\n",
      "Confirmed: \t31\n",
      "Tentative: \t13\n",
      "Rejected: \t126\n"
     ]
    },
    {
     "name": "stderr",
     "output_type": "stream",
     "text": [
      "C:\\Users\\martin florent\\AppData\\Local\\Continuum\\anaconda3\\lib\\site-packages\\boruta\\boruta_py.py:418: RuntimeWarning: invalid value encountered in greater\n",
      "  hits = np.where(cur_imp[0] > imp_sha_max)[0]\n"
     ]
    },
    {
     "name": "stdout",
     "output_type": "stream",
     "text": [
      "Iteration: \t40 / 100\n",
      "Confirmed: \t32\n",
      "Tentative: \t11\n",
      "Rejected: \t127\n"
     ]
    },
    {
     "name": "stderr",
     "output_type": "stream",
     "text": [
      "C:\\Users\\martin florent\\AppData\\Local\\Continuum\\anaconda3\\lib\\site-packages\\boruta\\boruta_py.py:418: RuntimeWarning: invalid value encountered in greater\n",
      "  hits = np.where(cur_imp[0] > imp_sha_max)[0]\n"
     ]
    },
    {
     "name": "stdout",
     "output_type": "stream",
     "text": [
      "Iteration: \t41 / 100\n",
      "Confirmed: \t32\n",
      "Tentative: \t11\n",
      "Rejected: \t127\n"
     ]
    },
    {
     "name": "stderr",
     "output_type": "stream",
     "text": [
      "C:\\Users\\martin florent\\AppData\\Local\\Continuum\\anaconda3\\lib\\site-packages\\boruta\\boruta_py.py:418: RuntimeWarning: invalid value encountered in greater\n",
      "  hits = np.where(cur_imp[0] > imp_sha_max)[0]\n"
     ]
    },
    {
     "name": "stdout",
     "output_type": "stream",
     "text": [
      "Iteration: \t42 / 100\n",
      "Confirmed: \t32\n",
      "Tentative: \t11\n",
      "Rejected: \t127\n"
     ]
    },
    {
     "name": "stderr",
     "output_type": "stream",
     "text": [
      "C:\\Users\\martin florent\\AppData\\Local\\Continuum\\anaconda3\\lib\\site-packages\\boruta\\boruta_py.py:418: RuntimeWarning: invalid value encountered in greater\n",
      "  hits = np.where(cur_imp[0] > imp_sha_max)[0]\n"
     ]
    },
    {
     "name": "stdout",
     "output_type": "stream",
     "text": [
      "Iteration: \t43 / 100\n",
      "Confirmed: \t32\n",
      "Tentative: \t11\n",
      "Rejected: \t127\n"
     ]
    },
    {
     "name": "stderr",
     "output_type": "stream",
     "text": [
      "C:\\Users\\martin florent\\AppData\\Local\\Continuum\\anaconda3\\lib\\site-packages\\boruta\\boruta_py.py:418: RuntimeWarning: invalid value encountered in greater\n",
      "  hits = np.where(cur_imp[0] > imp_sha_max)[0]\n"
     ]
    },
    {
     "name": "stdout",
     "output_type": "stream",
     "text": [
      "Iteration: \t44 / 100\n",
      "Confirmed: \t32\n",
      "Tentative: \t11\n",
      "Rejected: \t127\n"
     ]
    },
    {
     "name": "stderr",
     "output_type": "stream",
     "text": [
      "C:\\Users\\martin florent\\AppData\\Local\\Continuum\\anaconda3\\lib\\site-packages\\boruta\\boruta_py.py:418: RuntimeWarning: invalid value encountered in greater\n",
      "  hits = np.where(cur_imp[0] > imp_sha_max)[0]\n"
     ]
    },
    {
     "name": "stdout",
     "output_type": "stream",
     "text": [
      "Iteration: \t45 / 100\n",
      "Confirmed: \t32\n",
      "Tentative: \t11\n",
      "Rejected: \t127\n"
     ]
    },
    {
     "name": "stderr",
     "output_type": "stream",
     "text": [
      "C:\\Users\\martin florent\\AppData\\Local\\Continuum\\anaconda3\\lib\\site-packages\\boruta\\boruta_py.py:418: RuntimeWarning: invalid value encountered in greater\n",
      "  hits = np.where(cur_imp[0] > imp_sha_max)[0]\n"
     ]
    },
    {
     "name": "stdout",
     "output_type": "stream",
     "text": [
      "Iteration: \t46 / 100\n",
      "Confirmed: \t32\n",
      "Tentative: \t11\n",
      "Rejected: \t127\n"
     ]
    },
    {
     "name": "stderr",
     "output_type": "stream",
     "text": [
      "C:\\Users\\martin florent\\AppData\\Local\\Continuum\\anaconda3\\lib\\site-packages\\boruta\\boruta_py.py:418: RuntimeWarning: invalid value encountered in greater\n",
      "  hits = np.where(cur_imp[0] > imp_sha_max)[0]\n"
     ]
    },
    {
     "name": "stdout",
     "output_type": "stream",
     "text": [
      "Iteration: \t47 / 100\n",
      "Confirmed: \t32\n",
      "Tentative: \t11\n",
      "Rejected: \t127\n"
     ]
    },
    {
     "name": "stderr",
     "output_type": "stream",
     "text": [
      "C:\\Users\\martin florent\\AppData\\Local\\Continuum\\anaconda3\\lib\\site-packages\\boruta\\boruta_py.py:418: RuntimeWarning: invalid value encountered in greater\n",
      "  hits = np.where(cur_imp[0] > imp_sha_max)[0]\n"
     ]
    },
    {
     "name": "stdout",
     "output_type": "stream",
     "text": [
      "Iteration: \t48 / 100\n",
      "Confirmed: \t32\n",
      "Tentative: \t11\n",
      "Rejected: \t127\n"
     ]
    },
    {
     "name": "stderr",
     "output_type": "stream",
     "text": [
      "C:\\Users\\martin florent\\AppData\\Local\\Continuum\\anaconda3\\lib\\site-packages\\boruta\\boruta_py.py:418: RuntimeWarning: invalid value encountered in greater\n",
      "  hits = np.where(cur_imp[0] > imp_sha_max)[0]\n"
     ]
    },
    {
     "name": "stdout",
     "output_type": "stream",
     "text": [
      "Iteration: \t49 / 100\n",
      "Confirmed: \t33\n",
      "Tentative: \t10\n",
      "Rejected: \t127\n"
     ]
    },
    {
     "name": "stderr",
     "output_type": "stream",
     "text": [
      "C:\\Users\\martin florent\\AppData\\Local\\Continuum\\anaconda3\\lib\\site-packages\\boruta\\boruta_py.py:418: RuntimeWarning: invalid value encountered in greater\n",
      "  hits = np.where(cur_imp[0] > imp_sha_max)[0]\n"
     ]
    },
    {
     "name": "stdout",
     "output_type": "stream",
     "text": [
      "Iteration: \t50 / 100\n",
      "Confirmed: \t33\n",
      "Tentative: \t10\n",
      "Rejected: \t127\n"
     ]
    },
    {
     "name": "stderr",
     "output_type": "stream",
     "text": [
      "C:\\Users\\martin florent\\AppData\\Local\\Continuum\\anaconda3\\lib\\site-packages\\boruta\\boruta_py.py:418: RuntimeWarning: invalid value encountered in greater\n",
      "  hits = np.where(cur_imp[0] > imp_sha_max)[0]\n"
     ]
    },
    {
     "name": "stdout",
     "output_type": "stream",
     "text": [
      "Iteration: \t51 / 100\n",
      "Confirmed: \t33\n",
      "Tentative: \t10\n",
      "Rejected: \t127\n"
     ]
    },
    {
     "name": "stderr",
     "output_type": "stream",
     "text": [
      "C:\\Users\\martin florent\\AppData\\Local\\Continuum\\anaconda3\\lib\\site-packages\\boruta\\boruta_py.py:418: RuntimeWarning: invalid value encountered in greater\n",
      "  hits = np.where(cur_imp[0] > imp_sha_max)[0]\n"
     ]
    },
    {
     "name": "stdout",
     "output_type": "stream",
     "text": [
      "Iteration: \t52 / 100\n",
      "Confirmed: \t33\n",
      "Tentative: \t10\n",
      "Rejected: \t127\n"
     ]
    },
    {
     "name": "stderr",
     "output_type": "stream",
     "text": [
      "C:\\Users\\martin florent\\AppData\\Local\\Continuum\\anaconda3\\lib\\site-packages\\boruta\\boruta_py.py:418: RuntimeWarning: invalid value encountered in greater\n",
      "  hits = np.where(cur_imp[0] > imp_sha_max)[0]\n"
     ]
    },
    {
     "name": "stdout",
     "output_type": "stream",
     "text": [
      "Iteration: \t53 / 100\n",
      "Confirmed: \t33\n",
      "Tentative: \t10\n",
      "Rejected: \t127\n"
     ]
    },
    {
     "name": "stderr",
     "output_type": "stream",
     "text": [
      "C:\\Users\\martin florent\\AppData\\Local\\Continuum\\anaconda3\\lib\\site-packages\\boruta\\boruta_py.py:418: RuntimeWarning: invalid value encountered in greater\n",
      "  hits = np.where(cur_imp[0] > imp_sha_max)[0]\n"
     ]
    },
    {
     "name": "stdout",
     "output_type": "stream",
     "text": [
      "Iteration: \t54 / 100\n",
      "Confirmed: \t33\n",
      "Tentative: \t10\n",
      "Rejected: \t127\n"
     ]
    },
    {
     "name": "stderr",
     "output_type": "stream",
     "text": [
      "C:\\Users\\martin florent\\AppData\\Local\\Continuum\\anaconda3\\lib\\site-packages\\boruta\\boruta_py.py:418: RuntimeWarning: invalid value encountered in greater\n",
      "  hits = np.where(cur_imp[0] > imp_sha_max)[0]\n"
     ]
    },
    {
     "name": "stdout",
     "output_type": "stream",
     "text": [
      "Iteration: \t55 / 100\n",
      "Confirmed: \t33\n",
      "Tentative: \t10\n",
      "Rejected: \t127\n"
     ]
    },
    {
     "name": "stderr",
     "output_type": "stream",
     "text": [
      "C:\\Users\\martin florent\\AppData\\Local\\Continuum\\anaconda3\\lib\\site-packages\\boruta\\boruta_py.py:418: RuntimeWarning: invalid value encountered in greater\n",
      "  hits = np.where(cur_imp[0] > imp_sha_max)[0]\n"
     ]
    },
    {
     "name": "stdout",
     "output_type": "stream",
     "text": [
      "Iteration: \t56 / 100\n",
      "Confirmed: \t33\n",
      "Tentative: \t10\n",
      "Rejected: \t127\n"
     ]
    },
    {
     "name": "stderr",
     "output_type": "stream",
     "text": [
      "C:\\Users\\martin florent\\AppData\\Local\\Continuum\\anaconda3\\lib\\site-packages\\boruta\\boruta_py.py:418: RuntimeWarning: invalid value encountered in greater\n",
      "  hits = np.where(cur_imp[0] > imp_sha_max)[0]\n"
     ]
    },
    {
     "name": "stdout",
     "output_type": "stream",
     "text": [
      "Iteration: \t57 / 100\n",
      "Confirmed: \t33\n",
      "Tentative: \t10\n",
      "Rejected: \t127\n"
     ]
    },
    {
     "name": "stderr",
     "output_type": "stream",
     "text": [
      "C:\\Users\\martin florent\\AppData\\Local\\Continuum\\anaconda3\\lib\\site-packages\\boruta\\boruta_py.py:418: RuntimeWarning: invalid value encountered in greater\n",
      "  hits = np.where(cur_imp[0] > imp_sha_max)[0]\n"
     ]
    },
    {
     "name": "stdout",
     "output_type": "stream",
     "text": [
      "Iteration: \t58 / 100\n",
      "Confirmed: \t33\n",
      "Tentative: \t10\n",
      "Rejected: \t127\n"
     ]
    },
    {
     "name": "stderr",
     "output_type": "stream",
     "text": [
      "C:\\Users\\martin florent\\AppData\\Local\\Continuum\\anaconda3\\lib\\site-packages\\boruta\\boruta_py.py:418: RuntimeWarning: invalid value encountered in greater\n",
      "  hits = np.where(cur_imp[0] > imp_sha_max)[0]\n"
     ]
    },
    {
     "name": "stdout",
     "output_type": "stream",
     "text": [
      "Iteration: \t59 / 100\n",
      "Confirmed: \t33\n",
      "Tentative: \t10\n",
      "Rejected: \t127\n"
     ]
    },
    {
     "name": "stderr",
     "output_type": "stream",
     "text": [
      "C:\\Users\\martin florent\\AppData\\Local\\Continuum\\anaconda3\\lib\\site-packages\\boruta\\boruta_py.py:418: RuntimeWarning: invalid value encountered in greater\n",
      "  hits = np.where(cur_imp[0] > imp_sha_max)[0]\n"
     ]
    },
    {
     "name": "stdout",
     "output_type": "stream",
     "text": [
      "Iteration: \t60 / 100\n",
      "Confirmed: \t33\n",
      "Tentative: \t10\n",
      "Rejected: \t127\n"
     ]
    },
    {
     "name": "stderr",
     "output_type": "stream",
     "text": [
      "C:\\Users\\martin florent\\AppData\\Local\\Continuum\\anaconda3\\lib\\site-packages\\boruta\\boruta_py.py:418: RuntimeWarning: invalid value encountered in greater\n",
      "  hits = np.where(cur_imp[0] > imp_sha_max)[0]\n"
     ]
    },
    {
     "name": "stdout",
     "output_type": "stream",
     "text": [
      "Iteration: \t61 / 100\n",
      "Confirmed: \t33\n",
      "Tentative: \t10\n",
      "Rejected: \t127\n"
     ]
    },
    {
     "name": "stderr",
     "output_type": "stream",
     "text": [
      "C:\\Users\\martin florent\\AppData\\Local\\Continuum\\anaconda3\\lib\\site-packages\\boruta\\boruta_py.py:418: RuntimeWarning: invalid value encountered in greater\n",
      "  hits = np.where(cur_imp[0] > imp_sha_max)[0]\n"
     ]
    },
    {
     "name": "stdout",
     "output_type": "stream",
     "text": [
      "Iteration: \t62 / 100\n",
      "Confirmed: \t34\n",
      "Tentative: \t9\n",
      "Rejected: \t127\n"
     ]
    },
    {
     "name": "stderr",
     "output_type": "stream",
     "text": [
      "C:\\Users\\martin florent\\AppData\\Local\\Continuum\\anaconda3\\lib\\site-packages\\boruta\\boruta_py.py:418: RuntimeWarning: invalid value encountered in greater\n",
      "  hits = np.where(cur_imp[0] > imp_sha_max)[0]\n"
     ]
    },
    {
     "name": "stdout",
     "output_type": "stream",
     "text": [
      "Iteration: \t63 / 100\n",
      "Confirmed: \t34\n",
      "Tentative: \t9\n",
      "Rejected: \t127\n"
     ]
    },
    {
     "name": "stderr",
     "output_type": "stream",
     "text": [
      "C:\\Users\\martin florent\\AppData\\Local\\Continuum\\anaconda3\\lib\\site-packages\\boruta\\boruta_py.py:418: RuntimeWarning: invalid value encountered in greater\n",
      "  hits = np.where(cur_imp[0] > imp_sha_max)[0]\n"
     ]
    },
    {
     "name": "stdout",
     "output_type": "stream",
     "text": [
      "Iteration: \t64 / 100\n",
      "Confirmed: \t34\n",
      "Tentative: \t9\n",
      "Rejected: \t127\n"
     ]
    },
    {
     "name": "stderr",
     "output_type": "stream",
     "text": [
      "C:\\Users\\martin florent\\AppData\\Local\\Continuum\\anaconda3\\lib\\site-packages\\boruta\\boruta_py.py:418: RuntimeWarning: invalid value encountered in greater\n",
      "  hits = np.where(cur_imp[0] > imp_sha_max)[0]\n"
     ]
    },
    {
     "name": "stdout",
     "output_type": "stream",
     "text": [
      "Iteration: \t65 / 100\n",
      "Confirmed: \t35\n",
      "Tentative: \t8\n",
      "Rejected: \t127\n"
     ]
    },
    {
     "name": "stderr",
     "output_type": "stream",
     "text": [
      "C:\\Users\\martin florent\\AppData\\Local\\Continuum\\anaconda3\\lib\\site-packages\\boruta\\boruta_py.py:418: RuntimeWarning: invalid value encountered in greater\n",
      "  hits = np.where(cur_imp[0] > imp_sha_max)[0]\n"
     ]
    },
    {
     "name": "stdout",
     "output_type": "stream",
     "text": [
      "Iteration: \t66 / 100\n",
      "Confirmed: \t35\n",
      "Tentative: \t8\n",
      "Rejected: \t127\n"
     ]
    },
    {
     "name": "stderr",
     "output_type": "stream",
     "text": [
      "C:\\Users\\martin florent\\AppData\\Local\\Continuum\\anaconda3\\lib\\site-packages\\boruta\\boruta_py.py:418: RuntimeWarning: invalid value encountered in greater\n",
      "  hits = np.where(cur_imp[0] > imp_sha_max)[0]\n"
     ]
    },
    {
     "name": "stdout",
     "output_type": "stream",
     "text": [
      "Iteration: \t67 / 100\n",
      "Confirmed: \t35\n",
      "Tentative: \t8\n",
      "Rejected: \t127\n"
     ]
    },
    {
     "name": "stderr",
     "output_type": "stream",
     "text": [
      "C:\\Users\\martin florent\\AppData\\Local\\Continuum\\anaconda3\\lib\\site-packages\\boruta\\boruta_py.py:418: RuntimeWarning: invalid value encountered in greater\n",
      "  hits = np.where(cur_imp[0] > imp_sha_max)[0]\n"
     ]
    },
    {
     "name": "stdout",
     "output_type": "stream",
     "text": [
      "Iteration: \t68 / 100\n",
      "Confirmed: \t35\n",
      "Tentative: \t8\n",
      "Rejected: \t127\n"
     ]
    },
    {
     "name": "stderr",
     "output_type": "stream",
     "text": [
      "C:\\Users\\martin florent\\AppData\\Local\\Continuum\\anaconda3\\lib\\site-packages\\boruta\\boruta_py.py:418: RuntimeWarning: invalid value encountered in greater\n",
      "  hits = np.where(cur_imp[0] > imp_sha_max)[0]\n"
     ]
    },
    {
     "name": "stdout",
     "output_type": "stream",
     "text": [
      "Iteration: \t69 / 100\n",
      "Confirmed: \t35\n",
      "Tentative: \t8\n",
      "Rejected: \t127\n"
     ]
    },
    {
     "name": "stderr",
     "output_type": "stream",
     "text": [
      "C:\\Users\\martin florent\\AppData\\Local\\Continuum\\anaconda3\\lib\\site-packages\\boruta\\boruta_py.py:418: RuntimeWarning: invalid value encountered in greater\n",
      "  hits = np.where(cur_imp[0] > imp_sha_max)[0]\n"
     ]
    },
    {
     "name": "stdout",
     "output_type": "stream",
     "text": [
      "Iteration: \t70 / 100\n",
      "Confirmed: \t36\n",
      "Tentative: \t7\n",
      "Rejected: \t127\n"
     ]
    },
    {
     "name": "stderr",
     "output_type": "stream",
     "text": [
      "C:\\Users\\martin florent\\AppData\\Local\\Continuum\\anaconda3\\lib\\site-packages\\boruta\\boruta_py.py:418: RuntimeWarning: invalid value encountered in greater\n",
      "  hits = np.where(cur_imp[0] > imp_sha_max)[0]\n"
     ]
    },
    {
     "name": "stdout",
     "output_type": "stream",
     "text": [
      "Iteration: \t71 / 100\n",
      "Confirmed: \t36\n",
      "Tentative: \t7\n",
      "Rejected: \t127\n"
     ]
    },
    {
     "name": "stderr",
     "output_type": "stream",
     "text": [
      "C:\\Users\\martin florent\\AppData\\Local\\Continuum\\anaconda3\\lib\\site-packages\\boruta\\boruta_py.py:418: RuntimeWarning: invalid value encountered in greater\n",
      "  hits = np.where(cur_imp[0] > imp_sha_max)[0]\n"
     ]
    },
    {
     "name": "stdout",
     "output_type": "stream",
     "text": [
      "Iteration: \t72 / 100\n",
      "Confirmed: \t36\n",
      "Tentative: \t7\n",
      "Rejected: \t127\n"
     ]
    },
    {
     "name": "stderr",
     "output_type": "stream",
     "text": [
      "C:\\Users\\martin florent\\AppData\\Local\\Continuum\\anaconda3\\lib\\site-packages\\boruta\\boruta_py.py:418: RuntimeWarning: invalid value encountered in greater\n",
      "  hits = np.where(cur_imp[0] > imp_sha_max)[0]\n"
     ]
    },
    {
     "name": "stdout",
     "output_type": "stream",
     "text": [
      "Iteration: \t73 / 100\n",
      "Confirmed: \t36\n",
      "Tentative: \t7\n",
      "Rejected: \t127\n"
     ]
    },
    {
     "name": "stderr",
     "output_type": "stream",
     "text": [
      "C:\\Users\\martin florent\\AppData\\Local\\Continuum\\anaconda3\\lib\\site-packages\\boruta\\boruta_py.py:418: RuntimeWarning: invalid value encountered in greater\n",
      "  hits = np.where(cur_imp[0] > imp_sha_max)[0]\n"
     ]
    },
    {
     "name": "stdout",
     "output_type": "stream",
     "text": [
      "Iteration: \t74 / 100\n",
      "Confirmed: \t36\n",
      "Tentative: \t7\n",
      "Rejected: \t127\n"
     ]
    },
    {
     "name": "stderr",
     "output_type": "stream",
     "text": [
      "C:\\Users\\martin florent\\AppData\\Local\\Continuum\\anaconda3\\lib\\site-packages\\boruta\\boruta_py.py:418: RuntimeWarning: invalid value encountered in greater\n",
      "  hits = np.where(cur_imp[0] > imp_sha_max)[0]\n"
     ]
    },
    {
     "name": "stdout",
     "output_type": "stream",
     "text": [
      "Iteration: \t75 / 100\n",
      "Confirmed: \t36\n",
      "Tentative: \t7\n",
      "Rejected: \t127\n"
     ]
    },
    {
     "name": "stderr",
     "output_type": "stream",
     "text": [
      "C:\\Users\\martin florent\\AppData\\Local\\Continuum\\anaconda3\\lib\\site-packages\\boruta\\boruta_py.py:418: RuntimeWarning: invalid value encountered in greater\n",
      "  hits = np.where(cur_imp[0] > imp_sha_max)[0]\n"
     ]
    },
    {
     "name": "stdout",
     "output_type": "stream",
     "text": [
      "Iteration: \t76 / 100\n",
      "Confirmed: \t36\n",
      "Tentative: \t7\n",
      "Rejected: \t127\n"
     ]
    },
    {
     "name": "stderr",
     "output_type": "stream",
     "text": [
      "C:\\Users\\martin florent\\AppData\\Local\\Continuum\\anaconda3\\lib\\site-packages\\boruta\\boruta_py.py:418: RuntimeWarning: invalid value encountered in greater\n",
      "  hits = np.where(cur_imp[0] > imp_sha_max)[0]\n"
     ]
    },
    {
     "name": "stdout",
     "output_type": "stream",
     "text": [
      "Iteration: \t77 / 100\n",
      "Confirmed: \t37\n",
      "Tentative: \t6\n",
      "Rejected: \t127\n"
     ]
    },
    {
     "name": "stderr",
     "output_type": "stream",
     "text": [
      "C:\\Users\\martin florent\\AppData\\Local\\Continuum\\anaconda3\\lib\\site-packages\\boruta\\boruta_py.py:418: RuntimeWarning: invalid value encountered in greater\n",
      "  hits = np.where(cur_imp[0] > imp_sha_max)[0]\n"
     ]
    },
    {
     "name": "stdout",
     "output_type": "stream",
     "text": [
      "Iteration: \t78 / 100\n",
      "Confirmed: \t37\n",
      "Tentative: \t6\n",
      "Rejected: \t127\n"
     ]
    },
    {
     "name": "stderr",
     "output_type": "stream",
     "text": [
      "C:\\Users\\martin florent\\AppData\\Local\\Continuum\\anaconda3\\lib\\site-packages\\boruta\\boruta_py.py:418: RuntimeWarning: invalid value encountered in greater\n",
      "  hits = np.where(cur_imp[0] > imp_sha_max)[0]\n"
     ]
    },
    {
     "name": "stdout",
     "output_type": "stream",
     "text": [
      "Iteration: \t79 / 100\n",
      "Confirmed: \t37\n",
      "Tentative: \t6\n",
      "Rejected: \t127\n"
     ]
    },
    {
     "name": "stderr",
     "output_type": "stream",
     "text": [
      "C:\\Users\\martin florent\\AppData\\Local\\Continuum\\anaconda3\\lib\\site-packages\\boruta\\boruta_py.py:418: RuntimeWarning: invalid value encountered in greater\n",
      "  hits = np.where(cur_imp[0] > imp_sha_max)[0]\n"
     ]
    },
    {
     "name": "stdout",
     "output_type": "stream",
     "text": [
      "Iteration: \t80 / 100\n",
      "Confirmed: \t37\n",
      "Tentative: \t6\n",
      "Rejected: \t127\n"
     ]
    },
    {
     "name": "stderr",
     "output_type": "stream",
     "text": [
      "C:\\Users\\martin florent\\AppData\\Local\\Continuum\\anaconda3\\lib\\site-packages\\boruta\\boruta_py.py:418: RuntimeWarning: invalid value encountered in greater\n",
      "  hits = np.where(cur_imp[0] > imp_sha_max)[0]\n"
     ]
    },
    {
     "name": "stdout",
     "output_type": "stream",
     "text": [
      "Iteration: \t81 / 100\n",
      "Confirmed: \t37\n",
      "Tentative: \t6\n",
      "Rejected: \t127\n"
     ]
    },
    {
     "name": "stderr",
     "output_type": "stream",
     "text": [
      "C:\\Users\\martin florent\\AppData\\Local\\Continuum\\anaconda3\\lib\\site-packages\\boruta\\boruta_py.py:418: RuntimeWarning: invalid value encountered in greater\n",
      "  hits = np.where(cur_imp[0] > imp_sha_max)[0]\n"
     ]
    },
    {
     "name": "stdout",
     "output_type": "stream",
     "text": [
      "Iteration: \t82 / 100\n",
      "Confirmed: \t37\n",
      "Tentative: \t6\n",
      "Rejected: \t127\n"
     ]
    },
    {
     "name": "stderr",
     "output_type": "stream",
     "text": [
      "C:\\Users\\martin florent\\AppData\\Local\\Continuum\\anaconda3\\lib\\site-packages\\boruta\\boruta_py.py:418: RuntimeWarning: invalid value encountered in greater\n",
      "  hits = np.where(cur_imp[0] > imp_sha_max)[0]\n"
     ]
    },
    {
     "name": "stdout",
     "output_type": "stream",
     "text": [
      "Iteration: \t83 / 100\n",
      "Confirmed: \t37\n",
      "Tentative: \t6\n",
      "Rejected: \t127\n"
     ]
    },
    {
     "name": "stderr",
     "output_type": "stream",
     "text": [
      "C:\\Users\\martin florent\\AppData\\Local\\Continuum\\anaconda3\\lib\\site-packages\\boruta\\boruta_py.py:418: RuntimeWarning: invalid value encountered in greater\n",
      "  hits = np.where(cur_imp[0] > imp_sha_max)[0]\n"
     ]
    },
    {
     "name": "stdout",
     "output_type": "stream",
     "text": [
      "Iteration: \t84 / 100\n",
      "Confirmed: \t37\n",
      "Tentative: \t6\n",
      "Rejected: \t127\n"
     ]
    },
    {
     "name": "stderr",
     "output_type": "stream",
     "text": [
      "C:\\Users\\martin florent\\AppData\\Local\\Continuum\\anaconda3\\lib\\site-packages\\boruta\\boruta_py.py:418: RuntimeWarning: invalid value encountered in greater\n",
      "  hits = np.where(cur_imp[0] > imp_sha_max)[0]\n"
     ]
    },
    {
     "name": "stdout",
     "output_type": "stream",
     "text": [
      "Iteration: \t85 / 100\n",
      "Confirmed: \t37\n",
      "Tentative: \t6\n",
      "Rejected: \t127\n"
     ]
    },
    {
     "name": "stderr",
     "output_type": "stream",
     "text": [
      "C:\\Users\\martin florent\\AppData\\Local\\Continuum\\anaconda3\\lib\\site-packages\\boruta\\boruta_py.py:418: RuntimeWarning: invalid value encountered in greater\n",
      "  hits = np.where(cur_imp[0] > imp_sha_max)[0]\n"
     ]
    },
    {
     "name": "stdout",
     "output_type": "stream",
     "text": [
      "Iteration: \t86 / 100\n",
      "Confirmed: \t37\n",
      "Tentative: \t6\n",
      "Rejected: \t127\n"
     ]
    },
    {
     "name": "stderr",
     "output_type": "stream",
     "text": [
      "C:\\Users\\martin florent\\AppData\\Local\\Continuum\\anaconda3\\lib\\site-packages\\boruta\\boruta_py.py:418: RuntimeWarning: invalid value encountered in greater\n",
      "  hits = np.where(cur_imp[0] > imp_sha_max)[0]\n"
     ]
    },
    {
     "name": "stdout",
     "output_type": "stream",
     "text": [
      "Iteration: \t87 / 100\n",
      "Confirmed: \t37\n",
      "Tentative: \t6\n",
      "Rejected: \t127\n"
     ]
    },
    {
     "name": "stderr",
     "output_type": "stream",
     "text": [
      "C:\\Users\\martin florent\\AppData\\Local\\Continuum\\anaconda3\\lib\\site-packages\\boruta\\boruta_py.py:418: RuntimeWarning: invalid value encountered in greater\n",
      "  hits = np.where(cur_imp[0] > imp_sha_max)[0]\n"
     ]
    },
    {
     "name": "stdout",
     "output_type": "stream",
     "text": [
      "Iteration: \t88 / 100\n",
      "Confirmed: \t37\n",
      "Tentative: \t6\n",
      "Rejected: \t127\n"
     ]
    },
    {
     "name": "stderr",
     "output_type": "stream",
     "text": [
      "C:\\Users\\martin florent\\AppData\\Local\\Continuum\\anaconda3\\lib\\site-packages\\boruta\\boruta_py.py:418: RuntimeWarning: invalid value encountered in greater\n",
      "  hits = np.where(cur_imp[0] > imp_sha_max)[0]\n"
     ]
    },
    {
     "name": "stdout",
     "output_type": "stream",
     "text": [
      "Iteration: \t89 / 100\n",
      "Confirmed: \t37\n",
      "Tentative: \t6\n",
      "Rejected: \t127\n"
     ]
    },
    {
     "name": "stderr",
     "output_type": "stream",
     "text": [
      "C:\\Users\\martin florent\\AppData\\Local\\Continuum\\anaconda3\\lib\\site-packages\\boruta\\boruta_py.py:418: RuntimeWarning: invalid value encountered in greater\n",
      "  hits = np.where(cur_imp[0] > imp_sha_max)[0]\n"
     ]
    },
    {
     "name": "stdout",
     "output_type": "stream",
     "text": [
      "Iteration: \t90 / 100\n",
      "Confirmed: \t37\n",
      "Tentative: \t6\n",
      "Rejected: \t127\n"
     ]
    },
    {
     "name": "stderr",
     "output_type": "stream",
     "text": [
      "C:\\Users\\martin florent\\AppData\\Local\\Continuum\\anaconda3\\lib\\site-packages\\boruta\\boruta_py.py:418: RuntimeWarning: invalid value encountered in greater\n",
      "  hits = np.where(cur_imp[0] > imp_sha_max)[0]\n"
     ]
    },
    {
     "name": "stdout",
     "output_type": "stream",
     "text": [
      "Iteration: \t91 / 100\n",
      "Confirmed: \t37\n",
      "Tentative: \t6\n",
      "Rejected: \t127\n"
     ]
    },
    {
     "name": "stderr",
     "output_type": "stream",
     "text": [
      "C:\\Users\\martin florent\\AppData\\Local\\Continuum\\anaconda3\\lib\\site-packages\\boruta\\boruta_py.py:418: RuntimeWarning: invalid value encountered in greater\n",
      "  hits = np.where(cur_imp[0] > imp_sha_max)[0]\n"
     ]
    },
    {
     "name": "stdout",
     "output_type": "stream",
     "text": [
      "Iteration: \t92 / 100\n",
      "Confirmed: \t37\n",
      "Tentative: \t6\n",
      "Rejected: \t127\n"
     ]
    },
    {
     "name": "stderr",
     "output_type": "stream",
     "text": [
      "C:\\Users\\martin florent\\AppData\\Local\\Continuum\\anaconda3\\lib\\site-packages\\boruta\\boruta_py.py:418: RuntimeWarning: invalid value encountered in greater\n",
      "  hits = np.where(cur_imp[0] > imp_sha_max)[0]\n"
     ]
    },
    {
     "name": "stdout",
     "output_type": "stream",
     "text": [
      "Iteration: \t93 / 100\n",
      "Confirmed: \t37\n",
      "Tentative: \t5\n",
      "Rejected: \t128\n"
     ]
    },
    {
     "name": "stderr",
     "output_type": "stream",
     "text": [
      "C:\\Users\\martin florent\\AppData\\Local\\Continuum\\anaconda3\\lib\\site-packages\\boruta\\boruta_py.py:418: RuntimeWarning: invalid value encountered in greater\n",
      "  hits = np.where(cur_imp[0] > imp_sha_max)[0]\n"
     ]
    },
    {
     "name": "stdout",
     "output_type": "stream",
     "text": [
      "Iteration: \t94 / 100\n",
      "Confirmed: \t37\n",
      "Tentative: \t5\n",
      "Rejected: \t128\n"
     ]
    },
    {
     "name": "stderr",
     "output_type": "stream",
     "text": [
      "C:\\Users\\martin florent\\AppData\\Local\\Continuum\\anaconda3\\lib\\site-packages\\boruta\\boruta_py.py:418: RuntimeWarning: invalid value encountered in greater\n",
      "  hits = np.where(cur_imp[0] > imp_sha_max)[0]\n"
     ]
    },
    {
     "name": "stdout",
     "output_type": "stream",
     "text": [
      "Iteration: \t95 / 100\n",
      "Confirmed: \t37\n",
      "Tentative: \t5\n",
      "Rejected: \t128\n"
     ]
    },
    {
     "name": "stderr",
     "output_type": "stream",
     "text": [
      "C:\\Users\\martin florent\\AppData\\Local\\Continuum\\anaconda3\\lib\\site-packages\\boruta\\boruta_py.py:418: RuntimeWarning: invalid value encountered in greater\n",
      "  hits = np.where(cur_imp[0] > imp_sha_max)[0]\n"
     ]
    },
    {
     "name": "stdout",
     "output_type": "stream",
     "text": [
      "Iteration: \t96 / 100\n",
      "Confirmed: \t37\n",
      "Tentative: \t5\n",
      "Rejected: \t128\n"
     ]
    },
    {
     "name": "stderr",
     "output_type": "stream",
     "text": [
      "C:\\Users\\martin florent\\AppData\\Local\\Continuum\\anaconda3\\lib\\site-packages\\boruta\\boruta_py.py:418: RuntimeWarning: invalid value encountered in greater\n",
      "  hits = np.where(cur_imp[0] > imp_sha_max)[0]\n"
     ]
    },
    {
     "name": "stdout",
     "output_type": "stream",
     "text": [
      "Iteration: \t97 / 100\n",
      "Confirmed: \t37\n",
      "Tentative: \t5\n",
      "Rejected: \t128\n"
     ]
    },
    {
     "name": "stderr",
     "output_type": "stream",
     "text": [
      "C:\\Users\\martin florent\\AppData\\Local\\Continuum\\anaconda3\\lib\\site-packages\\boruta\\boruta_py.py:418: RuntimeWarning: invalid value encountered in greater\n",
      "  hits = np.where(cur_imp[0] > imp_sha_max)[0]\n"
     ]
    },
    {
     "name": "stdout",
     "output_type": "stream",
     "text": [
      "Iteration: \t98 / 100\n",
      "Confirmed: \t37\n",
      "Tentative: \t5\n",
      "Rejected: \t128\n",
      "Iteration: \t99 / 100\n",
      "Confirmed: \t37\n",
      "Tentative: \t5\n",
      "Rejected: \t128\n",
      "\n",
      "\n",
      "BorutaPy finished running.\n",
      "\n",
      "Iteration: \t100 / 100\n",
      "Confirmed: \t37\n",
      "Tentative: \t5\n",
      "Rejected: \t128\n"
     ]
    },
    {
     "name": "stderr",
     "output_type": "stream",
     "text": [
      "C:\\Users\\martin florent\\AppData\\Local\\Continuum\\anaconda3\\lib\\site-packages\\boruta\\boruta_py.py:418: RuntimeWarning: invalid value encountered in greater\n",
      "  hits = np.where(cur_imp[0] > imp_sha_max)[0]\n"
     ]
    }
   ],
=======
     "end_time": "2019-06-26T13:50:51.093471Z",
     "start_time": "2019-06-26T13:50:51.030960Z"
    }
   },
   "outputs": [],
>>>>>>> b209dbd3
   "source": [
    "transformers = [\n",
    "    ('outlier', OutlierRemoverDF(iqr_threshold=0), sample.features_by_type(Sample.DTYPE_NUMERICAL).columns),\n",
    "    ('rest', FunctionTransformerDF(validate=False), sample.features_by_type(Sample.DTYPE_OBJECT).columns)\n",
    "]\n",
    "outlier_step = ColumnTransformerDF(transformers=transformers)"
   ]
  },
  {
   "cell_type": "code",
   "execution_count": 11,
   "metadata": {
    "ExecuteTime": {
     "end_time": "2019-06-26T13:51:48.132910Z",
     "start_time": "2019-06-26T13:50:51.093471Z"
    }
   },
   "outputs": [
    {
     "name": "stdout",
     "output_type": "stream",
     "text": [
      "Iteration: \t1 / 100\n",
      "Confirmed: \t0\n",
      "Tentative: \t170\n",
      "Rejected: \t0\n",
      "Iteration: \t2 / 100\n",
      "Confirmed: \t0\n",
      "Tentative: \t170\n",
      "Rejected: \t0\n",
      "Iteration: \t3 / 100\n",
      "Confirmed: \t0\n",
      "Tentative: \t170\n",
      "Rejected: \t0\n",
      "Iteration: \t4 / 100\n",
      "Confirmed: \t0\n",
      "Tentative: \t170\n",
      "Rejected: \t0\n",
      "Iteration: \t5 / 100\n",
      "Confirmed: \t0\n",
      "Tentative: \t170\n",
      "Rejected: \t0\n",
      "Iteration: \t6 / 100\n",
      "Confirmed: \t0\n",
      "Tentative: \t170\n",
      "Rejected: \t0\n",
      "Iteration: \t7 / 100\n",
      "Confirmed: \t0\n",
      "Tentative: \t170\n",
      "Rejected: \t0\n",
      "Iteration: \t8 / 100\n",
      "Confirmed: \t0\n",
      "Tentative: \t24\n",
      "Rejected: \t146\n"
     ]
    },
    {
     "name": "stderr",
     "output_type": "stream",
     "text": [
      "C:\\Users\\martin florent\\AppData\\Local\\Continuum\\anaconda3\\lib\\site-packages\\boruta\\boruta_py.py:418: RuntimeWarning: invalid value encountered in greater\n",
      "  hits = np.where(cur_imp[0] > imp_sha_max)[0]\n"
     ]
    },
    {
     "name": "stdout",
     "output_type": "stream",
     "text": [
      "Iteration: \t9 / 100\n",
      "Confirmed: \t4\n",
      "Tentative: \t20\n",
      "Rejected: \t146\n"
     ]
    },
    {
     "name": "stderr",
     "output_type": "stream",
     "text": [
      "C:\\Users\\martin florent\\AppData\\Local\\Continuum\\anaconda3\\lib\\site-packages\\boruta\\boruta_py.py:418: RuntimeWarning: invalid value encountered in greater\n",
      "  hits = np.where(cur_imp[0] > imp_sha_max)[0]\n"
     ]
    },
    {
     "name": "stdout",
     "output_type": "stream",
     "text": [
      "Iteration: \t10 / 100\n",
      "Confirmed: \t4\n",
      "Tentative: \t20\n",
      "Rejected: \t146\n"
     ]
    },
    {
     "name": "stderr",
     "output_type": "stream",
     "text": [
      "C:\\Users\\martin florent\\AppData\\Local\\Continuum\\anaconda3\\lib\\site-packages\\boruta\\boruta_py.py:418: RuntimeWarning: invalid value encountered in greater\n",
      "  hits = np.where(cur_imp[0] > imp_sha_max)[0]\n"
     ]
    },
    {
     "name": "stdout",
     "output_type": "stream",
     "text": [
      "Iteration: \t11 / 100\n",
      "Confirmed: \t4\n",
      "Tentative: \t20\n",
      "Rejected: \t146\n"
     ]
    },
    {
     "name": "stderr",
     "output_type": "stream",
     "text": [
      "C:\\Users\\martin florent\\AppData\\Local\\Continuum\\anaconda3\\lib\\site-packages\\boruta\\boruta_py.py:418: RuntimeWarning: invalid value encountered in greater\n",
      "  hits = np.where(cur_imp[0] > imp_sha_max)[0]\n"
     ]
    },
    {
     "name": "stdout",
     "output_type": "stream",
     "text": [
      "Iteration: \t12 / 100\n",
      "Confirmed: \t7\n",
      "Tentative: \t17\n",
      "Rejected: \t146\n"
     ]
    },
    {
     "name": "stderr",
     "output_type": "stream",
     "text": [
      "C:\\Users\\martin florent\\AppData\\Local\\Continuum\\anaconda3\\lib\\site-packages\\boruta\\boruta_py.py:418: RuntimeWarning: invalid value encountered in greater\n",
      "  hits = np.where(cur_imp[0] > imp_sha_max)[0]\n"
     ]
    },
    {
     "name": "stdout",
     "output_type": "stream",
     "text": [
      "Iteration: \t13 / 100\n",
      "Confirmed: \t7\n",
      "Tentative: \t16\n",
      "Rejected: \t147\n"
     ]
    },
    {
     "name": "stderr",
     "output_type": "stream",
     "text": [
      "C:\\Users\\martin florent\\AppData\\Local\\Continuum\\anaconda3\\lib\\site-packages\\boruta\\boruta_py.py:418: RuntimeWarning: invalid value encountered in greater\n",
      "  hits = np.where(cur_imp[0] > imp_sha_max)[0]\n"
     ]
    },
    {
     "name": "stdout",
     "output_type": "stream",
     "text": [
      "Iteration: \t14 / 100\n",
      "Confirmed: \t7\n",
      "Tentative: \t16\n",
      "Rejected: \t147\n"
     ]
    },
    {
     "name": "stderr",
     "output_type": "stream",
     "text": [
      "C:\\Users\\martin florent\\AppData\\Local\\Continuum\\anaconda3\\lib\\site-packages\\boruta\\boruta_py.py:418: RuntimeWarning: invalid value encountered in greater\n",
      "  hits = np.where(cur_imp[0] > imp_sha_max)[0]\n"
     ]
    },
    {
     "name": "stdout",
     "output_type": "stream",
     "text": [
      "Iteration: \t15 / 100\n",
      "Confirmed: \t7\n",
      "Tentative: \t16\n",
      "Rejected: \t147\n"
     ]
    },
    {
     "name": "stderr",
     "output_type": "stream",
     "text": [
      "C:\\Users\\martin florent\\AppData\\Local\\Continuum\\anaconda3\\lib\\site-packages\\boruta\\boruta_py.py:418: RuntimeWarning: invalid value encountered in greater\n",
      "  hits = np.where(cur_imp[0] > imp_sha_max)[0]\n"
     ]
    },
    {
     "name": "stdout",
     "output_type": "stream",
     "text": [
      "Iteration: \t16 / 100\n",
      "Confirmed: \t7\n",
      "Tentative: \t14\n",
      "Rejected: \t149\n"
     ]
    },
    {
     "name": "stderr",
     "output_type": "stream",
     "text": [
      "C:\\Users\\martin florent\\AppData\\Local\\Continuum\\anaconda3\\lib\\site-packages\\boruta\\boruta_py.py:418: RuntimeWarning: invalid value encountered in greater\n",
      "  hits = np.where(cur_imp[0] > imp_sha_max)[0]\n"
     ]
    },
    {
     "name": "stdout",
     "output_type": "stream",
     "text": [
      "Iteration: \t17 / 100\n",
      "Confirmed: \t7\n",
      "Tentative: \t14\n",
      "Rejected: \t149\n"
     ]
    },
    {
     "name": "stderr",
     "output_type": "stream",
     "text": [
      "C:\\Users\\martin florent\\AppData\\Local\\Continuum\\anaconda3\\lib\\site-packages\\boruta\\boruta_py.py:418: RuntimeWarning: invalid value encountered in greater\n",
      "  hits = np.where(cur_imp[0] > imp_sha_max)[0]\n"
     ]
    },
    {
     "name": "stdout",
     "output_type": "stream",
     "text": [
      "Iteration: \t18 / 100\n",
      "Confirmed: \t7\n",
      "Tentative: \t14\n",
      "Rejected: \t149\n"
     ]
    },
    {
     "name": "stderr",
     "output_type": "stream",
     "text": [
      "C:\\Users\\martin florent\\AppData\\Local\\Continuum\\anaconda3\\lib\\site-packages\\boruta\\boruta_py.py:418: RuntimeWarning: invalid value encountered in greater\n",
      "  hits = np.where(cur_imp[0] > imp_sha_max)[0]\n"
     ]
    },
    {
     "name": "stdout",
     "output_type": "stream",
     "text": [
      "Iteration: \t19 / 100\n",
      "Confirmed: \t7\n",
      "Tentative: \t14\n",
      "Rejected: \t149\n"
     ]
    },
    {
     "name": "stderr",
     "output_type": "stream",
     "text": [
      "C:\\Users\\martin florent\\AppData\\Local\\Continuum\\anaconda3\\lib\\site-packages\\boruta\\boruta_py.py:418: RuntimeWarning: invalid value encountered in greater\n",
      "  hits = np.where(cur_imp[0] > imp_sha_max)[0]\n"
     ]
    },
    {
     "name": "stdout",
     "output_type": "stream",
     "text": [
      "Iteration: \t20 / 100\n",
      "Confirmed: \t7\n",
      "Tentative: \t14\n",
      "Rejected: \t149\n"
     ]
    },
    {
     "name": "stderr",
     "output_type": "stream",
     "text": [
      "C:\\Users\\martin florent\\AppData\\Local\\Continuum\\anaconda3\\lib\\site-packages\\boruta\\boruta_py.py:418: RuntimeWarning: invalid value encountered in greater\n",
      "  hits = np.where(cur_imp[0] > imp_sha_max)[0]\n"
     ]
    },
    {
     "name": "stdout",
     "output_type": "stream",
     "text": [
      "Iteration: \t21 / 100\n",
      "Confirmed: \t7\n",
      "Tentative: \t14\n",
      "Rejected: \t149\n"
     ]
    },
    {
     "name": "stderr",
     "output_type": "stream",
     "text": [
      "C:\\Users\\martin florent\\AppData\\Local\\Continuum\\anaconda3\\lib\\site-packages\\boruta\\boruta_py.py:418: RuntimeWarning: invalid value encountered in greater\n",
      "  hits = np.where(cur_imp[0] > imp_sha_max)[0]\n"
     ]
    },
    {
     "name": "stdout",
     "output_type": "stream",
     "text": [
      "Iteration: \t22 / 100\n",
      "Confirmed: \t9\n",
      "Tentative: \t12\n",
      "Rejected: \t149\n"
     ]
    },
    {
     "name": "stderr",
     "output_type": "stream",
     "text": [
      "C:\\Users\\martin florent\\AppData\\Local\\Continuum\\anaconda3\\lib\\site-packages\\boruta\\boruta_py.py:418: RuntimeWarning: invalid value encountered in greater\n",
      "  hits = np.where(cur_imp[0] > imp_sha_max)[0]\n"
     ]
    },
    {
     "name": "stdout",
     "output_type": "stream",
     "text": [
      "Iteration: \t23 / 100\n",
      "Confirmed: \t9\n",
      "Tentative: \t12\n",
      "Rejected: \t149\n"
     ]
    },
    {
     "name": "stderr",
     "output_type": "stream",
     "text": [
      "C:\\Users\\martin florent\\AppData\\Local\\Continuum\\anaconda3\\lib\\site-packages\\boruta\\boruta_py.py:418: RuntimeWarning: invalid value encountered in greater\n",
      "  hits = np.where(cur_imp[0] > imp_sha_max)[0]\n"
     ]
    },
    {
     "name": "stdout",
     "output_type": "stream",
     "text": [
      "Iteration: \t24 / 100\n",
      "Confirmed: \t9\n",
      "Tentative: \t12\n",
      "Rejected: \t149\n"
     ]
    },
    {
     "name": "stderr",
     "output_type": "stream",
     "text": [
      "C:\\Users\\martin florent\\AppData\\Local\\Continuum\\anaconda3\\lib\\site-packages\\boruta\\boruta_py.py:418: RuntimeWarning: invalid value encountered in greater\n",
      "  hits = np.where(cur_imp[0] > imp_sha_max)[0]\n"
     ]
    },
    {
     "name": "stdout",
     "output_type": "stream",
     "text": [
      "Iteration: \t25 / 100\n",
      "Confirmed: \t9\n",
      "Tentative: \t12\n",
      "Rejected: \t149\n"
     ]
    },
    {
     "name": "stderr",
     "output_type": "stream",
     "text": [
      "C:\\Users\\martin florent\\AppData\\Local\\Continuum\\anaconda3\\lib\\site-packages\\boruta\\boruta_py.py:418: RuntimeWarning: invalid value encountered in greater\n",
      "  hits = np.where(cur_imp[0] > imp_sha_max)[0]\n"
     ]
    },
    {
     "name": "stdout",
     "output_type": "stream",
     "text": [
      "Iteration: \t26 / 100\n",
      "Confirmed: \t9\n",
      "Tentative: \t12\n",
      "Rejected: \t149\n"
     ]
    },
    {
     "name": "stderr",
     "output_type": "stream",
     "text": [
      "C:\\Users\\martin florent\\AppData\\Local\\Continuum\\anaconda3\\lib\\site-packages\\boruta\\boruta_py.py:418: RuntimeWarning: invalid value encountered in greater\n",
      "  hits = np.where(cur_imp[0] > imp_sha_max)[0]\n"
     ]
    },
    {
     "name": "stdout",
     "output_type": "stream",
     "text": [
      "Iteration: \t27 / 100\n",
      "Confirmed: \t9\n",
      "Tentative: \t12\n",
      "Rejected: \t149\n"
     ]
    },
    {
     "name": "stderr",
     "output_type": "stream",
     "text": [
      "C:\\Users\\martin florent\\AppData\\Local\\Continuum\\anaconda3\\lib\\site-packages\\boruta\\boruta_py.py:418: RuntimeWarning: invalid value encountered in greater\n",
      "  hits = np.where(cur_imp[0] > imp_sha_max)[0]\n"
     ]
    },
    {
     "name": "stdout",
     "output_type": "stream",
     "text": [
      "Iteration: \t28 / 100\n",
      "Confirmed: \t9\n",
      "Tentative: \t12\n",
      "Rejected: \t149\n"
     ]
    },
    {
     "name": "stderr",
     "output_type": "stream",
     "text": [
      "C:\\Users\\martin florent\\AppData\\Local\\Continuum\\anaconda3\\lib\\site-packages\\boruta\\boruta_py.py:418: RuntimeWarning: invalid value encountered in greater\n",
      "  hits = np.where(cur_imp[0] > imp_sha_max)[0]\n"
     ]
    },
    {
     "name": "stdout",
     "output_type": "stream",
     "text": [
      "Iteration: \t29 / 100\n",
      "Confirmed: \t11\n",
      "Tentative: \t10\n",
      "Rejected: \t149\n"
     ]
    },
    {
     "name": "stderr",
     "output_type": "stream",
     "text": [
      "C:\\Users\\martin florent\\AppData\\Local\\Continuum\\anaconda3\\lib\\site-packages\\boruta\\boruta_py.py:418: RuntimeWarning: invalid value encountered in greater\n",
      "  hits = np.where(cur_imp[0] > imp_sha_max)[0]\n"
     ]
    },
    {
     "name": "stdout",
     "output_type": "stream",
     "text": [
      "Iteration: \t30 / 100\n",
      "Confirmed: \t11\n",
      "Tentative: \t10\n",
      "Rejected: \t149\n"
     ]
    },
    {
     "name": "stderr",
     "output_type": "stream",
     "text": [
      "C:\\Users\\martin florent\\AppData\\Local\\Continuum\\anaconda3\\lib\\site-packages\\boruta\\boruta_py.py:418: RuntimeWarning: invalid value encountered in greater\n",
      "  hits = np.where(cur_imp[0] > imp_sha_max)[0]\n"
     ]
    },
    {
     "name": "stdout",
     "output_type": "stream",
     "text": [
      "Iteration: \t31 / 100\n",
      "Confirmed: \t11\n",
      "Tentative: \t10\n",
      "Rejected: \t149\n"
     ]
    },
    {
     "name": "stderr",
     "output_type": "stream",
     "text": [
      "C:\\Users\\martin florent\\AppData\\Local\\Continuum\\anaconda3\\lib\\site-packages\\boruta\\boruta_py.py:418: RuntimeWarning: invalid value encountered in greater\n",
      "  hits = np.where(cur_imp[0] > imp_sha_max)[0]\n"
     ]
    },
    {
     "name": "stdout",
     "output_type": "stream",
     "text": [
      "Iteration: \t32 / 100\n",
      "Confirmed: \t12\n",
      "Tentative: \t9\n",
      "Rejected: \t149\n"
     ]
    },
    {
     "name": "stderr",
     "output_type": "stream",
     "text": [
      "C:\\Users\\martin florent\\AppData\\Local\\Continuum\\anaconda3\\lib\\site-packages\\boruta\\boruta_py.py:418: RuntimeWarning: invalid value encountered in greater\n",
      "  hits = np.where(cur_imp[0] > imp_sha_max)[0]\n"
     ]
    },
    {
     "name": "stdout",
     "output_type": "stream",
     "text": [
      "Iteration: \t33 / 100\n",
      "Confirmed: \t12\n",
      "Tentative: \t9\n",
      "Rejected: \t149\n"
     ]
    },
    {
     "name": "stderr",
     "output_type": "stream",
     "text": [
      "C:\\Users\\martin florent\\AppData\\Local\\Continuum\\anaconda3\\lib\\site-packages\\boruta\\boruta_py.py:418: RuntimeWarning: invalid value encountered in greater\n",
      "  hits = np.where(cur_imp[0] > imp_sha_max)[0]\n"
     ]
    },
    {
     "name": "stdout",
     "output_type": "stream",
     "text": [
      "Iteration: \t34 / 100\n",
      "Confirmed: \t13\n",
      "Tentative: \t7\n",
      "Rejected: \t150\n"
     ]
    },
    {
     "name": "stderr",
     "output_type": "stream",
     "text": [
      "C:\\Users\\martin florent\\AppData\\Local\\Continuum\\anaconda3\\lib\\site-packages\\boruta\\boruta_py.py:418: RuntimeWarning: invalid value encountered in greater\n",
      "  hits = np.where(cur_imp[0] > imp_sha_max)[0]\n"
     ]
    },
    {
     "name": "stdout",
     "output_type": "stream",
     "text": [
      "Iteration: \t35 / 100\n",
      "Confirmed: \t13\n",
      "Tentative: \t7\n",
      "Rejected: \t150\n"
     ]
    },
    {
     "name": "stderr",
     "output_type": "stream",
     "text": [
      "C:\\Users\\martin florent\\AppData\\Local\\Continuum\\anaconda3\\lib\\site-packages\\boruta\\boruta_py.py:418: RuntimeWarning: invalid value encountered in greater\n",
      "  hits = np.where(cur_imp[0] > imp_sha_max)[0]\n"
     ]
    },
    {
     "name": "stdout",
     "output_type": "stream",
     "text": [
      "Iteration: \t36 / 100\n",
      "Confirmed: \t13\n",
      "Tentative: \t7\n",
      "Rejected: \t150\n"
     ]
    },
    {
     "name": "stderr",
     "output_type": "stream",
     "text": [
      "C:\\Users\\martin florent\\AppData\\Local\\Continuum\\anaconda3\\lib\\site-packages\\boruta\\boruta_py.py:418: RuntimeWarning: invalid value encountered in greater\n",
      "  hits = np.where(cur_imp[0] > imp_sha_max)[0]\n"
     ]
    },
    {
     "name": "stdout",
     "output_type": "stream",
     "text": [
      "Iteration: \t37 / 100\n",
      "Confirmed: \t13\n",
      "Tentative: \t7\n",
      "Rejected: \t150\n"
     ]
    },
    {
     "name": "stderr",
     "output_type": "stream",
     "text": [
      "C:\\Users\\martin florent\\AppData\\Local\\Continuum\\anaconda3\\lib\\site-packages\\boruta\\boruta_py.py:418: RuntimeWarning: invalid value encountered in greater\n",
      "  hits = np.where(cur_imp[0] > imp_sha_max)[0]\n"
     ]
    },
    {
     "name": "stdout",
     "output_type": "stream",
     "text": [
      "Iteration: \t38 / 100\n",
      "Confirmed: \t13\n",
      "Tentative: \t7\n",
      "Rejected: \t150\n"
     ]
    },
    {
     "name": "stderr",
     "output_type": "stream",
     "text": [
      "C:\\Users\\martin florent\\AppData\\Local\\Continuum\\anaconda3\\lib\\site-packages\\boruta\\boruta_py.py:418: RuntimeWarning: invalid value encountered in greater\n",
      "  hits = np.where(cur_imp[0] > imp_sha_max)[0]\n"
     ]
    },
    {
     "name": "stdout",
     "output_type": "stream",
     "text": [
      "Iteration: \t39 / 100\n",
      "Confirmed: \t13\n",
      "Tentative: \t7\n",
      "Rejected: \t150\n"
     ]
    },
    {
     "name": "stderr",
     "output_type": "stream",
     "text": [
      "C:\\Users\\martin florent\\AppData\\Local\\Continuum\\anaconda3\\lib\\site-packages\\boruta\\boruta_py.py:418: RuntimeWarning: invalid value encountered in greater\n",
      "  hits = np.where(cur_imp[0] > imp_sha_max)[0]\n"
     ]
    },
    {
     "name": "stdout",
     "output_type": "stream",
     "text": [
      "Iteration: \t40 / 100\n",
      "Confirmed: \t13\n",
      "Tentative: \t7\n",
      "Rejected: \t150\n"
     ]
    },
    {
     "name": "stderr",
     "output_type": "stream",
     "text": [
      "C:\\Users\\martin florent\\AppData\\Local\\Continuum\\anaconda3\\lib\\site-packages\\boruta\\boruta_py.py:418: RuntimeWarning: invalid value encountered in greater\n",
      "  hits = np.where(cur_imp[0] > imp_sha_max)[0]\n"
     ]
    },
    {
     "name": "stdout",
     "output_type": "stream",
     "text": [
      "Iteration: \t41 / 100\n",
      "Confirmed: \t13\n",
      "Tentative: \t7\n",
      "Rejected: \t150\n"
     ]
    },
    {
     "name": "stderr",
     "output_type": "stream",
     "text": [
      "C:\\Users\\martin florent\\AppData\\Local\\Continuum\\anaconda3\\lib\\site-packages\\boruta\\boruta_py.py:418: RuntimeWarning: invalid value encountered in greater\n",
      "  hits = np.where(cur_imp[0] > imp_sha_max)[0]\n"
     ]
    },
    {
     "name": "stdout",
     "output_type": "stream",
     "text": [
      "Iteration: \t42 / 100\n",
      "Confirmed: \t13\n",
      "Tentative: \t7\n",
      "Rejected: \t150\n"
     ]
    },
    {
     "name": "stderr",
     "output_type": "stream",
     "text": [
      "C:\\Users\\martin florent\\AppData\\Local\\Continuum\\anaconda3\\lib\\site-packages\\boruta\\boruta_py.py:418: RuntimeWarning: invalid value encountered in greater\n",
      "  hits = np.where(cur_imp[0] > imp_sha_max)[0]\n"
     ]
    },
    {
     "name": "stdout",
     "output_type": "stream",
     "text": [
      "Iteration: \t43 / 100\n",
      "Confirmed: \t13\n",
      "Tentative: \t7\n",
      "Rejected: \t150\n"
     ]
    },
    {
     "name": "stderr",
     "output_type": "stream",
     "text": [
      "C:\\Users\\martin florent\\AppData\\Local\\Continuum\\anaconda3\\lib\\site-packages\\boruta\\boruta_py.py:418: RuntimeWarning: invalid value encountered in greater\n",
      "  hits = np.where(cur_imp[0] > imp_sha_max)[0]\n"
     ]
    },
    {
     "name": "stdout",
     "output_type": "stream",
     "text": [
      "Iteration: \t44 / 100\n",
      "Confirmed: \t13\n",
      "Tentative: \t7\n",
      "Rejected: \t150\n"
     ]
    },
    {
     "name": "stderr",
     "output_type": "stream",
     "text": [
      "C:\\Users\\martin florent\\AppData\\Local\\Continuum\\anaconda3\\lib\\site-packages\\boruta\\boruta_py.py:418: RuntimeWarning: invalid value encountered in greater\n",
      "  hits = np.where(cur_imp[0] > imp_sha_max)[0]\n"
     ]
    },
    {
     "name": "stdout",
     "output_type": "stream",
     "text": [
      "Iteration: \t45 / 100\n",
      "Confirmed: \t13\n",
      "Tentative: \t7\n",
      "Rejected: \t150\n"
     ]
    },
    {
     "name": "stderr",
     "output_type": "stream",
     "text": [
      "C:\\Users\\martin florent\\AppData\\Local\\Continuum\\anaconda3\\lib\\site-packages\\boruta\\boruta_py.py:418: RuntimeWarning: invalid value encountered in greater\n",
      "  hits = np.where(cur_imp[0] > imp_sha_max)[0]\n"
     ]
    },
    {
     "name": "stdout",
     "output_type": "stream",
     "text": [
      "Iteration: \t46 / 100\n",
      "Confirmed: \t13\n",
      "Tentative: \t7\n",
      "Rejected: \t150\n"
     ]
    },
    {
     "name": "stderr",
     "output_type": "stream",
     "text": [
      "C:\\Users\\martin florent\\AppData\\Local\\Continuum\\anaconda3\\lib\\site-packages\\boruta\\boruta_py.py:418: RuntimeWarning: invalid value encountered in greater\n",
      "  hits = np.where(cur_imp[0] > imp_sha_max)[0]\n"
     ]
    },
    {
     "name": "stdout",
     "output_type": "stream",
     "text": [
      "Iteration: \t47 / 100\n",
      "Confirmed: \t13\n",
      "Tentative: \t7\n",
      "Rejected: \t150\n"
     ]
    },
    {
     "name": "stderr",
     "output_type": "stream",
     "text": [
      "C:\\Users\\martin florent\\AppData\\Local\\Continuum\\anaconda3\\lib\\site-packages\\boruta\\boruta_py.py:418: RuntimeWarning: invalid value encountered in greater\n",
      "  hits = np.where(cur_imp[0] > imp_sha_max)[0]\n"
     ]
    },
    {
     "name": "stdout",
     "output_type": "stream",
     "text": [
      "Iteration: \t48 / 100\n",
      "Confirmed: \t13\n",
      "Tentative: \t7\n",
      "Rejected: \t150\n"
     ]
    },
    {
     "name": "stderr",
     "output_type": "stream",
     "text": [
      "C:\\Users\\martin florent\\AppData\\Local\\Continuum\\anaconda3\\lib\\site-packages\\boruta\\boruta_py.py:418: RuntimeWarning: invalid value encountered in greater\n",
      "  hits = np.where(cur_imp[0] > imp_sha_max)[0]\n"
     ]
    },
    {
     "name": "stdout",
     "output_type": "stream",
     "text": [
      "Iteration: \t49 / 100\n",
      "Confirmed: \t13\n",
      "Tentative: \t7\n",
      "Rejected: \t150\n"
     ]
    },
    {
     "name": "stderr",
     "output_type": "stream",
     "text": [
      "C:\\Users\\martin florent\\AppData\\Local\\Continuum\\anaconda3\\lib\\site-packages\\boruta\\boruta_py.py:418: RuntimeWarning: invalid value encountered in greater\n",
      "  hits = np.where(cur_imp[0] > imp_sha_max)[0]\n"
     ]
    },
    {
     "name": "stdout",
     "output_type": "stream",
     "text": [
      "Iteration: \t50 / 100\n",
      "Confirmed: \t13\n",
      "Tentative: \t7\n",
      "Rejected: \t150\n"
     ]
    },
    {
     "name": "stderr",
     "output_type": "stream",
     "text": [
      "C:\\Users\\martin florent\\AppData\\Local\\Continuum\\anaconda3\\lib\\site-packages\\boruta\\boruta_py.py:418: RuntimeWarning: invalid value encountered in greater\n",
      "  hits = np.where(cur_imp[0] > imp_sha_max)[0]\n"
     ]
    },
    {
     "name": "stdout",
     "output_type": "stream",
     "text": [
      "Iteration: \t51 / 100\n",
      "Confirmed: \t13\n",
      "Tentative: \t6\n",
      "Rejected: \t151\n"
     ]
    },
    {
     "name": "stderr",
     "output_type": "stream",
     "text": [
      "C:\\Users\\martin florent\\AppData\\Local\\Continuum\\anaconda3\\lib\\site-packages\\boruta\\boruta_py.py:418: RuntimeWarning: invalid value encountered in greater\n",
      "  hits = np.where(cur_imp[0] > imp_sha_max)[0]\n"
     ]
    },
    {
     "name": "stdout",
     "output_type": "stream",
     "text": [
      "Iteration: \t52 / 100\n",
      "Confirmed: \t13\n",
      "Tentative: \t6\n",
      "Rejected: \t151\n"
     ]
    },
    {
     "name": "stderr",
     "output_type": "stream",
     "text": [
      "C:\\Users\\martin florent\\AppData\\Local\\Continuum\\anaconda3\\lib\\site-packages\\boruta\\boruta_py.py:418: RuntimeWarning: invalid value encountered in greater\n",
      "  hits = np.where(cur_imp[0] > imp_sha_max)[0]\n"
     ]
    },
    {
     "name": "stdout",
     "output_type": "stream",
     "text": [
      "Iteration: \t53 / 100\n",
      "Confirmed: \t13\n",
      "Tentative: \t6\n",
      "Rejected: \t151\n"
     ]
    },
    {
     "name": "stderr",
     "output_type": "stream",
     "text": [
      "C:\\Users\\martin florent\\AppData\\Local\\Continuum\\anaconda3\\lib\\site-packages\\boruta\\boruta_py.py:418: RuntimeWarning: invalid value encountered in greater\n",
      "  hits = np.where(cur_imp[0] > imp_sha_max)[0]\n"
     ]
    },
    {
     "name": "stdout",
     "output_type": "stream",
     "text": [
      "Iteration: \t54 / 100\n",
      "Confirmed: \t14\n",
      "Tentative: \t5\n",
      "Rejected: \t151\n"
     ]
    },
    {
     "name": "stderr",
     "output_type": "stream",
     "text": [
      "C:\\Users\\martin florent\\AppData\\Local\\Continuum\\anaconda3\\lib\\site-packages\\boruta\\boruta_py.py:418: RuntimeWarning: invalid value encountered in greater\n",
      "  hits = np.where(cur_imp[0] > imp_sha_max)[0]\n"
     ]
    },
    {
     "name": "stdout",
     "output_type": "stream",
     "text": [
      "Iteration: \t55 / 100\n",
      "Confirmed: \t14\n",
      "Tentative: \t5\n",
      "Rejected: \t151\n"
     ]
    },
    {
     "name": "stderr",
     "output_type": "stream",
     "text": [
      "C:\\Users\\martin florent\\AppData\\Local\\Continuum\\anaconda3\\lib\\site-packages\\boruta\\boruta_py.py:418: RuntimeWarning: invalid value encountered in greater\n",
      "  hits = np.where(cur_imp[0] > imp_sha_max)[0]\n"
     ]
    },
    {
     "name": "stdout",
     "output_type": "stream",
     "text": [
      "Iteration: \t56 / 100\n",
      "Confirmed: \t14\n",
      "Tentative: \t5\n",
      "Rejected: \t151\n"
     ]
    },
    {
     "name": "stderr",
     "output_type": "stream",
     "text": [
      "C:\\Users\\martin florent\\AppData\\Local\\Continuum\\anaconda3\\lib\\site-packages\\boruta\\boruta_py.py:418: RuntimeWarning: invalid value encountered in greater\n",
      "  hits = np.where(cur_imp[0] > imp_sha_max)[0]\n"
     ]
    },
    {
     "name": "stdout",
     "output_type": "stream",
     "text": [
      "Iteration: \t57 / 100\n",
      "Confirmed: \t14\n",
      "Tentative: \t5\n",
      "Rejected: \t151\n"
     ]
    },
    {
     "name": "stderr",
     "output_type": "stream",
     "text": [
      "C:\\Users\\martin florent\\AppData\\Local\\Continuum\\anaconda3\\lib\\site-packages\\boruta\\boruta_py.py:418: RuntimeWarning: invalid value encountered in greater\n",
      "  hits = np.where(cur_imp[0] > imp_sha_max)[0]\n"
     ]
    },
    {
     "name": "stdout",
     "output_type": "stream",
     "text": [
      "Iteration: \t58 / 100\n",
      "Confirmed: \t14\n",
      "Tentative: \t5\n",
      "Rejected: \t151\n"
     ]
    },
    {
     "name": "stderr",
     "output_type": "stream",
     "text": [
      "C:\\Users\\martin florent\\AppData\\Local\\Continuum\\anaconda3\\lib\\site-packages\\boruta\\boruta_py.py:418: RuntimeWarning: invalid value encountered in greater\n",
      "  hits = np.where(cur_imp[0] > imp_sha_max)[0]\n"
     ]
    },
    {
     "name": "stdout",
     "output_type": "stream",
     "text": [
      "Iteration: \t59 / 100\n",
      "Confirmed: \t14\n",
      "Tentative: \t5\n",
      "Rejected: \t151\n"
     ]
    },
    {
     "name": "stderr",
     "output_type": "stream",
     "text": [
      "C:\\Users\\martin florent\\AppData\\Local\\Continuum\\anaconda3\\lib\\site-packages\\boruta\\boruta_py.py:418: RuntimeWarning: invalid value encountered in greater\n",
      "  hits = np.where(cur_imp[0] > imp_sha_max)[0]\n"
     ]
    },
    {
     "name": "stdout",
     "output_type": "stream",
     "text": [
      "Iteration: \t60 / 100\n",
      "Confirmed: \t14\n",
      "Tentative: \t5\n",
      "Rejected: \t151\n"
     ]
    },
    {
     "name": "stderr",
     "output_type": "stream",
     "text": [
      "C:\\Users\\martin florent\\AppData\\Local\\Continuum\\anaconda3\\lib\\site-packages\\boruta\\boruta_py.py:418: RuntimeWarning: invalid value encountered in greater\n",
      "  hits = np.where(cur_imp[0] > imp_sha_max)[0]\n"
     ]
    },
    {
     "name": "stdout",
     "output_type": "stream",
     "text": [
      "Iteration: \t61 / 100\n",
      "Confirmed: \t14\n",
      "Tentative: \t5\n",
      "Rejected: \t151\n"
     ]
    },
    {
     "name": "stderr",
     "output_type": "stream",
     "text": [
      "C:\\Users\\martin florent\\AppData\\Local\\Continuum\\anaconda3\\lib\\site-packages\\boruta\\boruta_py.py:418: RuntimeWarning: invalid value encountered in greater\n",
      "  hits = np.where(cur_imp[0] > imp_sha_max)[0]\n"
     ]
    },
    {
     "name": "stdout",
     "output_type": "stream",
     "text": [
      "Iteration: \t62 / 100\n",
      "Confirmed: \t14\n",
      "Tentative: \t5\n",
      "Rejected: \t151\n"
     ]
    },
    {
     "name": "stderr",
     "output_type": "stream",
     "text": [
      "C:\\Users\\martin florent\\AppData\\Local\\Continuum\\anaconda3\\lib\\site-packages\\boruta\\boruta_py.py:418: RuntimeWarning: invalid value encountered in greater\n",
      "  hits = np.where(cur_imp[0] > imp_sha_max)[0]\n"
     ]
    },
    {
     "name": "stdout",
     "output_type": "stream",
     "text": [
      "Iteration: \t63 / 100\n",
      "Confirmed: \t14\n",
      "Tentative: \t5\n",
      "Rejected: \t151\n"
     ]
    },
    {
     "name": "stderr",
     "output_type": "stream",
     "text": [
      "C:\\Users\\martin florent\\AppData\\Local\\Continuum\\anaconda3\\lib\\site-packages\\boruta\\boruta_py.py:418: RuntimeWarning: invalid value encountered in greater\n",
      "  hits = np.where(cur_imp[0] > imp_sha_max)[0]\n"
     ]
    },
    {
     "name": "stdout",
     "output_type": "stream",
     "text": [
      "Iteration: \t64 / 100\n",
      "Confirmed: \t14\n",
      "Tentative: \t5\n",
      "Rejected: \t151\n"
     ]
    },
    {
     "name": "stderr",
     "output_type": "stream",
     "text": [
      "C:\\Users\\martin florent\\AppData\\Local\\Continuum\\anaconda3\\lib\\site-packages\\boruta\\boruta_py.py:418: RuntimeWarning: invalid value encountered in greater\n",
      "  hits = np.where(cur_imp[0] > imp_sha_max)[0]\n"
     ]
    },
    {
     "name": "stdout",
     "output_type": "stream",
     "text": [
      "Iteration: \t65 / 100\n",
      "Confirmed: \t14\n",
      "Tentative: \t5\n",
      "Rejected: \t151\n"
     ]
    },
    {
     "name": "stderr",
     "output_type": "stream",
     "text": [
      "C:\\Users\\martin florent\\AppData\\Local\\Continuum\\anaconda3\\lib\\site-packages\\boruta\\boruta_py.py:418: RuntimeWarning: invalid value encountered in greater\n",
      "  hits = np.where(cur_imp[0] > imp_sha_max)[0]\n"
     ]
    },
    {
     "name": "stdout",
     "output_type": "stream",
     "text": [
      "Iteration: \t66 / 100\n",
      "Confirmed: \t14\n",
      "Tentative: \t5\n",
      "Rejected: \t151\n"
     ]
    },
    {
     "name": "stderr",
     "output_type": "stream",
     "text": [
      "C:\\Users\\martin florent\\AppData\\Local\\Continuum\\anaconda3\\lib\\site-packages\\boruta\\boruta_py.py:418: RuntimeWarning: invalid value encountered in greater\n",
      "  hits = np.where(cur_imp[0] > imp_sha_max)[0]\n"
     ]
    },
    {
     "name": "stdout",
     "output_type": "stream",
     "text": [
      "Iteration: \t67 / 100\n",
      "Confirmed: \t14\n",
      "Tentative: \t5\n",
      "Rejected: \t151\n"
     ]
    },
    {
     "name": "stderr",
     "output_type": "stream",
     "text": [
      "C:\\Users\\martin florent\\AppData\\Local\\Continuum\\anaconda3\\lib\\site-packages\\boruta\\boruta_py.py:418: RuntimeWarning: invalid value encountered in greater\n",
      "  hits = np.where(cur_imp[0] > imp_sha_max)[0]\n"
     ]
    },
    {
     "name": "stdout",
     "output_type": "stream",
     "text": [
      "Iteration: \t68 / 100\n",
      "Confirmed: \t14\n",
      "Tentative: \t5\n",
      "Rejected: \t151\n"
     ]
    },
    {
     "name": "stderr",
     "output_type": "stream",
     "text": [
      "C:\\Users\\martin florent\\AppData\\Local\\Continuum\\anaconda3\\lib\\site-packages\\boruta\\boruta_py.py:418: RuntimeWarning: invalid value encountered in greater\n",
      "  hits = np.where(cur_imp[0] > imp_sha_max)[0]\n"
     ]
    },
    {
     "name": "stdout",
     "output_type": "stream",
     "text": [
      "Iteration: \t69 / 100\n",
      "Confirmed: \t14\n",
      "Tentative: \t5\n",
      "Rejected: \t151\n"
     ]
    },
    {
     "name": "stderr",
     "output_type": "stream",
     "text": [
      "C:\\Users\\martin florent\\AppData\\Local\\Continuum\\anaconda3\\lib\\site-packages\\boruta\\boruta_py.py:418: RuntimeWarning: invalid value encountered in greater\n",
      "  hits = np.where(cur_imp[0] > imp_sha_max)[0]\n"
     ]
    },
    {
     "name": "stdout",
     "output_type": "stream",
     "text": [
      "Iteration: \t70 / 100\n",
      "Confirmed: \t14\n",
      "Tentative: \t5\n",
      "Rejected: \t151\n"
     ]
    },
    {
     "name": "stderr",
     "output_type": "stream",
     "text": [
      "C:\\Users\\martin florent\\AppData\\Local\\Continuum\\anaconda3\\lib\\site-packages\\boruta\\boruta_py.py:418: RuntimeWarning: invalid value encountered in greater\n",
      "  hits = np.where(cur_imp[0] > imp_sha_max)[0]\n"
     ]
    },
    {
     "name": "stdout",
     "output_type": "stream",
     "text": [
      "Iteration: \t71 / 100\n",
      "Confirmed: \t14\n",
      "Tentative: \t5\n",
      "Rejected: \t151\n"
     ]
    },
    {
     "name": "stderr",
     "output_type": "stream",
     "text": [
      "C:\\Users\\martin florent\\AppData\\Local\\Continuum\\anaconda3\\lib\\site-packages\\boruta\\boruta_py.py:418: RuntimeWarning: invalid value encountered in greater\n",
      "  hits = np.where(cur_imp[0] > imp_sha_max)[0]\n"
     ]
    },
    {
     "name": "stdout",
     "output_type": "stream",
     "text": [
      "Iteration: \t72 / 100\n",
      "Confirmed: \t14\n",
      "Tentative: \t5\n",
      "Rejected: \t151\n"
     ]
    },
    {
     "name": "stderr",
     "output_type": "stream",
     "text": [
      "C:\\Users\\martin florent\\AppData\\Local\\Continuum\\anaconda3\\lib\\site-packages\\boruta\\boruta_py.py:418: RuntimeWarning: invalid value encountered in greater\n",
      "  hits = np.where(cur_imp[0] > imp_sha_max)[0]\n"
     ]
    },
    {
     "name": "stdout",
     "output_type": "stream",
     "text": [
      "Iteration: \t73 / 100\n",
      "Confirmed: \t14\n",
      "Tentative: \t5\n",
      "Rejected: \t151\n"
     ]
    },
    {
     "name": "stderr",
     "output_type": "stream",
     "text": [
      "C:\\Users\\martin florent\\AppData\\Local\\Continuum\\anaconda3\\lib\\site-packages\\boruta\\boruta_py.py:418: RuntimeWarning: invalid value encountered in greater\n",
      "  hits = np.where(cur_imp[0] > imp_sha_max)[0]\n"
     ]
    },
    {
     "name": "stdout",
     "output_type": "stream",
     "text": [
      "Iteration: \t74 / 100\n",
      "Confirmed: \t14\n",
      "Tentative: \t5\n",
      "Rejected: \t151\n"
     ]
    },
    {
     "name": "stderr",
     "output_type": "stream",
     "text": [
      "C:\\Users\\martin florent\\AppData\\Local\\Continuum\\anaconda3\\lib\\site-packages\\boruta\\boruta_py.py:418: RuntimeWarning: invalid value encountered in greater\n",
      "  hits = np.where(cur_imp[0] > imp_sha_max)[0]\n"
     ]
    },
    {
     "name": "stdout",
     "output_type": "stream",
     "text": [
      "Iteration: \t75 / 100\n",
      "Confirmed: \t14\n",
      "Tentative: \t5\n",
      "Rejected: \t151\n"
     ]
    },
    {
     "name": "stderr",
     "output_type": "stream",
     "text": [
      "C:\\Users\\martin florent\\AppData\\Local\\Continuum\\anaconda3\\lib\\site-packages\\boruta\\boruta_py.py:418: RuntimeWarning: invalid value encountered in greater\n",
      "  hits = np.where(cur_imp[0] > imp_sha_max)[0]\n"
     ]
    },
    {
     "name": "stdout",
     "output_type": "stream",
     "text": [
      "Iteration: \t76 / 100\n",
      "Confirmed: \t14\n",
      "Tentative: \t5\n",
      "Rejected: \t151\n"
     ]
    },
    {
     "name": "stderr",
     "output_type": "stream",
     "text": [
      "C:\\Users\\martin florent\\AppData\\Local\\Continuum\\anaconda3\\lib\\site-packages\\boruta\\boruta_py.py:418: RuntimeWarning: invalid value encountered in greater\n",
      "  hits = np.where(cur_imp[0] > imp_sha_max)[0]\n"
     ]
    },
    {
     "name": "stdout",
     "output_type": "stream",
     "text": [
      "Iteration: \t77 / 100\n",
      "Confirmed: \t15\n",
      "Tentative: \t4\n",
      "Rejected: \t151\n"
     ]
    },
    {
     "name": "stderr",
     "output_type": "stream",
     "text": [
      "C:\\Users\\martin florent\\AppData\\Local\\Continuum\\anaconda3\\lib\\site-packages\\boruta\\boruta_py.py:418: RuntimeWarning: invalid value encountered in greater\n",
      "  hits = np.where(cur_imp[0] > imp_sha_max)[0]\n"
     ]
    },
    {
     "name": "stdout",
     "output_type": "stream",
     "text": [
      "Iteration: \t78 / 100\n",
      "Confirmed: \t15\n",
      "Tentative: \t4\n",
      "Rejected: \t151\n"
     ]
    },
    {
     "name": "stderr",
     "output_type": "stream",
     "text": [
      "C:\\Users\\martin florent\\AppData\\Local\\Continuum\\anaconda3\\lib\\site-packages\\boruta\\boruta_py.py:418: RuntimeWarning: invalid value encountered in greater\n",
      "  hits = np.where(cur_imp[0] > imp_sha_max)[0]\n"
     ]
    },
    {
     "name": "stdout",
     "output_type": "stream",
     "text": [
      "Iteration: \t79 / 100\n",
      "Confirmed: \t15\n",
      "Tentative: \t4\n",
      "Rejected: \t151\n"
     ]
    },
    {
     "name": "stderr",
     "output_type": "stream",
     "text": [
      "C:\\Users\\martin florent\\AppData\\Local\\Continuum\\anaconda3\\lib\\site-packages\\boruta\\boruta_py.py:418: RuntimeWarning: invalid value encountered in greater\n",
      "  hits = np.where(cur_imp[0] > imp_sha_max)[0]\n"
     ]
    },
    {
     "name": "stdout",
     "output_type": "stream",
     "text": [
      "Iteration: \t80 / 100\n",
      "Confirmed: \t15\n",
      "Tentative: \t4\n",
      "Rejected: \t151\n"
     ]
    },
    {
     "name": "stderr",
     "output_type": "stream",
     "text": [
      "C:\\Users\\martin florent\\AppData\\Local\\Continuum\\anaconda3\\lib\\site-packages\\boruta\\boruta_py.py:418: RuntimeWarning: invalid value encountered in greater\n",
      "  hits = np.where(cur_imp[0] > imp_sha_max)[0]\n"
     ]
    },
    {
     "name": "stdout",
     "output_type": "stream",
     "text": [
      "Iteration: \t81 / 100\n",
      "Confirmed: \t15\n",
      "Tentative: \t4\n",
      "Rejected: \t151\n"
     ]
    },
    {
     "name": "stderr",
     "output_type": "stream",
     "text": [
      "C:\\Users\\martin florent\\AppData\\Local\\Continuum\\anaconda3\\lib\\site-packages\\boruta\\boruta_py.py:418: RuntimeWarning: invalid value encountered in greater\n",
      "  hits = np.where(cur_imp[0] > imp_sha_max)[0]\n"
     ]
    },
    {
     "name": "stdout",
     "output_type": "stream",
     "text": [
      "Iteration: \t82 / 100\n",
      "Confirmed: \t15\n",
      "Tentative: \t4\n",
      "Rejected: \t151\n"
     ]
    },
    {
     "name": "stderr",
     "output_type": "stream",
     "text": [
      "C:\\Users\\martin florent\\AppData\\Local\\Continuum\\anaconda3\\lib\\site-packages\\boruta\\boruta_py.py:418: RuntimeWarning: invalid value encountered in greater\n",
      "  hits = np.where(cur_imp[0] > imp_sha_max)[0]\n"
     ]
    },
    {
     "name": "stdout",
     "output_type": "stream",
     "text": [
      "Iteration: \t83 / 100\n",
      "Confirmed: \t15\n",
      "Tentative: \t4\n",
      "Rejected: \t151\n"
     ]
    },
    {
     "name": "stderr",
     "output_type": "stream",
     "text": [
      "C:\\Users\\martin florent\\AppData\\Local\\Continuum\\anaconda3\\lib\\site-packages\\boruta\\boruta_py.py:418: RuntimeWarning: invalid value encountered in greater\n",
      "  hits = np.where(cur_imp[0] > imp_sha_max)[0]\n"
     ]
    },
    {
     "name": "stdout",
     "output_type": "stream",
     "text": [
      "Iteration: \t84 / 100\n",
      "Confirmed: \t15\n",
      "Tentative: \t4\n",
      "Rejected: \t151\n"
     ]
    },
    {
     "name": "stderr",
     "output_type": "stream",
     "text": [
      "C:\\Users\\martin florent\\AppData\\Local\\Continuum\\anaconda3\\lib\\site-packages\\boruta\\boruta_py.py:418: RuntimeWarning: invalid value encountered in greater\n",
      "  hits = np.where(cur_imp[0] > imp_sha_max)[0]\n"
     ]
    },
    {
     "name": "stdout",
     "output_type": "stream",
     "text": [
      "Iteration: \t85 / 100\n",
      "Confirmed: \t16\n",
      "Tentative: \t3\n",
      "Rejected: \t151\n"
     ]
    },
    {
     "name": "stderr",
     "output_type": "stream",
     "text": [
      "C:\\Users\\martin florent\\AppData\\Local\\Continuum\\anaconda3\\lib\\site-packages\\boruta\\boruta_py.py:418: RuntimeWarning: invalid value encountered in greater\n",
      "  hits = np.where(cur_imp[0] > imp_sha_max)[0]\n"
     ]
    },
    {
     "name": "stdout",
     "output_type": "stream",
     "text": [
      "Iteration: \t86 / 100\n",
      "Confirmed: \t16\n",
      "Tentative: \t3\n",
      "Rejected: \t151\n"
     ]
    },
    {
     "name": "stderr",
     "output_type": "stream",
     "text": [
      "C:\\Users\\martin florent\\AppData\\Local\\Continuum\\anaconda3\\lib\\site-packages\\boruta\\boruta_py.py:418: RuntimeWarning: invalid value encountered in greater\n",
      "  hits = np.where(cur_imp[0] > imp_sha_max)[0]\n"
     ]
    },
    {
     "name": "stdout",
     "output_type": "stream",
     "text": [
      "Iteration: \t87 / 100\n",
      "Confirmed: \t16\n",
      "Tentative: \t3\n",
      "Rejected: \t151\n"
     ]
    },
    {
     "name": "stderr",
     "output_type": "stream",
     "text": [
      "C:\\Users\\martin florent\\AppData\\Local\\Continuum\\anaconda3\\lib\\site-packages\\boruta\\boruta_py.py:418: RuntimeWarning: invalid value encountered in greater\n",
      "  hits = np.where(cur_imp[0] > imp_sha_max)[0]\n"
     ]
    },
    {
     "name": "stdout",
     "output_type": "stream",
     "text": [
      "Iteration: \t88 / 100\n",
      "Confirmed: \t16\n",
      "Tentative: \t3\n",
      "Rejected: \t151\n"
     ]
    },
    {
     "name": "stderr",
     "output_type": "stream",
     "text": [
      "C:\\Users\\martin florent\\AppData\\Local\\Continuum\\anaconda3\\lib\\site-packages\\boruta\\boruta_py.py:418: RuntimeWarning: invalid value encountered in greater\n",
      "  hits = np.where(cur_imp[0] > imp_sha_max)[0]\n"
     ]
    },
    {
     "name": "stdout",
     "output_type": "stream",
     "text": [
      "Iteration: \t89 / 100\n",
      "Confirmed: \t16\n",
      "Tentative: \t3\n",
      "Rejected: \t151\n"
     ]
    },
    {
     "name": "stderr",
     "output_type": "stream",
     "text": [
      "C:\\Users\\martin florent\\AppData\\Local\\Continuum\\anaconda3\\lib\\site-packages\\boruta\\boruta_py.py:418: RuntimeWarning: invalid value encountered in greater\n",
      "  hits = np.where(cur_imp[0] > imp_sha_max)[0]\n"
     ]
    },
    {
     "name": "stdout",
     "output_type": "stream",
     "text": [
      "Iteration: \t90 / 100\n",
      "Confirmed: \t16\n",
      "Tentative: \t3\n",
      "Rejected: \t151\n"
     ]
    },
    {
     "name": "stderr",
     "output_type": "stream",
     "text": [
      "C:\\Users\\martin florent\\AppData\\Local\\Continuum\\anaconda3\\lib\\site-packages\\boruta\\boruta_py.py:418: RuntimeWarning: invalid value encountered in greater\n",
      "  hits = np.where(cur_imp[0] > imp_sha_max)[0]\n"
     ]
    },
    {
     "name": "stdout",
     "output_type": "stream",
     "text": [
      "Iteration: \t91 / 100\n",
      "Confirmed: \t16\n",
      "Tentative: \t3\n",
      "Rejected: \t151\n"
     ]
    },
    {
     "name": "stderr",
     "output_type": "stream",
     "text": [
      "C:\\Users\\martin florent\\AppData\\Local\\Continuum\\anaconda3\\lib\\site-packages\\boruta\\boruta_py.py:418: RuntimeWarning: invalid value encountered in greater\n",
      "  hits = np.where(cur_imp[0] > imp_sha_max)[0]\n"
     ]
    },
    {
     "name": "stdout",
     "output_type": "stream",
     "text": [
      "Iteration: \t92 / 100\n",
      "Confirmed: \t16\n",
      "Tentative: \t3\n",
      "Rejected: \t151\n"
     ]
    },
    {
     "name": "stderr",
     "output_type": "stream",
     "text": [
      "C:\\Users\\martin florent\\AppData\\Local\\Continuum\\anaconda3\\lib\\site-packages\\boruta\\boruta_py.py:418: RuntimeWarning: invalid value encountered in greater\n",
      "  hits = np.where(cur_imp[0] > imp_sha_max)[0]\n"
     ]
    },
    {
     "name": "stdout",
     "output_type": "stream",
     "text": [
      "Iteration: \t93 / 100\n",
      "Confirmed: \t16\n",
      "Tentative: \t3\n",
      "Rejected: \t151\n"
     ]
    },
    {
     "name": "stderr",
     "output_type": "stream",
     "text": [
      "C:\\Users\\martin florent\\AppData\\Local\\Continuum\\anaconda3\\lib\\site-packages\\boruta\\boruta_py.py:418: RuntimeWarning: invalid value encountered in greater\n",
      "  hits = np.where(cur_imp[0] > imp_sha_max)[0]\n"
     ]
    },
    {
     "name": "stdout",
     "output_type": "stream",
     "text": [
      "Iteration: \t94 / 100\n",
      "Confirmed: \t16\n",
      "Tentative: \t3\n",
      "Rejected: \t151\n"
     ]
    },
    {
     "name": "stderr",
     "output_type": "stream",
     "text": [
      "C:\\Users\\martin florent\\AppData\\Local\\Continuum\\anaconda3\\lib\\site-packages\\boruta\\boruta_py.py:418: RuntimeWarning: invalid value encountered in greater\n",
      "  hits = np.where(cur_imp[0] > imp_sha_max)[0]\n"
     ]
    },
    {
     "name": "stdout",
     "output_type": "stream",
     "text": [
      "Iteration: \t95 / 100\n",
      "Confirmed: \t16\n",
      "Tentative: \t3\n",
      "Rejected: \t151\n"
     ]
    },
    {
     "name": "stderr",
     "output_type": "stream",
     "text": [
      "C:\\Users\\martin florent\\AppData\\Local\\Continuum\\anaconda3\\lib\\site-packages\\boruta\\boruta_py.py:418: RuntimeWarning: invalid value encountered in greater\n",
      "  hits = np.where(cur_imp[0] > imp_sha_max)[0]\n"
     ]
    },
    {
     "name": "stdout",
     "output_type": "stream",
     "text": [
      "Iteration: \t96 / 100\n",
      "Confirmed: \t16\n",
      "Tentative: \t3\n",
      "Rejected: \t151\n"
     ]
    },
    {
     "name": "stderr",
     "output_type": "stream",
     "text": [
      "C:\\Users\\martin florent\\AppData\\Local\\Continuum\\anaconda3\\lib\\site-packages\\boruta\\boruta_py.py:418: RuntimeWarning: invalid value encountered in greater\n",
      "  hits = np.where(cur_imp[0] > imp_sha_max)[0]\n"
     ]
    },
    {
     "name": "stdout",
     "output_type": "stream",
     "text": [
      "Iteration: \t97 / 100\n",
      "Confirmed: \t16\n",
      "Tentative: \t3\n",
      "Rejected: \t151\n"
     ]
    },
    {
     "name": "stderr",
     "output_type": "stream",
     "text": [
      "C:\\Users\\martin florent\\AppData\\Local\\Continuum\\anaconda3\\lib\\site-packages\\boruta\\boruta_py.py:418: RuntimeWarning: invalid value encountered in greater\n",
      "  hits = np.where(cur_imp[0] > imp_sha_max)[0]\n"
     ]
    },
    {
     "name": "stdout",
     "output_type": "stream",
     "text": [
      "Iteration: \t98 / 100\n",
      "Confirmed: \t16\n",
      "Tentative: \t3\n",
      "Rejected: \t151\n",
      "Iteration: \t99 / 100\n",
      "Confirmed: \t16\n",
      "Tentative: \t3\n",
      "Rejected: \t151\n",
      "\n",
      "\n",
      "BorutaPy finished running.\n",
      "\n",
      "Iteration: \t100 / 100\n",
      "Confirmed: \t16\n",
      "Tentative: \t2\n",
      "Rejected: \t151\n"
     ]
    },
    {
     "name": "stderr",
     "output_type": "stream",
     "text": [
      "C:\\Users\\martin florent\\AppData\\Local\\Continuum\\anaconda3\\lib\\site-packages\\boruta\\boruta_py.py:418: RuntimeWarning: invalid value encountered in greater\n",
      "  hits = np.where(cur_imp[0] > imp_sha_max)[0]\n"
     ]
    }
   ],
   "source": [
    "if not CACHING:\n",
    "    boruta_selector = PipelineDF(steps=[\n",
    "                (\n",
    "        'outlier_removal',\n",
    "        outlier_step\n",
    "        \n",
    "        ),\n",
    "        (\n",
    "            'preprocess', \n",
    "            make_simple_transformer(\n",
    "                impute_median_columns=sample.features_by_type(Sample.DTYPE_NUMERICAL).columns,\n",
    "                one_hot_encode_columns=sample.features_by_type(Sample.DTYPE_OBJECT).columns,\n",
    "            )\n",
    "        ),\n",
    "        (\n",
    "            'boruta', \n",
    "            BorutaDF(\n",
    "                estimator=RandomForestRegressor(n_jobs=4),\n",
    "                max_iter=100,\n",
    "                n_estimators='auto', \n",
    "                verbose=2, \n",
    "                random_state=42\n",
    "            )\n",
    "        )\n",
    "    ])\n",
    "    \n",
    "    feature_selection = boruta_selector.fit_transform(\n",
    "            sample.features, \n",
    "            sample.target\n",
    "        )\n",
    "    \n",
    "    selected_features = boruta_selector.columns_original\n",
    "\n",
    "    sample_post_boruta = sample.select_features(selected_features)\n",
    "    \n",
    "    selected_features.to_frame()"
   ]
  },
  {
   "cell_type": "code",
<<<<<<< HEAD
   "execution_count": 11,
   "metadata": {
    "ExecuteTime": {
     "end_time": "2019-06-26T08:06:36.271754Z",
     "start_time": "2019-06-26T08:06:36.240508Z"
=======
   "execution_count": 12,
   "metadata": {
    "ExecuteTime": {
     "end_time": "2019-06-26T13:51:48.148816Z",
     "start_time": "2019-06-26T13:51:48.132910Z"
>>>>>>> b209dbd3
    },
    "pycharm": {
     "is_executing": false
    }
   },
   "outputs": [],
   "source": [
    "# define a transformer step based on the sample\n",
    "if not CACHING:\n",
    "    preprocessor = make_simple_transformer(\n",
    "            impute_median_columns=sample_post_boruta.features_by_type(Sample.DTYPE_NUMERICAL).columns,\n",
    "            one_hot_encode_columns=sample_post_boruta.features_by_type(Sample.DTYPE_OBJECT).columns,\n",
    "    )\n",
    "    preprocessor"
   ]
  },
  {
   "cell_type": "code",
<<<<<<< HEAD
   "execution_count": 12,
   "metadata": {
    "ExecuteTime": {
     "end_time": "2019-06-26T08:06:36.303005Z",
     "start_time": "2019-06-26T08:06:36.271754Z"
=======
   "execution_count": 13,
   "metadata": {
    "ExecuteTime": {
     "end_time": "2019-06-26T13:51:48.180122Z",
     "start_time": "2019-06-26T13:51:48.148816Z"
>>>>>>> b209dbd3
    },
    "pycharm": {
     "is_executing": false
    }
   },
   "outputs": [],
   "source": [
    "if not CACHING:\n",
    "    # define a Model with a preprocessing pipeline\n",
    "    lgbm = ModelGrid(\n",
    "                model=Model(\n",
    "                    preprocessing=preprocessor, estimator=LGBMRegressor()\n",
    "                ),\n",
    "                estimator_parameters={\n",
    "                    \"max_depth\": [5, 10],\n",
    "                    \"min_split_gain\": [0.1, 0.2],\n",
    "                    \"num_leaves\": [50, 100, 200],\n",
    "                    \"random_state\": [42],\n",
    "                },\n",
    "    )\n",
    "    lgbm"
   ]
  },
  {
   "cell_type": "code",
<<<<<<< HEAD
   "execution_count": 13,
   "metadata": {
    "ExecuteTime": {
     "end_time": "2019-06-26T08:06:56.303555Z",
     "start_time": "2019-06-26T08:06:36.303005Z"
=======
   "execution_count": 14,
   "metadata": {
    "ExecuteTime": {
     "end_time": "2019-06-26T13:51:58.678108Z",
     "start_time": "2019-06-26T13:51:48.180122Z"
>>>>>>> b209dbd3
    },
    "pycharm": {
     "is_executing": false
    }
   },
   "outputs": [
    {
     "data": {
      "text/plain": [
<<<<<<< HEAD
       "[ModelEvaluation(model=<yieldengine.model.Model object at 0x000001D87DA25088>, parameters={'estimator__max_depth': 10, 'estimator__min_split_gain': 0.1, 'estimator__num_leaves': 50, 'estimator__random_state': 42}, scoring={'test_score': <yieldengine.model.selection.ModelScoring object at 0x000001D87D321BE0>}, ranking_score=-0.48399573591454487),\n",
       " ModelEvaluation(model=<yieldengine.model.Model object at 0x000001D87D3045C8>, parameters={'estimator__max_depth': 10, 'estimator__min_split_gain': 0.1, 'estimator__num_leaves': 100, 'estimator__random_state': 42}, scoring={'test_score': <yieldengine.model.selection.ModelScoring object at 0x000001D87D3214A8>}, ranking_score=-0.48399573591454487),\n",
       " ModelEvaluation(model=<yieldengine.model.Model object at 0x000001D87DA05AC8>, parameters={'estimator__max_depth': 10, 'estimator__min_split_gain': 0.1, 'estimator__num_leaves': 200, 'estimator__random_state': 42}, scoring={'test_score': <yieldengine.model.selection.ModelScoring object at 0x000001D87D321AC8>}, ranking_score=-0.48399573591454487),\n",
       " ModelEvaluation(model=<yieldengine.model.Model object at 0x000001D87D2FA6C8>, parameters={'estimator__max_depth': 10, 'estimator__min_split_gain': 0.2, 'estimator__num_leaves': 50, 'estimator__random_state': 42}, scoring={'test_score': <yieldengine.model.selection.ModelScoring object at 0x000001D87D321DD8>}, ranking_score=-0.49819929348705416),\n",
       " ModelEvaluation(model=<yieldengine.model.Model object at 0x000001D87D315988>, parameters={'estimator__max_depth': 10, 'estimator__min_split_gain': 0.2, 'estimator__num_leaves': 100, 'estimator__random_state': 42}, scoring={'test_score': <yieldengine.model.selection.ModelScoring object at 0x000001D87D321978>}, ranking_score=-0.49819929348705416),\n",
       " ModelEvaluation(model=<yieldengine.model.Model object at 0x000001D87D315388>, parameters={'estimator__max_depth': 10, 'estimator__min_split_gain': 0.2, 'estimator__num_leaves': 200, 'estimator__random_state': 42}, scoring={'test_score': <yieldengine.model.selection.ModelScoring object at 0x000001D87D321860>}, ranking_score=-0.49819929348705416),\n",
       " ModelEvaluation(model=<yieldengine.model.Model object at 0x000001D87DA31988>, parameters={'estimator__max_depth': 5, 'estimator__min_split_gain': 0.1, 'estimator__num_leaves': 50, 'estimator__random_state': 42}, scoring={'test_score': <yieldengine.model.selection.ModelScoring object at 0x000001D87D31F9B0>}, ranking_score=-0.6233341362343553),\n",
       " ModelEvaluation(model=<yieldengine.model.Model object at 0x000001D87D2F6088>, parameters={'estimator__max_depth': 5, 'estimator__min_split_gain': 0.1, 'estimator__num_leaves': 100, 'estimator__random_state': 42}, scoring={'test_score': <yieldengine.model.selection.ModelScoring object at 0x000001D87D31F710>}, ranking_score=-0.6233341362343553),\n",
       " ModelEvaluation(model=<yieldengine.model.Model object at 0x000001D87DA223C8>, parameters={'estimator__max_depth': 5, 'estimator__min_split_gain': 0.1, 'estimator__num_leaves': 200, 'estimator__random_state': 42}, scoring={'test_score': <yieldengine.model.selection.ModelScoring object at 0x000001D87D236EB8>}, ranking_score=-0.6233341362343553),\n",
       " ModelEvaluation(model=<yieldengine.model.Model object at 0x000001D87DA0C908>, parameters={'estimator__max_depth': 5, 'estimator__min_split_gain': 0.2, 'estimator__num_leaves': 50, 'estimator__random_state': 42}, scoring={'test_score': <yieldengine.model.selection.ModelScoring object at 0x000001D87D236F60>}, ranking_score=-0.6264857787648387),\n",
       " ModelEvaluation(model=<yieldengine.model.Model object at 0x000001D87D300948>, parameters={'estimator__max_depth': 5, 'estimator__min_split_gain': 0.2, 'estimator__num_leaves': 100, 'estimator__random_state': 42}, scoring={'test_score': <yieldengine.model.selection.ModelScoring object at 0x000001D87D321898>}, ranking_score=-0.6264857787648387),\n",
       " ModelEvaluation(model=<yieldengine.model.Model object at 0x000001D877F48F48>, parameters={'estimator__max_depth': 5, 'estimator__min_split_gain': 0.2, 'estimator__num_leaves': 200, 'estimator__random_state': 42}, scoring={'test_score': <yieldengine.model.selection.ModelScoring object at 0x000001D87D321358>}, ranking_score=-0.6264857787648387)]"
      ]
     },
     "execution_count": 13,
=======
       "[ModelEvaluation(model=<yieldengine.model.Model object at 0x00000239B8B66808>, parameters={'estimator__max_depth': 5, 'estimator__min_split_gain': 0.2, 'estimator__num_leaves': 50, 'estimator__random_state': 42}, scoring={'test_score': <yieldengine.model.selection.ModelScoring object at 0x00000239B87AFC50>}, ranking_score=-0.554095000150851),\n",
       " ModelEvaluation(model=<yieldengine.model.Model object at 0x00000239B88F2E48>, parameters={'estimator__max_depth': 5, 'estimator__min_split_gain': 0.2, 'estimator__num_leaves': 100, 'estimator__random_state': 42}, scoring={'test_score': <yieldengine.model.selection.ModelScoring object at 0x00000239B87AF518>}, ranking_score=-0.554095000150851),\n",
       " ModelEvaluation(model=<yieldengine.model.Model object at 0x00000239B88B2508>, parameters={'estimator__max_depth': 5, 'estimator__min_split_gain': 0.2, 'estimator__num_leaves': 200, 'estimator__random_state': 42}, scoring={'test_score': <yieldengine.model.selection.ModelScoring object at 0x00000239B87AFDA0>}, ranking_score=-0.554095000150851),\n",
       " ModelEvaluation(model=<yieldengine.model.Model object at 0x00000239B8B528C8>, parameters={'estimator__max_depth': 5, 'estimator__min_split_gain': 0.1, 'estimator__num_leaves': 50, 'estimator__random_state': 42}, scoring={'test_score': <yieldengine.model.selection.ModelScoring object at 0x00000239B87AFDD8>}, ranking_score=-0.5892830195553099),\n",
       " ModelEvaluation(model=<yieldengine.model.Model object at 0x00000239B35790C8>, parameters={'estimator__max_depth': 5, 'estimator__min_split_gain': 0.1, 'estimator__num_leaves': 100, 'estimator__random_state': 42}, scoring={'test_score': <yieldengine.model.selection.ModelScoring object at 0x00000239B87AFF28>}, ranking_score=-0.5892830195553099),\n",
       " ModelEvaluation(model=<yieldengine.model.Model object at 0x00000239B34CC488>, parameters={'estimator__max_depth': 5, 'estimator__min_split_gain': 0.1, 'estimator__num_leaves': 200, 'estimator__random_state': 42}, scoring={'test_score': <yieldengine.model.selection.ModelScoring object at 0x00000239B87AFCF8>}, ranking_score=-0.5892830195553099),\n",
       " ModelEvaluation(model=<yieldengine.model.Model object at 0x00000239B8B53E48>, parameters={'estimator__max_depth': 10, 'estimator__min_split_gain': 0.1, 'estimator__num_leaves': 50, 'estimator__random_state': 42}, scoring={'test_score': <yieldengine.model.selection.ModelScoring object at 0x00000239B87AFCC0>}, ranking_score=-0.6572317830372034),\n",
       " ModelEvaluation(model=<yieldengine.model.Model object at 0x00000239B88F0408>, parameters={'estimator__max_depth': 10, 'estimator__min_split_gain': 0.1, 'estimator__num_leaves': 100, 'estimator__random_state': 42}, scoring={'test_score': <yieldengine.model.selection.ModelScoring object at 0x00000239B87AF940>}, ranking_score=-0.6572317830372034),\n",
       " ModelEvaluation(model=<yieldengine.model.Model object at 0x00000239B88F79C8>, parameters={'estimator__max_depth': 10, 'estimator__min_split_gain': 0.1, 'estimator__num_leaves': 200, 'estimator__random_state': 42}, scoring={'test_score': <yieldengine.model.selection.ModelScoring object at 0x00000239B35A1828>}, ranking_score=-0.6572317830372034),\n",
       " ModelEvaluation(model=<yieldengine.model.Model object at 0x00000239B88C7308>, parameters={'estimator__max_depth': 10, 'estimator__min_split_gain': 0.2, 'estimator__num_leaves': 50, 'estimator__random_state': 42}, scoring={'test_score': <yieldengine.model.selection.ModelScoring object at 0x00000239B88BACC0>}, ranking_score=-0.6819397130265944),\n",
       " ModelEvaluation(model=<yieldengine.model.Model object at 0x00000239B8B49248>, parameters={'estimator__max_depth': 10, 'estimator__min_split_gain': 0.2, 'estimator__num_leaves': 100, 'estimator__random_state': 42}, scoring={'test_score': <yieldengine.model.selection.ModelScoring object at 0x00000239B88BA160>}, ranking_score=-0.6819397130265944),\n",
       " ModelEvaluation(model=<yieldengine.model.Model object at 0x00000239B8B5C348>, parameters={'estimator__max_depth': 10, 'estimator__min_split_gain': 0.2, 'estimator__num_leaves': 200, 'estimator__random_state': 42}, scoring={'test_score': <yieldengine.model.selection.ModelScoring object at 0x00000239B88BAB38>}, ranking_score=-0.6819397130265944)]"
      ]
     },
     "execution_count": 14,
>>>>>>> b209dbd3
     "metadata": {},
     "output_type": "execute_result"
    }
   ],
   "source": [
    "if not CACHING:\n",
    "    # define a ModelRanker\n",
    "    model_ranker: ModelRanker = ModelRanker(\n",
    "            grids=[lgbm], cv=circular_cv, scoring=\"r2\"\n",
    "        )\n",
    "\n",
    "    # run the ModelRanker to retrieve a ranking\n",
    "    model_ranking = model_ranker.run(sample=sample_post_boruta)\n",
    "    # noinspection PyStatementEffect\n",
    "else:\n",
    "    model_ranking = None\n",
    "    \n",
    "model_ranking"
   ]
  },
  {
   "cell_type": "code",
<<<<<<< HEAD
   "execution_count": 14,
   "metadata": {
    "ExecuteTime": {
     "end_time": "2019-06-26T08:06:56.334809Z",
     "start_time": "2019-06-26T08:06:56.303555Z"
=======
   "execution_count": 15,
   "metadata": {
    "ExecuteTime": {
     "end_time": "2019-06-26T13:51:58.693734Z",
     "start_time": "2019-06-26T13:51:58.678108Z"
>>>>>>> b209dbd3
    },
    "pycharm": {
     "is_executing": false
    }
   },
   "outputs": [],
   "source": [
    "if not CACHING:\n",
    "    # retrieve the best model\n",
    "    best_model = model_ranking[0]\n",
    "    # noinspection PyStatementEffect\n",
    "    best_model\n",
    "else:\n",
    "    best_model = None"
   ]
  },
  {
   "cell_type": "code",
<<<<<<< HEAD
   "execution_count": 15,
   "metadata": {
    "ExecuteTime": {
     "end_time": "2019-06-26T08:06:56.381687Z",
     "start_time": "2019-06-26T08:06:56.334809Z"
=======
   "execution_count": 16,
   "metadata": {
    "ExecuteTime": {
     "end_time": "2019-06-26T13:51:58.740603Z",
     "start_time": "2019-06-26T13:51:58.693734Z"
>>>>>>> b209dbd3
    },
    "pycharm": {
     "is_executing": false
    }
   },
   "outputs": [
    {
     "data": {
      "text/plain": [
<<<<<<< HEAD
       "<yieldengine.model.prediction.PredictorCV at 0x1d87d1f4ae8>"
      ]
     },
     "execution_count": 15,
=======
       "<yieldengine.model.prediction.PredictorCV at 0x239b8b54f48>"
      ]
     },
     "execution_count": 16,
>>>>>>> b209dbd3
     "metadata": {},
     "output_type": "execute_result"
    }
   ],
   "source": [
    "if not CACHING:\n",
    "    # define a PredictorCV\n",
    "    mp = PredictorCV(\n",
    "        model=best_model.model,\n",
    "        cv=circular_cv,\n",
    "        sample=sample\n",
    "    )\n",
    "\n",
    "    with open(MP_PKL, 'wb') as f:\n",
    "        pickle.dump(mp, f)\n",
    "else:\n",
    "    with open(MP_PKL, 'rb') as f:\n",
    "        mp = pickle.load(f)\n",
    "\n",
    "mp"
   ]
  },
  {
   "cell_type": "markdown",
   "metadata": {},
   "source": [
    "# Simulation Example starts here"
   ]
  },
  {
   "cell_type": "code",
<<<<<<< HEAD
   "execution_count": 16,
   "metadata": {
    "ExecuteTime": {
     "end_time": "2019-06-26T08:06:56.397307Z",
     "start_time": "2019-06-26T08:06:56.381687Z"
=======
   "execution_count": 17,
   "metadata": {
    "ExecuteTime": {
     "end_time": "2019-06-26T13:51:58.756228Z",
     "start_time": "2019-06-26T13:51:58.740603Z"
>>>>>>> b209dbd3
    }
   },
   "outputs": [],
   "source": [
    "sim = UnivariateSimulation(predictor=mp)"
   ]
  },
  {
   "cell_type": "code",
<<<<<<< HEAD
   "execution_count": 17,
   "metadata": {
    "ExecuteTime": {
     "end_time": "2019-06-26T08:06:59.960061Z",
     "start_time": "2019-06-26T08:06:56.397307Z"
=======
   "execution_count": 18,
   "metadata": {
    "ExecuteTime": {
     "end_time": "2019-06-26T13:52:00.810273Z",
     "start_time": "2019-06-26T13:51:58.756228Z"
>>>>>>> b209dbd3
    }
   },
   "outputs": [
    {
     "data": {
      "text/html": [
       "<div>\n",
       "<style scoped>\n",
       "    .dataframe tbody tr th:only-of-type {\n",
       "        vertical-align: middle;\n",
       "    }\n",
       "\n",
       "    .dataframe tbody tr th {\n",
       "        vertical-align: top;\n",
       "    }\n",
       "\n",
       "    .dataframe thead th {\n",
       "        text-align: right;\n",
       "    }\n",
       "</style>\n",
       "<table border=\"1\" class=\"dataframe\">\n",
       "  <thead>\n",
       "    <tr style=\"text-align: right;\">\n",
       "      <th></th>\n",
       "      <th>split_id</th>\n",
       "      <th>parameter_value</th>\n",
       "      <th>relative_yield_change</th>\n",
       "    </tr>\n",
       "  </thead>\n",
       "  <tbody>\n",
       "    <tr>\n",
       "      <th>0</th>\n",
       "      <td>0</td>\n",
       "      <td>28.0</td>\n",
<<<<<<< HEAD
       "      <td>-0.015381</td>\n",
=======
       "      <td>-0.017493</td>\n",
>>>>>>> b209dbd3
       "    </tr>\n",
       "    <tr>\n",
       "      <th>1</th>\n",
       "      <td>1</td>\n",
       "      <td>28.0</td>\n",
<<<<<<< HEAD
       "      <td>-0.005069</td>\n",
=======
       "      <td>-0.009033</td>\n",
>>>>>>> b209dbd3
       "    </tr>\n",
       "    <tr>\n",
       "      <th>2</th>\n",
       "      <td>2</td>\n",
       "      <td>28.0</td>\n",
<<<<<<< HEAD
       "      <td>-0.000018</td>\n",
=======
       "      <td>0.000024</td>\n",
>>>>>>> b209dbd3
       "    </tr>\n",
       "    <tr>\n",
       "      <th>3</th>\n",
       "      <td>3</td>\n",
       "      <td>28.0</td>\n",
<<<<<<< HEAD
       "      <td>-0.000829</td>\n",
=======
       "      <td>-0.003765</td>\n",
>>>>>>> b209dbd3
       "    </tr>\n",
       "    <tr>\n",
       "      <th>4</th>\n",
       "      <td>4</td>\n",
       "      <td>28.0</td>\n",
<<<<<<< HEAD
       "      <td>-0.006987</td>\n",
=======
       "      <td>-0.036153</td>\n",
>>>>>>> b209dbd3
       "    </tr>\n",
       "  </tbody>\n",
       "</table>\n",
       "</div>"
      ],
      "text/plain": [
       "   split_id  parameter_value  relative_yield_change\n",
<<<<<<< HEAD
       "0         0             28.0              -0.015381\n",
       "1         1             28.0              -0.005069\n",
       "2         2             28.0              -0.000018\n",
       "3         3             28.0              -0.000829\n",
       "4         4             28.0              -0.006987"
      ]
     },
     "execution_count": 17,
=======
       "0         0             28.0              -0.017493\n",
       "1         1             28.0              -0.009033\n",
       "2         2             28.0               0.000024\n",
       "3         3             28.0              -0.003765\n",
       "4         4             28.0              -0.036153"
      ]
     },
     "execution_count": 18,
>>>>>>> b209dbd3
     "metadata": {},
     "output_type": "execute_result"
    }
   ],
   "source": [
    "parameterized_feature = \"Step4-6 RawMat Vendor Compound08 Purity (#)\"\n",
    "\n",
    "yield_change = sim.simulate_yield_change(\n",
    "    parameterized_feature=parameterized_feature,\n",
    "    parameter_values=UnivariateSimulation.observed_feature_values(\n",
    "        feature_name=parameterized_feature,\n",
    "        sample=sample\n",
    "    ),\n",
    ")\n",
    "\n",
    "yield_change.head()"
   ]
  },
  {
   "cell_type": "code",
<<<<<<< HEAD
   "execution_count": 18,
   "metadata": {
    "ExecuteTime": {
     "end_time": "2019-06-26T08:07:00.006939Z",
     "start_time": "2019-06-26T08:06:59.960061Z"
=======
   "execution_count": 19,
   "metadata": {
    "ExecuteTime": {
     "end_time": "2019-06-26T13:52:00.857146Z",
     "start_time": "2019-06-26T13:52:00.810273Z"
>>>>>>> b209dbd3
    }
   },
   "outputs": [
    {
     "data": {
      "text/html": [
       "<div>\n",
       "<style scoped>\n",
       "    .dataframe tbody tr th:only-of-type {\n",
       "        vertical-align: middle;\n",
       "    }\n",
       "\n",
       "    .dataframe tbody tr th {\n",
       "        vertical-align: top;\n",
       "    }\n",
       "\n",
       "    .dataframe thead tr th {\n",
       "        text-align: left;\n",
       "    }\n",
       "\n",
       "    .dataframe thead tr:last-of-type th {\n",
       "        text-align: right;\n",
       "    }\n",
       "</style>\n",
       "<table border=\"1\" class=\"dataframe\">\n",
       "  <thead>\n",
       "    <tr>\n",
       "      <th></th>\n",
       "      <th colspan=\"3\" halign=\"left\">relative_yield_change</th>\n",
       "    </tr>\n",
       "    <tr>\n",
       "      <th></th>\n",
       "      <th>percentile_10</th>\n",
       "      <th>percentile_50</th>\n",
       "      <th>percentile_90</th>\n",
       "    </tr>\n",
       "    <tr>\n",
       "      <th>parameter_value</th>\n",
       "      <th></th>\n",
       "      <th></th>\n",
       "      <th></th>\n",
       "    </tr>\n",
       "  </thead>\n",
       "  <tbody>\n",
       "    <tr>\n",
       "      <th>24.0</th>\n",
<<<<<<< HEAD
       "      <td>-0.015544</td>\n",
       "      <td>-0.010919</td>\n",
       "      <td>-0.000748</td>\n",
       "    </tr>\n",
       "    <tr>\n",
       "      <th>28.0</th>\n",
       "      <td>-0.017924</td>\n",
       "      <td>-0.010825</td>\n",
       "      <td>-0.000748</td>\n",
       "    </tr>\n",
       "    <tr>\n",
       "      <th>30.0</th>\n",
       "      <td>0.001954</td>\n",
       "      <td>0.012455</td>\n",
       "      <td>0.016605</td>\n",
       "    </tr>\n",
       "    <tr>\n",
       "      <th>31.0</th>\n",
       "      <td>0.002785</td>\n",
       "      <td>0.012958</td>\n",
       "      <td>0.017191</td>\n",
       "    </tr>\n",
       "    <tr>\n",
       "      <th>32.0</th>\n",
       "      <td>0.002827</td>\n",
       "      <td>0.012958</td>\n",
       "      <td>0.017111</td>\n",
=======
       "      <td>-0.031358</td>\n",
       "      <td>-0.016984</td>\n",
       "      <td>0.001450</td>\n",
       "    </tr>\n",
       "    <tr>\n",
       "      <th>28.0</th>\n",
       "      <td>-0.036195</td>\n",
       "      <td>-0.020739</td>\n",
       "      <td>-0.003386</td>\n",
       "    </tr>\n",
       "    <tr>\n",
       "      <th>30.0</th>\n",
       "      <td>-0.000487</td>\n",
       "      <td>0.018053</td>\n",
       "      <td>0.047048</td>\n",
       "    </tr>\n",
       "    <tr>\n",
       "      <th>31.0</th>\n",
       "      <td>0.003701</td>\n",
       "      <td>0.021297</td>\n",
       "      <td>0.050733</td>\n",
       "    </tr>\n",
       "    <tr>\n",
       "      <th>32.0</th>\n",
       "      <td>0.003770</td>\n",
       "      <td>0.022389</td>\n",
       "      <td>0.052073</td>\n",
>>>>>>> b209dbd3
       "    </tr>\n",
       "  </tbody>\n",
       "</table>\n",
       "</div>"
      ],
      "text/plain": [
       "                relative_yield_change                            \n",
       "                        percentile_10 percentile_50 percentile_90\n",
       "parameter_value                                                  \n",
<<<<<<< HEAD
       "24.0                        -0.015544     -0.010919     -0.000748\n",
       "28.0                        -0.017924     -0.010825     -0.000748\n",
       "30.0                         0.001954      0.012455      0.016605\n",
       "31.0                         0.002785      0.012958      0.017191\n",
       "32.0                         0.002827      0.012958      0.017111"
      ]
     },
     "execution_count": 18,
=======
       "24.0                        -0.031358     -0.016984      0.001450\n",
       "28.0                        -0.036195     -0.020739     -0.003386\n",
       "30.0                        -0.000487      0.018053      0.047048\n",
       "31.0                         0.003701      0.021297      0.050733\n",
       "32.0                         0.003770      0.022389      0.052073"
      ]
     },
     "execution_count": 19,
>>>>>>> b209dbd3
     "metadata": {},
     "output_type": "execute_result"
    }
   ],
   "source": [
    "UnivariateSimulation.aggregate_simulated_yield_change(\n",
    "            results_per_split=yield_change, percentiles=[10, 50, 90]\n",
    ")"
   ]
  },
  {
   "cell_type": "markdown",
   "metadata": {},
   "source": [
    "## Interactive inspection of UnivariateSimulation\n",
    "Run the cell below and then select a feature to simulate..."
   ]
  },
  {
   "cell_type": "code",
<<<<<<< HEAD
   "execution_count": 82,
   "metadata": {
    "ExecuteTime": {
     "end_time": "2019-06-26T09:20:38.387376Z",
     "start_time": "2019-06-26T09:20:38.352012Z"
=======
   "execution_count": 20,
   "metadata": {
    "ExecuteTime": {
     "end_time": "2019-06-26T13:52:00.904020Z",
     "start_time": "2019-06-26T13:52:00.857146Z"
>>>>>>> b209dbd3
    },
    "scrolled": false
   },
   "outputs": [
    {
     "data": {
      "application/vnd.jupyter.widget-view+json": {
<<<<<<< HEAD
       "model_id": "e50cb74eb6c142a7b4c5cac92627c2dc",
=======
       "model_id": "541b7f223dc74294ba447cea6242f72e",
>>>>>>> b209dbd3
       "version_major": 2,
       "version_minor": 0
      },
      "text/plain": [
<<<<<<< HEAD
       "HBox(children=(Dropdown(description='Feature:', layout=Layout(width='550px'), options=('Step3 Media Compound17…"
=======
       "HBox(children=(Dropdown(description='Feature:', layout=Layout(width='550px'), options=('Step6 RawMat Internal …"
>>>>>>> b209dbd3
      ]
     },
     "metadata": {},
     "output_type": "display_data"
<<<<<<< HEAD
    },
    {
     "data": {
      "image/png": "iVBORw0KGgoAAAANSUhEUgAAAmsAAAGECAYAAABptmcuAAAABHNCSVQICAgIfAhkiAAAAAlwSFlzAAALEgAACxIB0t1+/AAAADl0RVh0U29mdHdhcmUAbWF0cGxvdGxpYiB2ZXJzaW9uIDMuMC4yLCBodHRwOi8vbWF0cGxvdGxpYi5vcmcvOIA7rQAAIABJREFUeJzs3Xd4VGXax/HvPSW9BxISOgiSIE0Re1sbdrEANmxrWcsq2Dvqquuu7uqKHSv7uoq62LGtvaCC0qtSpIWQBiE9M8/7xzkzmfQAyZyU+8OVK2fmtHuSMPnlKeeIMQallFJKKdU+uZwuQCmllFJKNU7DmlJKKaVUO6ZhTSmllFKqHdOwppRSSinVjmlYU0oppZRqxzSsKaWUUkq1YxrWlOoARORwEdkQ8niJiBzuYEkdiohcICLfOF1HVyci/UTEiIhnF/e/VUSmt3Zd9rG7i8gKEYlqZP1UEfl3W5zbPn66iCwTkci2OofquDSsqQ5JRA4Wke9EZJuIFIjItyKyr72uVX8xi8i1IrJaRLaLyCYR+Wdjv2xCfhn9XOf5biJSKSJrW6MmY8xQY8wXu7KviETYv3hWiUiJiKwVkedFpF9r1NYRiMi9IrJIRKpFZGqddbeKyI6QjzIR8YtIt2aO+YWIFDr1y7ZuoG9kmxdF5C/hqml3NPR6jDH3G2P+2EanvBl4wRhT3kbHb5IxZgvwOXCpE+dX7ZuGNdXhiEgC8B7wGJAC9ATuBira6JTvAnsbYxKAvYARwJ+b2SdWRPYKeXw2sKaN6ttZbwAnY9WUiPV65gFHOllUmP0K3Ai8X3eFHQjiAh/Ag8AXxpi8xg5mB91DAIP1tVUdiB2wzwfarOWshf4PuMzhGlQ7pGFNdUSDAYwx/zHG+IwxZcaYj40xC0UkC3gKOMBuFSkC681YRB4Skd9FZIuIPCUi0fa6w0Vkg92ikme3NJ0TOJkx5jdjTJH9UAA/sEczNc7AevMPmAS8HLqBiGSKyJsislVE1ojIn0PWRdutIIUishTYt86+a0XkKHt5jIh8LyJFIrJZRKaJSERDRdn7HA2cYoz5yRhTbYzZZox53BjzXEhd79gtlr+KyCUh+08VkddF5N8iUmy3Tg0WkVtEJFdE1ovIMSHbfyEiD4jIj3Yr6NsikhKy/mS7S7fI3jYrZJ0RkT1CHgdbhUK+Z9fZ590sIheGbJtqv4btIvIjMDD062CMeckYMxsobujrFHIcAc4DXmpqO6zv7xzgRWp/3wO1vGvX8pOI/CW05VdEhojIJ/bXe4WIjG+ingvF6iorFqu19zL7+VhgNpAZ0iKY2cxrC7QCn2//v8gTkdtC1keKyCNitSZvspcjQ9afIiLz7df1m4iMtZ8P/mzajxvtPtzZ11P3WM38/KwVketFZKH9s/eaNNLFCewHFBljQoca9BeRL+3aPgFqtaza/w9y7GN/JSJD7ef3Fes9xhOy7ekiMt9eHiMic+2v2xYR+UfIYX8ABohI30bqVF2UhjXVEa0EfCLykogcJyLJgRXGmGXA5cD3dstIkr3qQayQNxIraPUE7gw5Zg+sN+OeWL9snxGRPQMrReRsEdkO5GG1RD3dTI3/BiaKiNv+BRKP9UYcOJ4Lq8VugX3OI4FrReRYe5O7sALGQOBY6gSAOnzAZLv+A+xjXdHItkcBPxpj1jdxvP8AG4BM4AzgfhEJbXU7CSuMJgO/AB9hvZf0BO6h/tdmEnCRfbxq4F8AIjLYPte1QHfgA+BdaSRoNqAHVstgT+Bi4PGQn4XHgXIgwz73RS08Zl2HAOnAm81sNwmrVeT/gGNFJD1k3eNAiV3v+YR8L+1Q8gnwCpAGnAU8EfjF34Bc4EQgAbgQ+KeI7G2MKQGOAzaFtApuauFrPBjYE+vn5s6QwHMbsD/W/5kRwBjgdrvuMVh/fNwAJAGHAmtbeL5WeT0t/PkZD4wF+gPDgQsaqWMYsKLOc69gtTh3A+6l/v/B2cAgrO/bz1jfe4wxPwH5WH8UBZyL9X8G4FHgUbulfiAwM7CRMaYaq9V3RCN1qi5Kw5rqcIwx27F+wRjgWWCr3YqS3tD2duvIJcBkY0yBMaYYuB+YWGfTO4wxFcaYL7G6x4ItHMaYV+w318FYLXdbmilzA9ab/1FYb/Iv11m/L9DdGHOPMabSGLPafi2BmsYD99n1rscOOI18PeYZY+bYrWRrscLSYY1sngpsbuxYItIb62t7kzGm3BgzH5iO1boU8LUx5iP7F8vrWL8o/2qMqQJeBfqJSFLI9jOMMYvtX8B3AONFxA1MAN43xnxi7/sQEA0c2Fh9dVQB9xhjqowxHwA7gD3tY58O3GmMKTHGLKb5lrHGnA+8YYzZ0dgGInIw0BeYaYyZB/yG1cVMSC13GWNKjTFL69RyIrDWGPOC/f37GSsYntHQuYwx79stvcb+Of0YK1Dujrvt1ukFWH88BILCOVhf31xjzFasoQaBn4OLgeft753fGLPRGLN8Z0+8m6+nJT8//zLGbDLGFGD9cTSykWMlEdLKKiJ9sP6PBt4TvrL3D639eWNMsTGmApgKjBCRRHv1S1gBDbFako/FCn9g/dzuISLdjDE7jDFz6tRSbNejVJCGNdUhGWOWGWMuMMb0whpHlgk80sjm3YEYYJ7dXVIEfGg/H1Boh4mAdfYx6553FbAEeKIFZb6M9Zf8WdQfC9MXq4unKKSmW7FacbDPHdr6ta6xk4jVDfme3SWzHSuINjYYPh+rtakxmUAg0Iaeu2fI49CgWgbkGWN8IY8B4kK2qfs6vHZ9mYS8LmOM39429FxNybcDY0Cpfd7ugKeB8+4UsbrJz6T5oHc+8HHImLZXqGmFaaiW0OW+wH51fg7OwWqFa6im40RkjlhdpkXA8TT+vW6pnJDlwNcQ6nx/qP1/ojdWKN0tu/l6WvLz09hrq6sQq/U79NgNvScE6naLyF/t7t/t1LQqBmr/N3CSiMRh/eH1tTEm8EfSxVh/9C0Xq1v8xDq1xANFKBVCw5rq8Oy/6F/ECm1gtbiFysMKEUONMUn2R6I9eDwg2e6SCugDNNaN5KHOGKhGvAmcAKw2xtQNC+uBNSH1JBlj4o0xx9vrN2P9QgytpzFPAsuBQXbr361YY+sa8ikwRkR6NbJ+E5AiIqG/uPoAG5s4f3Pqvo4qrO/JJqywAgRbQHuHnKsUK2QHNBhgGrAVq7u1pV+/xpwGFABfNLaBHejGA4fZYTkHq0t6hIiMCKkl9OsdWtd64Ms6Pwdxxpg/NXCuSKyfqYeAdLuL/wNqvtd1f+53V63vD7X/T6yn8f8DJbTg+9YKr6e5n5+dsRB7LKxtMw2/JwScDZyC1XKeCPQLlAFgjNkIfA+Mw2qNDHSBYoxZZYw5C6v79EHgjcB57HFue2C1cCoVpGFNdThiDci+LhA47K67s7AGeIPV8tMrMHbF/ov7WazxMGn2Pj1DxocF3C3WZS0Oweqeet3e9o8h+2UDtwD/a65O+6/yPwANXWrgR2C7iNwk1mQCt4jsJfblR7DGsdwiIsn267y6iVPFA9uBHSIyBKj3iz6kpk+xxkjNEpF9RMQjIvEicrmIXGR3uX4HPCAiUSIyHKsl4P+ae71NOFdEskUkBmtM2xt2S9xM4AQROVJEvMB1WDN6v7P3mw+cbX9txtJ4127d1+gD/gtMFZEY+3tWd9C/V6zB5i7AY79Wd51DnQ+8bIxpKjScijVmMBuri20kkAV8DUxqoJYhWOPbAt4DBovIeXZNXrEGqGdRXwQQiR0AReQ44JiQ9VuA1JCuuN31H+B2sa4/1g1rjGeghfg54EL7e+ey/z8NsdfNxxqv6RWR0TTSpdsKr6e5n5+d8SOQJCI9Aew/ruZS855wMNZYzYB4+1z5WMH0/gaO+TLWjONhwKzAkyJyroh0t9+XAi1ogZbpMVjd4jvdEqw6Nw1rqiMqxpq99YOIlGCFtMVYb9YAn2F1VeaISKBr6iasgbtz7G6LT7EGVQfkYHWFbMIKJpeHjME5CFhkn+sD++PWlhRqjJlrjKnXXWT/Ej8J65f7GqyWpulYf6WDNT5onb3uY0L+Mm/A9Vh/6RdjhdLXminrDPs1vAZsw/rajcb6moAVfPthfS1mYY23+qSZYzZlBlbLZw4QhX3ZE2PMCqxxPY9hvf6TgJOMMZX2ftfYzwW6Bt/aiXNehdXllWOf+4U665/Fam09C2sgfRkh4/LsX9p/oP5Yw7rOx7o21+/GmJzABzANOMduKbkK6/uag/W1+A/2ZWbs7uZjsMYqbrK3eRArxNRib/tnrJBSiPU9fydk/XL72KvtLtUmZ4O2wF+wAstCYBHWIPq/2Of6EXtCANbP0JfUtHLdgdXqVoj1c/wKDdjd19OCn58Ws/d50T5ewNlY7zMFWBN+Qn8WXsb6/7kRWErNH4qhZmF9TWbV6U4dCywRkR1Ykw0mmppru52DNSZWqVqk6T8aler8xLoTwL/t8W+qFYnIF1hf2za56nxHJCIPAj2MMU3N8FVhJiLdsVpERxljyprbvoXH/A24zG7Rbm7bNKzQO8o4dGFe1X7t0i0/lFJKtYzdPRiB1Tq1L1a3cltdhV/tInvG65BmN2whETkda9zdZy08fy5WF7pS9WhYU0qpthWP1Z2XiXVdsYeBtx2tSLUpu0U5GzjPHpum1G7RblCllFJKqXZMJxgopZRSSrVjGtaUUkoppdqxTjVmrVu3bqZfv35Ol6GUUkop1ax58+blGWO6N7ddpwpr/fr1Y+7cuU6XoZRSSinVLBFp0QWQtRtUKaWUUqod07CmlFJKKdWOaVhTSimllGrHNKwppZRSSrVjGtaUUkoppdoxDWtKKaWUUu2YhjWllFJKqXZMw5pSSimlVDumYU0ppZRSqh3TsKaUUkop1Y5pWFNKKaWUasc0rCmllFKtZEPxBrZXbne6DNXJdKobuSullFJOmJ87n2m/TOOHnB8ASI1KpX9if/ol9qN/gv05sT+ZsZm4XW6Hq1UdjYY1pZRSahctyVvCY/Mf49uN35ISlcI1e1+DW9ys2baGNdvW8Mm6T9hWsS24fYQrgj4Jfawgl2AFuAGJA+iX2I9Yb6yDr0S1ZxrWlFJKqZ20omAF0+ZP44v1X5AUmcTkfSYzcc+JxHhj6m1bWF7Imm1rWLt9rfV521pWFq7ks98/w2d8we3SotOCLXChYa5HbA9coqOWujINa0oppVQL/Vb0G4/Pf5xP1n1CfEQ8V428inOzz22yVSw5KpnkqGT2Tt+71vNVvirWF6+3WuG2rwkGuQ9Wf0BxVXFwuyh3FH0T+tbqVu2f2J++CX0bDIeq89GwppRSSjVj7ba1PLngSWavmU2MN4bLhl/GpKGTSIhI2OVjet1eBiQNYEDSgFrPG2PIL89n7ba1tULc4rzFfLzuY/zGH9y2X0I/HjrsIfZM2XOX61DtnxhjnK6h1YwePdrMnTvX6TKUUkp1EhuKN/DUgqd4b/V7RLgjOGvIWVw49EKSopIcqafCV8Hv238Pdqu+uvxVItwRvHbiayRGJjpSk9p1IjLPGDO6ue20ZU0ppZSqI6ckh6cXPs1bq97CJS7Ozjqbi/a6iG7R3RytK9IdyaDkQQxKHgTA/hn7c8GHF3DjVzfyxJFP6EzTTkrDmlJKKWXbWrqV6Yum8/rK1zEYzhh8BpcMv4S0mDSnS2vQ8O7DuX3/27nru7t49JdHmbLPFKdLUm1Aw5pSSqkur6C8gOcXPc+rK16l2l/NqXucyqXDLyUzLtPp0pp12qDTWJq/lBcWv0B2SjZj+491uiTVyjSsKaWU6rK2VWzjxSUv8n/L/o8KXwUnDjiRy4dfTu+E3k6XtlNu2vcmVhWu4s7v7qR/Yn+dcNDJ6AQDpZRSXU5xZTEzls5gxtIZlFSVMLbfWC4feTkDEgc0v3M7lVeWx4T3JuB1eXn1hFcdmwShWq6lEwz0KntKKaW6jNKqUp5d+Cxj3xzLkwueZP+M/Xnz5Df522F/69BBDaBbdDf+efg/yS3N5cavbqTaX+10SaqVaDeoUkqpTq+suozXlr/G84ufp7CikMN6HcaVI68kKzXL6dJa1fDuw7lj/zu487s7+dfP/2LKaJ1w0BloWFNKKdVpVfgqeGPlG0xfNJ28sjwOzDyQK0deyfDuw50urc2MGzSOJflLeGHJC2SlZnFc/+OcLkntJg1rSimlOp0qXxWzfp3FMwufYUvpFvbtsS8PH/ZwvVs+dVbBCQff3smAxAE64aCD0wkGSimlOo1qfzXv/vYuTy98mo07NjKy+0iuGnUV+2Xs53RpYacTDto/nWCglFKqy/D5fbz727uc8tYp3PndnSRFJvHkUU/y8nEvd8mgBtaEg0cOf4StpVu54asbdMJBB6ZhTSmlVIflN34+WvsRp71zGrd+cyvRnmj+dcS/+M8J/+HgngcjIk6X6Khh3Ydx+/63M2fzHB79+VGny1G7SMesKaWU6nCMMXy+/nMen/84KwtXMiBxAA8f9jBH9T0Kl2g7RKhxg8axNH8pLy55kayULI4fcLzTJamdpGFNKaVUh2GM4ZuN3/D4/MdZkr+Evgl9eeCQBziu33F6E/Mm3DjmRlYWruSu7+5iQNIAhqQMcboktRN0goFSSql2zxjDDzk/MO2XaSzYuoCecT25bPhlnDTwJDwubXdoibyyPCa+NxGPy6MTDtoJnWCgVBdljKGsuszpMpRqNfO2zOOijy7iko8vIackhzv2v4N3T32XcYPGaVDbCd2iu/HIEdaEg+u/ul4nHHQg+lOuVAfi8/vIK8sjtzSXLaVbrI+SLeSU5rClxHqcW5pLlb+KeG88PeJ6kBmbSUZsBhlxGWTGZtIjtgeZcZl0i+6mY3tUu7Zw60Km/TKN7zd/T7fobtw85mbOGHwGke5Ip0vrsPbqthd3HHAHd3x7B4/Me4Tr973e6ZJUC2hYU6qdqPJVkVuWy5aSLcEwllOSUyuU5ZXl4TO+WvtFuCJIj00nLSaNEd1HkB6bTkJEArmluWzesZnNJZv5OfdniiuLa+3ncXnoEdODjLgMK8zFZpAZZ4e52Ewy4jL0l6JyxNL8pTw+/3G+2vAVyZHJXD/6esbvOZ5oT7TTpXUKp+5xKkvzl/LS0pfISs3ihAEnOF2SaoaGNaXCoKy6zApgdutXIHyFLueX59fbL9oTTY/YHqTHpLNfxn6kx6QHH6fHppMek05SZFKLLk+wo3IHm0us8LZ5x2Y2lWwKLv+w+Qe2lm3Fb/y19kmJSgkGt0CgCyxnxmaSGJnY5S+NoFrPysKVPDH/Cf73+/9IiEjgmr2v4ewhZxPjjXG6tE7nhn1vYGXhSqZ+N5WBSQN1wkE7pxMMlNpNOyp31ApfgS7J0K7KbRXb6u2XEJEQDFyh4Sv0cZw3LmxhqMpfRW5pLpt2bCKnJIdNOzYFw13guXJfea19oj3R9QJcoJs1IzaDtJg0HVOkmrV622qenP8kH639iFhvLJOyJ3Fu9rnER8Q7XVqnll+Wz4T3JuAWN6+e+CrJUclOl9TltHSCgYY1pRphjGFbxbZg4Ap2SYa0iOWW5lJSVVJv35SolFoBLNAalhaTFvzc0VoLjDEUVhQGW+NCQ9ymkk1s3rGZworCWvu4xEVaTFq9EBfocs2IzehwXwfVetZvX8+TC57k/TXvE+mO5Nysczl/6PkkRiY6XVqXsSRvCZNmT2JU2iieOvop/eMqzDSsKdUEv/GTX5ZPbmlurcH5oWEstzSXCl9Frf1c4qJbdDd6xPRosFUsLSaNtJg0ItwRDr0yZ5VVl7G5ZDM5O3JqdbMGWui2lGyh2tSegZYYmVjTxdrAuLnUqFTtau1kNu3YxNMLn+btX9/G6/IycchELtzrQlKiUpwurUt6+9e3uf3b25mUPYkb9r3B6XK6lJaGtVaJ0CIyFngUcAPTjTF/rbM+EngZ2AfIByYYY9ba624BLgZ8wJ+NMR/Zz68Fiu3nq1vyYpQCqzsvrzSv0bFhW0q3sLV0a73Q4HF5guFrr9S9SO9Tv3syNTpV//JsQrQnmgGJAxiQOKDB9T6/j61lW4PdrJtKarpc1xev58ecH+u1VEa4IsiIy6gJcLHWcmp0KqlRqaRGp5ISldJlA3JHUOGrYFXhKpYVLGN+7nw+WPMBgjBxyEQu3utiusd0d7rELu2UPU5haf5SXl76Mtmp2TrhoB3a7ZY1EXEDK4GjgQ3AT8BZxpilIdtcAQw3xlwuIhOBccaYCSKSDfwHGANkAp8Cg40xPjusjTbG5LW0Fm1Z6/wqfBXkltitYXb4Co4Ns4NYXlkehto/11HuqNpdkQ20iiVHJeulLBxmjKG4qrjhbla7lW5r2dYG942PiKdbdLdggGv0c3SqznJtQyVVJSwvWM6y/GUsK7A+VhetDs5ijvfGM7b/WC4dfik9Yns4XK0KqPJXcenHl7IobxEzjptBVmqW0yV1CWHrBhWRA4Cpxphj7ce3ABhjHgjZ5iN7m+9FxAPkAN2Bm0O3rbPdWjSsdSmlVaW1uyTrjA3bUrKl3pgosN78g+ErpDsy9HFCRIJ2pXUSlb5KtpZtJb8sn/yyfPLK84LL+eXW54LyAvLL8imuKm7wGPHe+GCLXN0glxqVaoU+eznKExXmV9hxFJQXsDx/eTCULS9Yzrrt64LrU6NSyUrNIisli6zULIakDKFXXC/9v9hO5ZflM/H9ibhw6YSDMAlnN2hPYH3I4w3Afo1tY4ypFpFtQKr9/Jw6+/a0lw3wsYgY4GljzDOtUKtygDGG7ZXbG+2SDLSONfSLNTkyORi4hncbXjuM2cux3lgHXpVySoQ7gp5xPekZ17PZbSt8FfWCXN3PqwpXMad8Tr3r0AXEemMbbJ1rqOWus06WMMawpXRLrdayZfnL2FK6JbhNz7ieZKVkcdKAk4IBTbs3O5bU6FQeOfwRJs2exA1f3qATDtqR1vguNPQnUt3musa2aWrfg4wxm0QkDfhERJYbY76qd3KRS4FLAfr06dPyqlWr8Bs/BeUFVutXSW6j48TqXvJBELpFdyM9Jp1+if2sa4jVuXRFWmyadlep3RLpjiQzLpPMuMxmt630VQZb5EIDXV5ZXnB59bbV/LTlpwYvxQLWmL1AeGuwSzZkOcYT0y5bmPzGz/ri9TXBLN9qMQu0agtC/8T+7JO+D9mp2QxJGcKQlCE6g7OTGNptKHcdeBe3fXMb/5j3D27c90anS1K0TljbAPQOedwL2NTINhvsbtBEoKCpfY0xgc+5IjILa1xbvbBmt7g9A1Y3aCu8HmWr9leTV5bX6NiwwEfd+8t5xEP3mO6kx6QzJGUIh/U6rN5lLFKjU/G6vA69MqXqi3BH0CO2R4vGUVX5qqxgZ4e6vLK8WgGvoKyAddvX8fOWnxvsugcr2NXrhrU/x3pjEftvWRHBhQsRsZ4TKzC5xIVQ81zoNvU+B7YJ2Sd4PGDjjo3BYLaicEVwkofH5WFQ0iCO6HMEQ1KGkJWSxeDkwZ22BVFZTh54MkvzlzJj6QyrtXTgSU6X1OW1Rlj7CRgkIv2BjcBE4Ow627wDnA98D5wBfGaMMSLyDvCKiPwDa4LBIOBHEYkFXMaYYnv5GOCeVqg1LKr8VZRXl1NWXUZZdVmt5bqPy33llFaVUu6rv33d/ereZiigqXGHdQfat5Tf+Nleub3eFe0j3ZHB4DUybWStQfqBy1mkRKXoQH3VqXndXuuPj9j0Zret8ldRWF7YZFfs+uL1LNi6gMLywl3+P7u7oj3R7Jm8JycPPDk4xmxg4kC8bv2jqiu6bvR1rChYwd3f383ApIFkp2Y7XVKX1irXWROR44FHsC7d8bwx5j4RuQeYa4x5R0SigBnAKKwWtYnGmNX2vrcBFwHVwLXGmNkiMgCYZR/eA7xijLmvuTpaMsHAGEOVv6rB8BT4XFpth6eqsmCIqrWugTAVXPaV1Wtpao5LXER7oolyR1mfPVHEeGKI8liPA881NXYg8BfyTq9rohsmMTKx9u2NYtL19kJKtaFqfzVFFUWUVZVhAv9Mw58Df0g1tU2T+4VskxaTRt/4vrhdbidfvmpnAhMOBOHVE1/V6+C1gS55UdzMIZnmnKfPqRWcyqrL6oWuxlqoGuMRTzAwhX6uuxwauBpcV+dx4LkIV4QGIKWUUu3OkvwlnD/7fEZ0H8HTRz+tEw5aWZcMawkDE8xhDx1WO1i5o4j21g9SDYWu0Nas0P10bJVSSqmu6t3f3uXWb27l3KxzuWnMTU6X06mE9Q4G7cXg5MG8O+5dp8tQSimlOo2TBp7E0vyl/HvZv8lOzdYJBw7QUeBKKaWUatKU0VPYt8e+3P393SzNX9r8DqpVaVhTSimlVJO8Li8PHfYQKVEpXPv5tRSUFzhdUpeiYU0ppZRSzUqJSuGRIx6hoLyA67+8nip/ldMldRka1pRSSinVItmp2dx1wF38lPMT/5j7D6fL6TI61QQDpZRSSrUtnXAQftqyppRSSqmdct3o6xjTYwx3f383S/KXOF1Op6dhTSmllFI7xePy8PfD/h6ccJBflu90SZ2ahjWllFKqtezIBd/O3XKwowpMOCgsL9QJB21Mx6wppZRSu2PrCljyFix9C3KXgjsS0rOhx3DoMQwyRkD6UIiIdbrSVpedms3UA6dyy9e38NBPD3HLfrc4XVKnpGFNKaWU2lmBgLZkFmxdBgj0OQCOuhtKtkLOQlj6Nvz8kr2DQOoekDG8doiL7ebkq2gVJw44kaX5S5mxdAZZqVmcusepTpfU6WhYU0oppVoid7nVerbkrdoB7bi/Q9ZJkJBRe3tjYNsGK7jlLILNC2H9j7D4zZpt4jOs8JZhB7gewyG5H4iE85Xttin7TGFlwUru/f5e9kjag7267eV0SZ1Kp7qR++jRo83cuXOdLkMppVRn0VBA63sgZJ/acEBridICK7zlLLKC3OaFkLcSjM9aH5lQE9wCIa77EHB7W/WltbbC8kImvjcRn/Hx6omv0i2647catrWW3shdw5pSSikVqqmAln0yxPdo/XNWlVnj3QItcDkLYcsSqCq11rsjrMCWMRx6jLDD3F4QGd/6teyGZfnLmDR7EkO7DeXZY57F62rfAdNpGtaUUkqplnIioDUWLFl1AAAgAElEQVTH74P83+xu1IU1Ia40cJkMgbRsOPMF6L5n+OtrxPur3+fmr2/mrCFncet+tzpdTrvW0rCmY9aUUkp1TcGANgu2LicY0I5/yOridCKghXK5oftg62PYGdZzxkDx5poWuB+egtfOg0s+g8g4Z+u1nTDgBJbmL+XlpS+TnZqtEw5agYY1pZRSXUfusprLbLTHgNYcEUjItD4GHwu994UZ4+Dda+D06e1mYsLkfSazonCFTjhoJdoNqpRSqnNrMKAdBENP7RgBrTlfPQSf3WvNSt3vUqerCQpMOKg21bx24ms64aABOmZNKaVU19XZA1oovx9ePQt+/R9cONtqbWsnlhcs57wPziM7NZvpx0zH285ntIabhjWllFJdSyCgLZkFeSuoHdBOhvh0pytsO2WF8PShVnC77CuITXW6oqAPVn/ATV/fxMQ9J3Lb/rc5XU67ohMMlFJKdX6NBbQxl3T+gBYqOhnGvwzPHQv//SOc84Y1QaEdOH7A8SzNX8pLS18iOzWbcYPGOV1Sh6NhTSmlVMeSu8wKZ0ve6toBra7MUXD836zJBl8+CEe0n8tmXLvPtSwvXM69c6wJB8O6D3O6pA5Fu0GVUkq1b8ZYAS1wHbRAQOt3MGSf0rUDWl3GwFtXwIL/WK1rg45yuqKgovIiJr4/kSp/lU44sOmYNaWUUh1XQwFNXFYLmga0plWWwnNHw/aN1vi1pD5OVxS0omAF535wrk44sGlYU0op1bHUCmizrPtlakDbNfm/wTOHQ+oecNGH4Il0uqKg2Wtmc+NXNzJhzwncvv/tTpfjKJ1g0BH5qqz7wFWVQ3WZda+4wEd1Gbg8EBEHEbG1P3sinK5cKaV2TSCgLZllhbTQgLbfZVZAi0tzusqOJ3UgnPoEvHYufHgLnPgPpysKOq7/cSzNX8qLS15kaOpQnXDQAhrWmmIM+CrtsFReE6QC4SkYpELXldZ+HNyuBeuMb9fqdHmt4BYZbwe4wEfdx3HW7Uhqhb1GttMAqJRqKxrQwiPrJDjwavjuMeizPwwf73RFQdfsfQ3LC6wJBwOTBjK8+3CnS2rXOlc36LAhZu6b/2q4VapWsNqJdca/a8V4osFrf3iiwBsD3ij78S6s80RbYa5iB1TugMoS+6OBxxWNrK8qbXn97gjr3IEA19Byc+sbWvbGgMu1a19TpVT7Z4z1/llWYF37K/BRaj8u2Qq/flo7oAWug6YBrfX5quGlk2DzfOv+oWlZTlcUFJxw4KvitZO65oSDrjlmLdNt5l7a2I1sJSQEBQKRHYY8UQ2sCw1Mja1r7BhR7eb+bLX4fVZgC4a50FBXXD/wVZXWPNfUsq9y5+oIhLaIGKsVr7llb6DFr7FlOwh6Itvn112pjqi50FVWaK8rqr/OV9H4cT1R0GtfDWjhVJwDTx0CUQlwyefW53YiMOEgKzWL5455rstNOOiaYW3YEDN39r8baLGKsVqK9Bd52/BVhYS4Uivs1VtuJvBVBrYpqb28My2b4g5pzQu0/sXu2nLdUOjWEQOqk/BVw/YNULgWCtdB0TrYkdtwIGsudEWnWBdjjU6G6CSICX0cupxcs84bHbaXqkKs/QZeOhmyToQzX2pXvw+78oSDrjnBIDIOejX7mlVrc3utN+ropNY9rjFQXVE7xFUFWv+aWw4JfOXbYfvm2s9Xl+3ka4xsQSvfroTCmHb1pqk6AWOgJM8KYYVrrY/g8jrYtqH2+FiXB2K714SrlAHW+6iGrs6l38Fw5J3w6V0w50k44AqnKwo6rv9xLMtfxgtLXiA7NZvTBp3mdEntTucKa6pzEbFbRqOAVr7Pnd9vT/SwW/8qm1tupEVwx5baz+9St3BIcIuIa8FyC8cGardw51VZAkW/1wSwuoGsqqT29rFpkNwPeo+BYWday8l9rc/xmdpy3FUcdA2s/xE+uQN67m1NOmgnAhMO/jLnLwxMGsiI7iOcLqld6VzdoHqdNdUe1OoWbsGYv6a6huu2GO7shBeX1wptbq/VOuiOsGb6uu3nPPZz7ohW2C6wHLpdY4+9GiSb4vdZFzRtLIyV5Nbe3htbO4Al9a15nNTHCvFKgTXG8JnDrQl1l30Ncd2drihoW8U2Jrw3oUtNOOiaY9Y0rKnOzBjrDbahrt66YwWrSqzQWF1htfT5Ku3lKmscUq1le72vooF9Qtbt6szoxrjtkBca8OqGuuC6Otu5PHY9xvpsqPPYNPHYNLx+Z7bd2WPXe9zY+ezH5UXgr675WokbEns1EMbsj5hUDb+q5TYvtO5w0HsMnPdWu7nhO1gTDs6bfR5DUoZ0iQkHGtaUUq3LV91EqGssFDYUBEOXdzY82s/5q61wIi7A/ixiB5bQx3XXhz6mmfWhj6UFxws8poXnb+SYCEQlhoSxvpDQS7sqVev65d/w9pVwyHXWWLZ25MO1H3LDlzcwfvB47jjgDqfLaVNdc4KBUqrtuD12YIhxuhKl1O4adS78Pge+fhh6jYE9xzpdUdDYfmNZmr+UFxZbEw5OH3y60yU5Tq9OqpRSSnVFx/8degyDWZda4yHbkWtGXcOBmQdy3w/3sWDrAqfLcZyGNaWUUqor8kbD+BnW8sxJ1q0P2wm3y83fDv0b6THpTP58MltLtzpdkqM0rCmllFJdVUp/GPc0bF4As290uppaEiMTefQPj7KjagdTvphCla/K6ZIco2FNKaWU6sr2PA4Ongw/vwTzX3G6mloGJw/mnoPuYf7W+Tzw4wNOl+MYDWtKKaVUV3fE7dDvEHhvMuQsdrqaWsb2G8tFe13E6ytf542VbzhdjiM0rCmllFJdndsDZzwPUUkw8zwo3+Z0RbX8edSfOSjzIO774T7m5853upyw07CmlFJKKYhLgzNftO6S8dYV9sWb2we3y82Dhz5Ij5geTPliCrmluc3v1IloWFNKKaWUpe8BcPQ9sPw9+O4xp6uppe6Eg8qdvQ9zB6ZhTSmllFI1DrgSsk6GT6fC2m+drqaWwcmDufege1mwdUGXmnCgYU0ppZRSNUTglMet2529cSEUb3G6olqO7XcsF+91MW+sfIPXV77udDlhoWFNKaWUUrVFJcCEGVC+3QpsvmqnK6rl6lFXc1DPg7j/h/u7xIQDDWtKKaWUqi99KJz0CKz7Fj67x+lqanG73Dx4yINkxGYw+YvJnX7CgYY1pZRSSjVsxETY50L49lFY/r7T1dSSGJnIo0c8SklVCZO/mNypJxyIaUdTc3fX6NGjzdy5c50uY7cZY6j2Gyqq/VRU+azP1X58fj/GgN+AwdjL1mdjP+c31v7GPk5we2OC+xFyjOD2tY5pPRcb6SEx2ktitJekGC9xkR5ExOkvj1JKtSvby6vYVFTG5qJythZX0C0+gj4psfROiSbS43a6vN1XVQ4vjIX81XDp55A60OmKavl47cdc9+V1nD7odKYeONXpcnaKiMwzxoxubjtPOIrpaIwxVPr8VNohqW5oqrVc7aOiKmS52m8/9tVbXxm6TTP7+tthhna7xApu0V4SY7zB5aSYiFqhLslelxgdEVz2urURVynV8VRW+9myvZyNRWVWINsWslxUzqaiMoorGh7PJQIZCVH0SY2hb0osfbvZn1Nj6JMaQ0KUN8yvZhd5o+DMl+DpQ2Hm+fDHT6ybwLcTx/Q7hj8W/JHpi6aTnZrN+D3HO11Sq+tULWv9hgwzNz31ViOhKTRkNbfev9u1eN1CpMdNpMdlfXhDlj1uIr0hyx6X/bj29hFuV3C7CI8Lj8uFCLhEEEBEEAHBfs5eRwPPCUDIsssVOIZ9nJDtBetzSUU1RWVVbCurYltpFUVllWwrq6KotKrO50q2lzc9+DQ2wt1gqEuI9pIUEuoCQTCwbWyEW1vzlFJtwhhDfkklm4tCw1gZm0Ieb91RUe/asCmxEWQmRZGZGE1mUrS1nGQtd4+LJLe4nHX5pazLL+X3glLW5Zfwe0EpeTtqd9Mlx3jpkxpL35QYK8ClxNA31QpzafGR7e+9b+XH8MqZMPJcOPVxp6upxef3cdVnVzFn8xyeP/Z5RqWNcrqkFmlpy1qnCmuRGYNMxvmPAFhBp04IitjF0FRve3fd7WofJ8Ljwu1qZ//J2pjPbygutwJcIOAVlTYU7mqeK7JDYKWv8XDscUlIqGugFS8Q7qIjarX2JUZ78WhrnsL6hezzW0MLfH6Dzxh8Puux3x5y4PPZz/v9VPsN1b6QdSEf1X6DP3gsPz4/VPv9Dayrs4+xjunz+/HVO2f9x8HhDXb9YC0TMlzBem01jw01z1HvucDQCILHCn3vT4qJoG9KjN0CZAWGtPhIXB38fay0sppNReV2ACtjo90SFghkm4rK6v1xHuV1WcErMSSEhYSyjMRooiN2rWtzR0U1v+eX8ntBCWuDYa6EdfmlbCoqq9WjEuV10TclNuR7EhMMdj2To53rrfjsL/DV3+Hkx2DvSc7U0IhtFds46/2zKKsu47UTXyMtJs3pkpoV1rAmImOBRwE3MN0Y89c66yOBl4F9gHxggjFmrb3uFuBiwAf82RjzUUuO2ZBRe+9jvv/hRyLcrg7/JtNVGGMor/JTVFbZdKgLad0LbFfcTGtenD3mrrGu2aTowPMRtbaL9mprnhPKq3wUlVZRUFJJUWklhaVVFJRWUlRSaX0OWVdcUd1EiDJU+/347SDV3oYUeFyCO+TDU2vZhcsFbvvnT0JaxQOfgs9BrZZwgs/VWW9vU7O9vVBzWPJ2VNQLC5EeF71TYuqFuD6pMfRKdn4sls9vyC0uD4awzUU1gSwQzgpLq2rtIwLp8VFW6EqKpmdSNJmJNa1imUnRJMd4Hfn/X1ntZ2NRWbAVbl1ImPu9oJTyqppQ6XYJmUlR9E2JZUiPeK45ahDx4epS9fvg36fBuu+t7tCMEeE5bwutKlzFOR+cw6DkQbxw7AtEuCOcLqlJYQtrIuIGVgJHAxuAn4CzjDFLQ7a5AhhujLlcRCYC44wxE0QkG/gPMAbIBD4FBtu7NXnMhnSWCQaqZap9fraXVwdb8QItdTUhrzIk5NUOglW+xn/uvW6pF+qCrXf1unBrWvsSojzammcrq/RRUFpJYUklhXbwCi6X2I9LA4+t5dJKX6PHi4v0kBzrJTkmgqSYCOIjPXjcjYQdkeA6t9Rs4wrZtmYfV711oSGq9j4u3C5q9mnoPO7Qc7pwu+vX0F5V+fxsLCxjXUEpv+dbrT3rCkpZbweHsqqa70/dsVh9Uq2Wn8ByYvTuBQdjDNvLqtlkh666IWxTUTk528vx1Uni8VEeK4CFtIKFPk5PiOqQ42f9fsPWHRWsyy9lbX4Jv9vfm9/zS1i0cRvjRvXi4fFhDE0ledb4NZcHLvsSopPDd+4W+GTdJ0z5YgqnDzqduw64q13/8R3OCQZjgF+NMavtE78KnAKEBqtTgKn28hvANLG+eqcArxpjKoA1IvKrfTxacEzVxXncLlJiI0iJjQBiW7yfMYbSSl+tULe9rG4XrhXqikqryNlezvKcYraVVbGjkYHEAfFRnpCQF1FnIkbt1r3Q7aK8rnb5hmKMoaTSFwxaVstWTQtXQa0gZoXmgpLKJsd9JkR5SI6NIDkmgu5xkQxOjyc5xvo+JsV4SbEDWUpsBMn2+MUIT8f7BdvReN0u+nWLpV+3WKB7rXXGWGHh95BxWIGxWP9bvqXeWKzEaG/IGKyaENcnJYYeCVFU+f3k2AP1A4P0N4V0TW4qKqOkTnj3uoWMxGgyEqPYr38KmUnRZNjdlD2TrOfD1roUZi6XkJ5ghc0x/VNqrXv44xU89tmvHJmVxvHDMsJTUGw364bvLxwHs/4EE18BV/v5P3p036O5ZNglPLvo2U4z4aA1wlpPYH3I4w3Afo1tY4ypFpFtQKr9/Jw6+/a0l5s7JgAicilwKUCfPn127RWoLkVEiI30EBvpITNp52Y0Vfn8VrBrpGs28DnQ2rdpW1kwCFY30R8X4XE1HupCZ9/arXiB7eKjvC0eH2mMYXt5dUhrV02rVv3Wr5rnG2uFFIGkaKu1Kzk2gp5JUeyVmRAMYskx3uBySqxVe5KOJeyQRIS0+CjS4qMY3S+l3vqasVg1Y7B+Lyhl4YZtzF6cU6sFLMLtanCcare4CDKTohnQPZaDB3ULtohlJEbRMymabnEdfwxdW/jzkYP4cuVWbp21iH36JpOeEBWeE/ceA8fcBx/eBN8+AodMCc95W+jKkVeyrGAZD/z4AIOSB3WYCQeNaY2w1tD/nrrv7o1t09jzDb2bN/gbwxjzDPAMWN2gjZep1O7zul2kxkWSGhe5U/sFWqgCky7qds3Wat0rrWJjUTnLNhdTVFpZr4UhlAjER3qsIBQMeda4u8CxrfFeVhir220U4HZJsBUrJSaCvqkxjOqTZLdwWc+Hhq6UmAgSolseFFXnFhfpITszgezMhHrrqnx+NheVs84OcesLS4nxeshMigoGsh6JUUR5O8H1yBzgdbv454SRnPCvr7n+9QW8dOGY8IXa/S6D9XPgs3uh12jof2h4ztsCbpebBw99kLPeO4vJn0/mtRNfIz023emydllrhLUNQO+Qx72ATY1ss0FEPEAiUNDMvs0dU6kOQ0SIi/QQF+mh104O76is9rO9vIGJF3bg2x46Zq+sio2FZZRW+oLj6walxQVDV7IdupJrLVtjwLTVQrUFr9tldYGmxnDIIKer6ZwGdo/j9hOyuf2txbz0/VouPKh/eE4sYs0K3bIE3rgILvsKEjLDc+4WSIhI4NEjHuWcD85hyhdTeGFs+59w0JjWmGDgwZoMcCSwEWsywNnGmCUh21wJDAuZYHCaMWa8iAwFXqFmgsH/gEFYLW5NHrMhOsFAKaVUV2SM4eKX5vLtr3m8d/XBDEqPD9/Jc5fDs3+AHsPggvfA3b7GDn667lMmfzGZ0wadxtQDprar8cEtnWCw24NHjDHVwFXAR8AyYKYxZomI3CMiJ9ubPQek2hMIpgA32/suAWZiTRz4ELjSGONr7Ji7W6tSSinVGYkIfz19GLGRHq55dT6VrXBx9xZLGwIn/8vqEv10avjO20JH9T2KS4Zdwn9X/ZeZK2Y6Xc4u6VQXxdWWNaWUUl3Zx0tyuHTGPC4/bCA3HzckvCd//3r46VkY/zJknxLeczfD5/dx9WdX8/2m73nu2OfYO31vp0sCwtiyppRSSqn24ZihPZi4b2+e/uo3flidH96TH3sf9BwNb10Jeb+G99zNcLvc/PXQv9IzvidTvphCTkmO0yXtFA1rSimlVCdyx4nZ9EmJYcrMBWwvr2p+h9biibSuv+b2wszzoLIkfOdugcCEg7LqMqZ8MYUKX4XTJbWYhjWllFKqE4mN9PDPCSPJ2V7O1LfDPNw7qTecPh1yl8F7U2puSNtODEwayP0H38+ivEXcN+c+OspQMA1rSimlVCezd59krjxiD/77y0beWxjmK1/tcSQcfjMsfBXmvRDec7fAkX2P5NLhlzLr11m8tuI1p8tpEQ1rSimlVCd09R/2YETvJG6btZicbeXhPfmhN8IeR8Hsm2Djz+E9dwtcOfJKDu11KA/++CDztsxzupxmaVhTSimlOiGv28UjE0ZSWe3n+tcX4G/ilnetzuWC056FuHSYeT6UFoTv3C3gEhcPHPJAh5lwoGFNKaWU6qT6d4vljhOz+ebXPF74bm14Tx6TAme+BMWb4b+Xgj+M135rgcCEg/LqciZ/PrldTzjQsKaUUkp1YmeN6c2RQ9J48MPlrMgpDu/Je+0DYx+AXz+Brx8O77lbYGDSQO4/5H4W5y/mL3P+0m4nHGhYU0oppTox6+4Gw4mP9HDta/OpqPaFt4B9/wjDxsPn98Fvn4X33C1wZJ8juWz4Zbz161u8uuJVp8tpkIY1pZRSqpPrHh/Jg6cPZ9nm7fzj45XhPbkInPQIdB8Cb/4Rtm0I7/lb4IqRV3Bor0N56KeH2FKyxely6tGwppRSSnUBR2Wnc9aYPjzz9Wq+/y3MdzeIiIUJM6C6Al6/AKorw3v+ZrjExa373YofP88uetbpcurRsKaUUkp1EbefkEXflBiumzmfbWVhvLsBQLdBcMo02PATfHJHeM/dAj3jenL6oNN5c9WbbNyx0elyatGwppRSSnURgbsbbCmu4K63F4e/gKHjYP8r4IenYPGb4T9/My4ZdgkuXDy94GmnS6lFw5pSSinVhYzqk8zVf9iDt+Zv4p0FYb67AcDR90Dv/eDtq2HrivCfvwnpselMGDKBd357h7Xb1jpdTpCGNaWUUqqLueqIPRjZO4nbZy1iU1FZeE/u9lo3fPdGw2vnQcWO8J6/GRfvdTER7gieXPCk06UEaVhTSimluhiPfXeDar8J/90NABIy4YznIH8VvHtNu7rhe2p0KudkncPsNbNZVbjK6XIADWtKKaVUl9TPvrvBd7/l8/y3a8JfwIDD4YjbYPEb8NP08J+/CRcMvYBYbyxPzH/C6VIADWtKKaVUlzVx394clZXO3z5cwfKc7eEv4OApMHgsfHgLrP8p/OdvRGJkIpOGTuLT3z9lSf4Sp8vRsKaUUkp1VdbdDYaREO3h2lfnU14V5rsbuFww7ilIyLCuv1YS5uu/NeG8rPNIjEzk8V8ed7oUDWtKKaVUV9YtLpK/nTGc5TnFPPyxA7Mzo5Nh/MtQkgv//SP4wxwYGxEXEcdFe13E1xu/Zn7ufEdr0bCmlFJKdXF/GJLOOfv1Yfo3a/jut7zwF5A5Co77m3Xv0C//Fv7zN2LinhNJiUph2i/THK1Dw5pSSimluO2ELPqlxnLdzAVsKw3z3Q0A9rkARpwNXz4Iqz4N//kbEOON4ZJhl/BDzg/8sPkHx+rQsKaUUkopYiI8PDJhJLnFFdzhxN0NROCEhyF9qNUdWvR7+GtowJl7nklaTBrTfpmGcegSIxrWlFJKKQXAiN5JXHPkIN5ZsIm35ztwf8yIGGv8mt8HM8+3bvzusEh3JJcNv4z5W+fzzcZvHKlBw5pSSimlgq44fCB790ni9rcWszHcdzcASB0IpzwOm36Gj24N//kbMG6PcfSM68ljvzzmSOuahjWllFJKBXncLv45YSR+v+H6mQ7c3QAg+2Q48GrrYrkLZ4b//HV43V7+NOJPLCtYxme/fxb282tYU0oppVQtfVNjufOkbL5fnc9z3zhwdwOAI6dCnwOt21HlLnOmhhAnDDiBfgn9mDZ/Gr4wX15Ew5pSSiml6hk/ujfHZKfz949WsGyzA3c3cHvgzBcgIs6+4Xtx+GsI4XF5uHLklfxa9Csfrf0orOfWsKaUUkqpekSEB04bRkK015m7GwDE94AznoeC3+Dtqxy/4fsx/Y5hUPIgnljwBNX+6rCdV8OaUkoppRqUGhfJ388czootxTz0kQN3NwDofwgceRcsfQvmPOlMDTaXuLhq5FWs276Od397N3znDduZlFJKKdXhHLFnGuft35fp36zh218duLsBwEHXwJ4nwCd3wO9znKnBdkTvIxiaOpSnFjxFlS88Fw/WsKaUUkqpJt16fBYDujt4dwMROPUJSOxt3fB9x9bw1xAsRbh61NVsKtnEf1f9Nyzn1LCmlFJKqSZFR7h5ZMJI8nZUcNtbi5y5kn90knXB3LJCePNiR2/4fmDmgeydtjfPLHyG8uryNj+fhjWllFJKNWt4rySuPWoQ7y3czNvzNzlTRMZw65ZUa76Ez+93pgas1rWrRl1FblkuM1e0/XXgNKwppZRSqkUuP2wg+/RN5o63F7OhsNSZIkadC6POg68fghUfOlMDsG+Pfdk/Y3+eW/wcpVVt+7XQsKaUUkqpFvG4XfxzvHV3g+tmLsDnxN0NAI7/O/QYBrMuhcK1ztQAXDXqKgrKC3hl+Stteh4Na0oppZRqsT6pMdx18lB+WFPA9K9XO1OENxrGzwADzJwEVW0/bqwhI7qP4LBeh/H84ufZXtl2Fw7WsKaUUkqpnXLmPr0YO7QHD328giWbtjlTREp/GPcUbF4AH97kTA3AlSOvpLiymBlLZ7TZOTSsKaWUUmqniAj3nzaMpJgIJr/m0N0NAIYcDwdPhnkvwvy27YpsTFZqFkf3PZoZS2dQWF7YJufQsKaUUkqpnZYSG8HfzxjOyi07+NuHDt3dAOCI26HfIfDeZMhZ7EgJV468ktKqUl5Y8kKbHF/DmlJKKaV2yeF7pnH+AX15/ts1fL3KoQvVuj3W/UOjkmDmeVAe/m7ZgUkDOWHACfxn2X/IK2v9uzxoWFNKKaXULrv5uCwGdo/l+tcXUFRa6UwRcWlw5otQuA7eusKRG77/acSfqPJXMX3R9FY/toY1pZRSSu2y6Ag3j04cRf6OSm6btdiZuxsA9D0Ajr4Hlr8H3z0W9tP3SejDqXucyswVM8kpyWnVY2tYU0oppdRu2atnIpOPHsz7izYz65eNzhVywJWQdTJ8OhXWfhv20182/DIAnln4TKseV8OaUkoppXbb5YcNZN9+ydz19hLWFzh0dwMROOVxSO4Hb1wIxVvCevqMuAzOGHwGs1bNYn3x+lY7roY1pZRSSu02t0v4x/iRGHD27gZRCTBhBpRvhzcuAl91WE9/ybBLcLvcPLXgqVY7poY1pZRSSrWK3ikxTD15KD+uLeCZrxy6uwFA+lA46RFY9w18dk9YT909pjtnDTmL91a/x+ptrfM10LCmlFJKqVZz+t49OX5YD/7xyQoWb3To7gYAIybCPhfCt4/C8vfDeuoL97qQKHcUT85/slWOp2FNKaWUUq1GRLjv1GEkx0RwrZN3NwAY+1fIGAmz/gQF4WvpS4lK4dzsc/lw7YesKNj9CwZrWFNKKaVUq0qOjeChM0fwa+4O/jp7uXOFeKNg/MvWxIPXJkFVWdhOff7Q84mPiOfx+Y/v9rE0rCmllFKq1R06uDsXHNiPF79by1crHbq7AUByXzjtWdiyCN6/PmynTYhI4IKhF/D5+s9ZnCJdSQYAACAASURBVLd7t8HSsKaUUkqpNnHzcUMYlBbH9a8voLDEobsbAAw+Bg69Aeb/G35+OWynPSfrHJIjk5n2y7TdOo6GNaWUUkq1iSivm39OGElhaSW3zlrk3N0NAA6/BQYcbrWubV4QllPGemO5eNjFfLvpW+ZtmbfLx9mtsCYiKSLyiYissj8nN7Ld+fY2q0Tk/JDn9xGRRSLyq4j8S0TEfn6qiGwUkfn2x/G7U6dSSimlnLFXz0SmHL0nsxfn8ObPDt7dwOWG05+DmFSYOQnKCsNy2vF7jqd7dHce++WxXQ6ru9uydjPwP2PMIOB/9uNaRCQFuAvYDxgD3BUS6p4ELgUG2R9jQ3b9pzFmpP3xwW7WqZRSSimHXHroAMb0S2HqOw7e3QAgthuMfwm2bbBmiPr9bX7KaE80lwy/hHlb5jFn85xdOsbuhrVTgJfs5ZeAUxvY5ljgE2NMgTGmEPgEGCsiGUCCMeZ7Y0XNlxvZXymllFIdmNslPDx+BAJMfm2+c3c3AOg9Bo65D1bOhm8fCcspTx90OhmxGUz7Zdouta7tblhLN8ZsBrA/pzWwTU8g9AZZG+znetrLdZ8PuEpEForI8411ryqllFKqY+idEsPdpwxl7rpCnvryN2eL2e8yGDoOPrsX1nzV5qeLcEdw+YjLWZi3kK827Pz5mg1rIvKpiCxu4OOUFp5DGnjONPE8WN2jA4GRwGbg4Sbqu1RE5orI3K1bHZwarJRSSqkmjRvVkxOGZfDPT1Y6e3cDETj5MUjdw7p/6PbNbX7KkwaeRJ/4PkybPw2/2bnu12bDmjHmKGPMXg18vA1ssbszsT/nNnCIDUDvkMe9gE32870aeB5jzBZjjM8Y4weexRrr1lh9zxhjRhtjRnfv3r25l6OUUkoph4gI943bi9S4CK559RfKKh28u0FkPIyfAZWl8PoF4Ktq09N5XV7+NPJPLC9YzqfrPt2pfXe3G/QdIDC783zg7Qa2+Qg4RkSS7e7MY4CP7G7TYhHZ354FOimwfyAA2sYBu3c1OaWUUkq1C0kxETx85kh+21rCX2cvc7aYtCFw8r9g/Rz4dGqbn+64fscxMHEgj89/HJ+/5UF1d8PaX4GjRWQVcLT9GBEZLSLTAYwxBcC9wE/2xz32cwB/AqYDvwK/AbPt5/9mX9JjIXAEMHk361RKKaVUO3HwoG5cdFB/Xvp+HV+saKhTLoyGnQH7XgLfT4OlDbU5tR63y80VI69g9bbVfLCm5Re6EEcvUNfKRo8ebebOnet0GUoppZRqRnmVj5OnfUNhaRUfXXsoKbERzhVTXQEvHA95K+FP30FS7+b32UV+42fCexMoqSph9umz5xljRje3j97BQCmllFJhF+V188iEURSVVnLrfx2+u4EnEk6fDn4fvH1lm15/zSUurhp5FeuL1ze/cWCfNqtGKaWUUqoJ2ZkJXH/Mnny4JIfX521ofoe2lNIfjr0P1nwJP01v01Md2utQhncb3uLtNawppZRSyjF/PGQA+/VP4e53lvB7voN3NwDY5wLY4yj45E7Ib7trwYkIt+9/e4u317CmlFJKKce4XcI/JozE9f/t3XlYVdXewPHvAhkVFWfUCspSmUX0SpmaJE6pZJpaqWhdtXi1mw3aLS960/S9ea20wW7XoZLCnF6LUgmFi1MpKA7ggDmbKSKSOCDgev84h3MZzgEU4SD8Ps/D49l7r7XX2svD9ufae61lo5j8bTJ5+ZW/BJRFBfOv1bGHNRMMj0UrSfvG7cudVoI1IYQQQlhVq4ZOvDPIu3qsblC/JfT7J5zeAVs/tG5djCRYE0IIIYTVDfJvyRO+bnwQm8be05esWxmfIeA5COLehd+tP9WrBGtCCCGEsDqlFLNCfWjq4sBflidbd3UDpaD/++DU0PA4NO+G9eqCBGtCCCGEqCYaONsxd6gfR9Ov8O6PVl7doG5jGDAfzu2D//yvVasiwZoQQgghqo1H2jThha4efPXzCeIOWnl1g3b9wP9Z2DIPTltv0n0J1oQQQghRrbzWuy3tWrjw+sq9ZGTnWLcyfWZD/VawZrxh0XcrkGBNCCGEENWKo50t7w/z549rubxp7dUNHBvAoI8g4whsnGGVKkiwJoQQQohqp71bfV7v3ZaY1HN8m1j+pZkqxf09oPM4+GUhHEuo8uIlWBNCCCFEtfR8Vw+C7m/MjO9TOZFxxbqVeXwGNHoA/i8crv9RpUVLsCaEEEKIasnGRvHPp/2wtVG8stzKqxvYO8OTn8Efp2HDm1VatARrQgghhKi2WjZ0YmaoN7tOXuKTeCuvbnBPJ3jkL7B7GRxaV2XFSrAmhBBCiGptkH8rBvq15MONaew5ZeXVDXpMhebe8N0kuHqxSoqUYE0IIYQQ1d47g7xp7uLAK8uTuXojz3oVqeMATy6Ea5nww+QqKVKCNSGEEEJUew2c7Zj7tB/HMq4w6wcrr27QwsfQw5ayBvatrPTiJFgTQgghxF3h4QcMqxtE/nKSTQfPWbcyj/wFWgXCD6/CH2crtSgJ1oQQQghx1yhY3eCNlXu5YM3VDWzrGB6H5uXA95OgEifulWBNCCGEEHcNhzq2fDDcnz+u5TF1lZVXN2jyIDw+HdJiYNeXlVaMBGtCCCGEuKu0a1GfN/q0JfbAOZbvtPLqBp3HgfujsOGvkHm8UoqQYE0IIYQQd52xj3jwSJvG/D06leMXrLi6gY0NhH4CKMPqBjfv/MS9EqwJIYQQ4q5jY6OYO9SPOjaKv1h7dYOG90LfOXBiC/zy6R0/vQRrQgghhLgruTVwYtaTPiSfusRHcUesWxn/Z+GhPhA7A9IP3dFTS7AmhBBCiLvWAL+WhPq3ZMGmI+w+mWm9iigFA+aDfV1YMwHy79zEvRKsCSGEEOKuNmOQNy3qO/LK8mSu5FhxdQOX5vDEPPhtF2yZd8dOK8GaEEIIIe5qDZzs+OfTfpy4eJWZ1l7dwOtJ8B4C//lf+C35jpxSgjUhhBBC3PW63N+YcY/ezzc7ThKbauXVDfq9B85NDI9D8yo+ca8Ea0IIIYSoESaHPER7t/pMWbWX9MtWXN3AuREMXADpByBuVoVPJ8GaEEIIIWoEhzq2fDjcn8s5eUxdtde6qxs8FAIBo2HrfDj5c4VOJcGaEEIIIWqMh5q7MLVPOzYePM83O6y8ukHvWdDwHsPj0Jzs2z6NBGtCCCGEqFHCHnana5smvBOdytH02w+SKszBBUI/NSxDFRtx26eRYE0IIYQQNUrB6gb2dWx45ds95FpzdQP3rtDlJdj5b/h1022dQoI1IYQQQtQ4LRo48u6TPuw5dYmPNll5dYPgadCkrWHt0GuXbjm7BGtCCCGEqJH6+7oxuEMrPoo7wi5rrm5g5wRPfgrZ52DdlFvOLsGaEEIIIWqs6YO8qsfqBq06wqOvwt4oOPD9LWWVYE0IIYQQNVZ9RzveH+bPyYtXeSc61bqV6fY6tPCF7/8C2enlzibBmhBCCCFqtM4ejRjf7QGidp7iJ2uublDHHp78DHL+gOi/lDubBGtCCCGEqPEm93oIT+PqBucvX7deRZp7Qs+34WB0ubNIsCaEEEKIGs++jg0fDvfnSk4eU1ZaeXWDoP+Be7qUO7kEa0IIIYSoFR5s7sLUvu2IO5RO5C8nrVcRG1t46vPyJ6/EqgghhBBCVCujg9x59MEmzPwhlV+tubpBw3vLnVSCNSGEEELUGgWrGzja2fLK8mTrrm5QThKsCSGEEKJWaV7fsLrB3tNZLNiYZu3qlEmCNSGEEELUOv183HgqoDUfxR0h6cRFa1enVBKsCSGEEKJWmj7Qk5YNnXhl+R6yrbm6QRkkWBNCCCFEreTiaMe8p/05nXmVd7638uoGpZBgTQghhBC1VmePRkzo/gDLE0+xIeV3a1fHLAnWhBBCCFGr/eXxh/BuVZ9p/7ef/JtWnCzXAgnWhBBCCFGr2dex4aUebTh/OYcdx6rfYAMJ1oQQQghR6/Vo2xRHOxvW7T9r7aqUIMGaEEIIIWo9Z/s69HioGev3/87NavYoVII1IYQQQgigr08Lzl/OYdfJTGtXpYgKBWtKqUZKqZ+UUmnGP10tpBttTJOmlBpdaP8spdQppVR2sfQOSqnlSqkjSqlflFLuFamnEEIIIURZerZrhn0dG37cV71GhVa0Z20qsFFr/SCw0bhdhFKqERAB/AnoDEQUCuq+N+4r7nkgU2vdBngf+N8K1lMIIYQQolQujnZ0e7AJ6/efRevq8yi0osHaIOAL4+cvgFAzaXoDP2mtL2qtM4GfgD4AWuuftdbm3uQrfN6VQLBSSlWwrkIIIYQQperr7cZvWdfZczrL2lUxqWiw1rwg2DL+2cxMmlbAqULbp437SmPKo7XOA7KAxuYSKqXGKaUSlVKJ6enpt1h9IYQQQoj/erx9c+rYqGo1KrTMYE0pFauU2m/mZ1A5yzDXI1ZW32K582it/6W1DtRaBzZt2rScVRJCCCGEKKmBsx2PtGnCun2/V5tHoWUGa1rrx7XW3mZ+1gLnlFJuAMY/z5s5xWngnkLbrYHfyijWlEcpVQdoAFS/WeqEEEIIUeP09W7ByYtXSfntD2tXBaj4Y9DvgILRnaOBtWbSbABClFKuxoEFIcZ95T3vEGCTri7hrRBCCCFqtBCvFtjaKNbvrx6jQisarM0Beiml0oBexm2UUoFKqX8DaK0vAu8AO40/fzfuQyn1D6XUacBZKXVaKTXdeN5FQGOl1BFgMmZGmQohhBBCVIZGde3pcn8jfqwmo0JVdajEnRIYGKgTExOtXQ0hhBBC3OW++vkE0/5vPzGvdOOh5i6VUoZSKklrHVhWOlnBQAghhBCimN5ezVEKftxn/VGhEqwJIYQQQhTTzMWRTvc1Yl01WM1AgjUhhBBCCDP6+rTg0LnL/JqeXXbiSiTBmhBCCCGEGX28WwBYfVSoBGtCCCGEEGa4NXCiw70Nrb6agQRrQgghhBAW9PN2Y/+ZPziZcdVqdZBgTQghhBDCAtOj0BTr9a5JsCaEEEIIYcE9jZzxadWAH604KlSCNSGEEEKIUvTxbkHyqUv8dumaVcqXYE0IIYQQohR9rTwqVII1IYQQQohS3N+0Hu1auFhtVKgEa0IIIYQQZejr7UbiiUzO/3G9ysuWYE0IIYQQogz9fFqgNWxIqfpHoRKsCSGEEEKU4cHmLjzQtK5VRoVKsCaEEEIIUQ79fNz45VgGGdk5VVquBGtCCCGEEOXQx7sFNzXEpJ6r0nLrVGlpVpCbm8vp06e5fr3qXwgUQhg4OjrSunVr7OzsrF0VIYS4bZ5u9bmvsTPr9v/OiM73Vlm5NT5YO336NC4uLri7u6OUsnZ1hKh1tNZkZGRw+vRpPDw8rF0dIYS4bUop+nq78e/NR8m6mksD56r5D2iNfwx6/fp1GjduLIGaEFailKJx48bSuy2EqBH6ercg76bmpwNV9yi0xgdrgARqQliZ/A4KIWoK39YNaNXQiXX7qm6C3FoRrAkhhBBC3AlKKfp4t2Bz2gUuX8+tkjIlWBO3TSnFq6++atqeO3cu06dPr9Qy3d3deeqpp0zbK1euJCwsrFLLFEIIIQrr59OCG/k32XTwfJWUJ8GauG0ODg6sXr2aCxcuVGm5iYmJpKSkVGmZQgghRIEO97jSvL4DP1bRo1AJ1sRtq1OnDuPGjeP9998vcezEiRMEBwfj6+tLcHAwJ0+eBCAsLIxJkybx8MMPc//997Ny5UpTnvfee49OnTrh6+tLRESExXJfe+013n333RL7L168SGhoKL6+vnTp0oW9e/cCMH36dMaOHUuPHj24//77mT9/vinPsmXL6Ny5M/7+/owfP578/Pzbbg8hhBC1g42Noo9XC+IPpXMlJ6/yy6v0EkSNFh4eTmRkJFlZWUX2/8///A+jRo1i7969PPvss0yaNMl07OzZs2zZsoXo6GimTp0KQExMDGlpaezYsYPk5GSSkpJISEgwW+bTTz/Nrl27OHLkSJH9ERERdOjQgb179/Luu+8yatQo07GDBw+yYcMGduzYwYwZM8jNzeXAgQMsX76crVu3kpycjK2tLZGRkXeqaYQQQtRgfX3cyMm7Sfyh9EovS4I1USH169dn1KhRRXqrALZv384zzzwDwMiRI9myZYvpWGhoKDY2Nnh6enLunGHoc0xMDDExMXTo0IGAgAAOHjxIWlqa2TJtbW15/fXXmT17dpH9W7ZsYeTIkQD07NmTjIwMUxDZv39/HBwcaNKkCc2aNePcuXNs3LiRpKQkOnXqhL+/Pxs3buTo0aN3pmGEEELUaJ3cG9Gknj0/7q/8R6E1flJcUfn+8pe/EBAQwJgxYyymKTx1g4ODg+mz1tr055tvvsn48ePLVebIkSOZPXs2Xl5eJc5lrtzCZdra2pKXl4fWmtGjR5cI+oQQQoiy2NooQrxa8H+7z3A9Nx9HO9tKK0t61kSFNWrUiKeffppFixaZ9j388MNERUUBEBkZSdeuXUs9R+/evVm8eDHZ2dkAnDlzhvPnDaNsgoODOXPmTJH0dnZ2vPLKK3zwwQemfd26dTM9xoyPj6dJkybUr1/fYpnBwcGsXLnSVM7Fixc5ceJEeS9bCCFELdfXuwVXb+Tzn8OV+yhUgjVxR7z66qtFRoXOnz+fJUuW4Ovry1dffcWHH35Yav6QkBCeeeYZgoKC8PHxYciQIVy+fJmbN29y5MgRGjVqVCLP888/T17ef1/snD59OomJifj6+jJ16lS++OKLUsv09PRk5syZhISE4OvrS69evTh7tuomORRCCHF363J/Yxo627F+/++VWo4y9+jobhUYGKgTExOL7Dtw4ADt27e3Uo1ERe3fv5/Fixczb948a1dFVJD8LgohaqLXV+xh/f7fSZz2OA51bu1RqFIqSWsdWFY66VkT1Zq3t7cEakIIIaqtfj5uXM7JY9uRjEorQ4I1IYQQQojb9HCbxrg41qnUCXIlWBNCCCGEuE0OdWx5vH1zYlLPkZt/s1LKkGBNCCGEEKIC+nq3IOtaLj8frZxHoRKsCSGEEEJUQLeHmuJsb8uP+ypnVKgEa0IIIYQQFeBoZ0vPds2ISfmd/Jt3fpYNCdaEEEIIISqor7cbGVdusOPYxTt+bgnWqsC1a9fo3r07+fn5t5TP3d29yESz5rz77rtFth9++OFbrt+tSkxMLLIwuznx8fE88cQTZo+V57qKCwsLY+XKlbeUpzaJj49n27Ztpu2FCxfy5ZdfArffditWrMDLywsbGxuKz184e/Zs2rRpQ9u2bdmwYQMAN27coFu3bkUmKhZCiNqiR9umONrZsK4S1gqVYK0KLF68mMGDB2NrW3SyvFsN3swpHqwV/ge7sgQGBpZYuF3cujsZ1BQP1iZMmMCoUaMqdE5vb29Wr15Nt27diuxPTU0lKiqKlJQU1q9fz0svvUR+fj729vYEBwezfPnyCpUrhBB3o7oOdejxUDPW7/+dm3f4UWitWsh9xvcppP72xx09p2fL+kQM8Co1TWRkJF9//TVg+Ed1xowZuLm5kZycTGpqKsuWLWP+/PncuHGDP/3pT3zyySclArvQ0FBOnTrF9evXefnllxk3bhxTp07l2rVr+Pv74+XlRWRkJPXq1SM7O5thw4YxevRo+vXrBxh6VwYMGEBoaChTp04lPj6enJwcwsPDLS6ePnLkSIYMGcKgQYMAePbZZxk2bBj169dn7ty5REdHc+XKFSZOnMi+ffvIy8tj+vTppvQFMjIyGDFiBOnp6XTu3NnsguuFffnll8ydOxellGm5KoCEhATmzZvH77//zj/+8Q+GDBlCdnY2gwYNIjMzk9zcXGbOnMmgQYM4fvw4ffv2pWvXrmzbto1WrVqxdu1anJyc2LlzJ88//zx169ala9eurFu3jv3795Ofn1/utilQr149xo8fT1xcHK6urkRFRdG0aVN+/fVXwsPDSU9Px9nZmc8//5x27doRFhZGo0aN2L17NwEBAcyYMYOJEyeSmJiIUoqIiAieeuopYmJiiIiIICcnhwceeIAlS5ZQr1493N3dGT16NN9//z25ubmsWLECR0dHFi5ciK2tLcuWLWPBggVs3LiRevXq8dprrxWpb1JSEpMnTyY7O5smTZqwdOlS3NzczF6bpdUG1q5dy/Dhw3FwcMDDw4M2bdqwY8cOgoKCCA0N5c033+TZZ58ttd2EEKIm6uvTgvUpv7PrZCaB7iWXSbxd0rNWyW7cuMHRo0dxd3c37duxYwezZs0iNTWVAwcOsHz5crZu3UpycjK2tramxcgLW7x4MUlJSSQmJjJ//nwyMjKYM2cOTk5OJCcnl8gzfPhwUw/HjRs32LhxI/369WPRokU0aNCAnTt3snPnTj7//HOOHTtmtu4vvPACS5YsASArK4tt27aZgr8Cs2bNomfPnuzcuZO4uDhef/11rly5UiTNjBkz6Nq1K7t372bgwIGcPHnSYnulpKQwa9YsNm3axJ49e4qsKXr27Fm2bNlCdHQ0U6dOBcDR0ZE1a9awa9cu4uLiePXVV03BYFpaGuHh4aSkpNCwYUNWrVoFwJgxY1i4cCHbt28vEhTfStsUuHLlCgEBAezatYvu3bszY8YMAMaNG8eCBQtISkpi7ty5vPTSS6Y8hw8fJjY2ln/+85+88847NGjQgH379rF371569uzJhQsXmDlzJrGxsezatYvAwMAiqzg0adKEXbt28eKLLzJ37lzc3d2ZMGECr7zyCsnJyTz66KNm65qbm8vEiRNZuXIlSUlJjB07lrfeeqvU6zPnzJkz3HPPPabt1q1bc+bMGcDQG7dz585bPqcQQtQEPds1w97WhnV3eK3QWtWzVlYPWGW4cOECDRs2LLKvc+fOeHh4ALBx40aSkpLo1KkTYHi/rVmzZiXOM3/+fNasWQPAqVOnSEtLo3HjxhbL7du3L5MmTSInJ4f169fTrVs3nJyciImJYe/evaZ3mLKyskhLSzPVp7Du3bsTHh7O+fPnWb16NU899RR16hT9ysTExPDdd98xd+5cAK5fv14iGEtISGD16tUA9O/fH1dXV4v13rRpE0OGDKFJkyYARRZwDw0NxcbGBk9PT86dOweA1pq//vWvJCQkYGNjw5kzZ0zHPDw88Pf3B6Bjx44cP36cS5cucfnyZdO7fc888wzR0dGmaylv2xSwsbFh2LBhADz33HMMHjyY7Oxstm3bxtChQ03pcnJyTJ+HDh1qChJjY2OJiooyHXN1dSU6OprU1FQeeeQRwBBsBwUFmdIMHjzYdE0F7Voehw4dYv/+/fTq1QswPIa31KtWGnM9o0opAGxtbbG3t+fy5cu4uLjc8rmFEOJu5uJox6MPNmH9/t95u397072xompVsGYNTk5OXL9+vci+unXrmj5rrRk9ejSzZ8+2eI74+HhiY2PZvn07zs7O9OjRo8Q5i3N0dKRHjx5s2LCB5cuXM2LECFN5CxYsoHfv3uWq/8iRI4mMjCQqKorFixeXOK61ZtWqVbRt27bI/oKAqUB5v7Baa4tpHRwciqQDwyPm9PR0kpKSsLOzw93d3dQ2hdPb2tpy7dq1Uh/B3mrbmKOU4ubNmzRs2JDk5GSzaYr//Re/Xq01vXr14ptvvjGbv+C6bG1tb+m9N601Xl5ebN++vdx5zGndujWnTp0ybZ8+fZqWLVuatnNycnB0dKxQGUIIcbfq6+PGxoPn2Xs6C797GpadoRzkMWglc3V1JT8/32JwFRwczMqVKzl//jwAFy9e5MSJE0XSZGVl4erqirOzMwcPHuTnn382HbOzsyM3N9fsuYcPH86SJUvYvHmzKQDp3bs3n376qSnP4cOHSzy2LCwsLIwPPvgAAC+vkj2TvXv3ZsGCBaYgaPfu3SXSdOvWzfSYdt26dWRmZlosLzg4mG+//ZaMDMMs0Bcvlj4EOisri2bNmmFnZ0dcXFyJtivO1dUVFxcXUxsW7tUqrW3atWtn9nw3b9409cR9/fXXdO3alfr16+Ph4cGKFSsAQ5C0Z88es/lDQkL46KOPTNuZmZl06dKFrVu3cuTIEQCuXr3K4cOHS70uFxcXLl++XGqatm3bkp6ebgrWcnNzSUlJKTWPOQMHDiQqKoqcnByOHTtGWloanTt3BgzvJzZt2hQ7O7tbPq8QQtQEvdo3p46N4sc7OCpUgrUqEBISwpYtW8we8/T0ZObMmYSEhODr60uvXr04e7boX3CfPn3Iy8vD19eXadOm0aVLF9OxcePG4evra/aF7pCQEBISEnj88cext7cHDO+heXp6EhAQgLe3N+PHjy+1d6Z58+a0b9+eMWPGmD0+bdo0cnNz8fX1xdvbm2nTppVIExERQUJCAgEBAcTExHDvvfdaLM/Ly4u33nqL7t274+fnx+TJky2mBcOgh8TERAIDA4mMjLQYVBW2aNEixo0bR1BQEFprGjRoAFhumwsXLljskatbty4pKSl07NiRTZs28be//Q0w9PgtWrQIPz8/vLy8WLt2rdn8b7/9NpmZmXh7e+Pn50dcXBxNmzZl6dKljBgxAl9fX7p06cLBgwdLvaYBAwawZs0a/P392bx5s9k09vb2rFy5kilTpuDn54e/v3+po4fXrFlD69at2b59O/379zcF/F5eXjz99NN4enrSp08fPv74Y9Nj3bi4uBLvNQohRG3SwNmOh9s0Yd2+38scUFde6k6dqDoIDAzUxeeDOnDggMVRbVVl9+7dzJs3zzSq8W5y9epVfHx82LVrlymoudtlZ2dTr149AObMmcPZs2eLDGQoLjo6mqNHj5qdW65g9K0wGDx4MLNnzy7xWByqx++iEEJUhagdJ5m6eh8/TOqKV0vL/3YqpZK01oFlnU961qpAhw4deOyxx+7IvGpVKTY2lnbt2jFx4sQaE6gB/PDDD/j7++Pt7c3mzZt5++23S03/xBNPlDkJsDAMhAgNDTUbqAkhRG3SEzGLZQAAIABJREFUy7M5NgrW3aG1QqVnTbBv3z5GjhxZZJ+DgwO//PJLpZWZkZFBcHBwif0bN24sdZSruPPCw8PZunVrkX0vv/yyxUfft0t+F4UQtckzn//M739cZ+Pk7hYHzpW3Z01Ggwp8fHwsjlysLI0bN67yMoV5H3/8sbWrIIQQNU5f7xZMW5tC2vlsHmpesamM5DGoEEIIIcQd1turBUrBj/sqPipUgjUhhBBCiDusWX1HOt3XiPV3YDUDCdaEEEIIISpBH+8WHPz9MkfTKzZrgARrVeDatWt07979lkeDuru7c+HChVLTvPvuu0W2C5ZRqkyJiYlljo6Mj4/niSeeMHusPNdVXFhYmGnyWVFSfHx8kTnTFi5cyJdffgncfttNnz6dVq1a4e/vj7+/Pz/++KPp2OzZs2nTpg1t27Zlw4YNgGE0aLdu3W5pVQUhhKjJ+ni3AKjwWqEVCtaUUo2UUj8ppdKMf5pd9FEpNdqYJk0pNbrQ/llKqVNKqexi6cOUUulKqWTjzwsVqae1LV68mMGDBxdZNBy4I1N5FA/WSpvk9E4JDAxk/vz5lV5OTXcng5riwdqECRMYNWpUhc9bsDh8cnKyabLb1NRUoqKiSElJYf369bz00kvk5+djb29PcHAwy5cvr3C5QghRE7Rs6IT/PQ1ZV8HVDCraszYV2Ki1fhDYaNwuQinVCIgA/gR0BiIKBXXfG/eZs1xr7W/8+XcF62lVkZGRDBo0CDD8o/rYY4/xzDPP4OPjA8CyZcvo3Lkz/v7+jB8/3mwQFxoaSseOHfHy8uJf//oXAFOnTuXatWv4+/ubVjAomOx12LBhRXpCwsLCWLVqFfn5+bz++ut06tQJX19fPvvsM4v1HjlyZJGZ95999lm+++67Ir1mV65cYezYsXTq1IkOHTqYnak/IyODkJAQOnTowPjx48uc0fnLL7/E19cXPz+/IlOKJCQk8PDDD3P//febeoqys7MJDg4mICAAHx8fU/nHjx+nffv2/PnPf8bLy4uQkBCuXbsGwM6dO/H19SUoKIjXX38db29vgFtqmwL16tXj1VdfJSAggODgYNLT0wH49ddf6dOnDx07duTRRx81rUAQFhbG5MmTeeyxx5gyZQrZ2dmMGTMGHx8ffH19WbVqFWBYVD4oKIiAgACGDh1qmnjX3d2diIgI0/UePHiQ48ePs3DhQt5//33TCgbTp09n7ty5JeqblJRE9+7d6dixI7179y6xWkZ5rF27luHDh+Pg4ICHhwdt2rRhx44dgOF7WrC0mBBCCOjn04L9Z/7g1MWrt38SrfVt/wCHADfjZzfgkJk0I4DPCm1/Bowolia72HYY8NGt1qdjx466uNTU1P9u/DhF68X97uzPj1NKlFlYTk6Obt68uWk7Li5OOzs766NHj5rq98QTT+gbN25orbV+8cUX9RdffKG11vq+++7T6enpWmutMzIytNZaX716VXt5eekLFy5orbWuW7dukfIKtlevXq1HjRplqkPr1q311atX9WeffabfeecdrbXW169f1x07djTVpbj4+Hg9aNAgrbXWly5d0u7u7jo3N1fHxcXp/v37a621fvPNN/VXX32ltdY6MzNTP/jggzo7O7tImokTJ+oZM2ZorbWOjo7WgOm6itu/f79+6KGHSlz36NGj9ZAhQ3R+fr5OSUnRDzzwgNZa69zcXJ2VlaW11jo9PV0/8MAD+ubNm/rYsWPa1tZW7969W2ut9dChQ0319PLy0lu3btVaaz1lyhTt5eWltda31DYFAL1s2TKttdYzZszQ4eHhWmute/bsqQ8fPqy11vrnn3/Wjz32mOk6+vfvr/Py8rTWWr/xxhv65ZdfNp3v4sWLOj09XT/66KM6Oztba631nDlzTO1333336fnz52uttf7444/1888/r7XWOiIiQr/33num8xTeHj16tF6xYoW+ceOGDgoK0ufPn9daax0VFaXHjBlj8doiIiL0fffdp318fPSYMWP0xYsXtdZah4eHm9pSa63Hjh2rV6xYobXWOi8vTzdp0sTs+Yr8LgohRC1xMuOKvm9KtP7sP0dKHAMSdTnim4rOs9Zca33WGPSdVUo1M5OmFXCq0PZp476yPKWU6gYcBl7RWp8qK0N1dOHCBRo2bFhkX+fOnfHw8AAMk8AmJSXRqVMnwPB+W7NmJZtx/vz5rFmzBoBTp06RlpZW6uSxffv2ZdKkSeTk5LB+/Xq6deuGk5MTMTEx7N2719QzlZWVRVpamqk+hXXv3p3w8HDOnz/P6tWreeqpp6hTp+hXJiYmhu+++87Ui3P9+nVOnjxZJE1CQgKrV68GoH///ri6mn1aDsCmTZsYMmQITZo0AaBRo0amY6GhodjY2ODp6cm5c+cAw382/vrXv5KQkICNjQ1nzpwxHfPw8MDf3x+Ajh07cvz4cS5dusTly5dN7/Y988wzREdHm66lvG1TwMbGhmHDhgHw3HPPMXjwYLKzs9m2bRtDhw41pcvJyTF9Hjp0qOmReGxsbJHF5F1dXYmOjiY1NZVHHnkEMLwLFhQUZEozePBg0zUVtGt5HDp0iP3799OrVy/A0JPo5uZmMf2LL77ItGnTUEoxbdo0Xn31VRYvXmy2Z7RgwkdbW1vs7e25fPkyLi4Vm1dICCFqgnsaOePdqj4/7vudcd0euK1zlBmsKaVigRZmDr1VzjLMTdtb1rIJ3wPfaK1zlFITgC+AnhbqNw4YB5S6QDgAfeeUVdc7zsnJievXrxfZV7duXdNnrTWjR49m9uzZFs8RHx9PbGws27dvx9nZmR49epQ4Z3GOjo706NGDDRs2sHz5ckaMGGEqb8GCBaZFucsycuRIIiMjiYqKYvHixSWOa61ZtWpViSWGCgKmApZmbzZ3PktpHRwciqQDwyPm9PR0kpKSsLOzw93d3dQ2hdPb2tpy7dq1Uh/B3mrbmKOU4ubNmzRs2NDipL/F//6LX6/Wml69evHNN9+YzV9wXba2trf03pvWGi8vL7Zv316u9M2bNzd9/vOf/2x69N26dWtOnfrv/51Onz5Ny5YtTds5OTk4OjqWu15CCFHT9fV2470Nh/jt0jVaNnS65fxlvrOmtX5ca+1t5mctcE4p5QZg/PO8mVOcBu4ptN0a+K2MMjO01gVdEZ8DHUtJ+y+tdaDWOrBp06ZlXU6Vc3V1JT8/32JwFRwczMqVKzl/3tB0Fy9e5MSJE0XSZGVl4erqirOzMwcPHuTnn382HbOzsyM3N9fsuYcPH86SJUvYvHmzKQDp3bs3n376qSnP4cOHuXLlisX6h4WF8cEHHwDg5eVV4njv3r1ZsGCBKQjavXt3iTTdunUzvce0bt06MjMzLZYXHBzMt99+S0ZGBmBoj9JkZWXRrFkz7OzsiIuLK9F2xbm6uuLi4mJqw8K9WqW1Tbt27cye7+bNm6aeuK+//pquXbtSv359PDw8WLFiBWAIkvbs2WM2f0hICB999JFpOzMzky5durB161aOHDkCwNWrVzl8+HCp1+Xi4sLly5dLTdO2bVvS09NNwVpubi4pKSkW0xd+n23NmjWmd/sGDhxIVFQUOTk5HDt2jLS0NDp3Nrx6mpGRQdOmTbGzsyu1LkIIUZv0NY4Kvd051yo6wOA7oGB052ig5NvlsAEIUUq5GgcWhBj3WVQQABoNBA5UsJ5WFRISwpYtW8we8/T0ZObMmYSEhODr60uvXr1KvPTdp08f8vLy8PX1Zdq0aXTp0sV0bNy4cfj6+poGGBQvNyEhgccffxx7e3sAXnjhBTw9PQkICMDb25vx48eX2jvTvHlz2rdvb3GdyGnTppGbm4uvry/e3t5MmzatRJqIiAgSEhIICAggJiam1B5QLy8v3nrrLbp3746fnx+TJ0+2mBYMgx4SExMJDAwkMjLSYlBV2KJFixg3bhxBQUForU2L1FtqmwsXLljskatbty4pKSl07NiRTZs28be//Q0w9PgtWrQIPz8/vLy8zA68AHj77bfJzMzE29sbPz8/4uLiaNq0KUuXLmXEiBH4+vrSpUsX0wAFSwYMGMCaNWtMAwzMsbe3Z+XKlUyZMgU/Pz/8/f1LHT38xhtvmAY+xMXF8f777wOGv6Onn34aT09P+vTpw8cff2x6rBsXF2caNSqEEMLg/qb1aNfC5fYnyC3Pi22WfoDGGEaBphn/bGTcHwj8u1C6scAR48+YQvv/gaHn7abxz+nG/bOBFGAPEAe0K099yhxgYCW7du3Szz33nLWrcVuuXLmi77//fn3p0iVrV+WOuXz5sunz7Nmz9aRJk0pN//333+sPP/zQ7LHiAzxquyeffFIfPHjQ7LHq8LsohBDW8v5Ph7T71Gh9LuuaaR9VMcBAa50BBJvZnwi8UGh7MVDihSet9RvAG2b2vwm8WZG6VScdOnTgscceIz8/v8Rca9VZbGwsY8eOZfLkyabep5rghx9+YPbs2eTl5XHfffexdOnSUtNbmtxXFHXjxg1CQ0NLvL8ohBAC+vm48UFsGhtSfmdkkPst5VW6jDmv7iaBgYE6MTGxyL4DBw7Qvn17K9Xo7rBv374i85mB4SX2X375pdLKzMjIIDi4RJzPxo0bSx3lKu688PBwtm7dWmTfyy+/bPHR9+2S30UhRG2mtSZ43n9oUd+Rr/9seJ1JKZWktQ4sK29Fp+4QNYCPj4/FkYuVpXHjxlVepjDv448/tnYVhBCixlNK0c/bjU/ij5CRnUPjeg5lZzKStUGFEEIIIapAX58W3NTwU+q5shMXIsGaEEIIIUQV8HSrz72NnPnxFkeFSrAmhBBCCFEFlFL09WnBtiMXyLpqfo5UcyRYE0IIIYSoIn293ci7qfnpQPkfhUqwVgWuXbtG9+7dyc/Pv6V87u7uXLhwodQ07777bpHtgjUvK1NiYiKTJk0qNU18fLzFKS/Kc13FhYWFmVYKECXFx8cXmeB24cKFfPnll8Dtt92ePXsICgrCx8eHAQMG8Mcff5iOzZ49mzZt2tC2bVs2bDDMcX3jxg26det2S0tgCSFEbePXugEtGziybt/ZshMbSbBWBRYvXszgwYNLzLF2q8GbOcWDtdJmpL9TAgMDmT9/fqWXU9PdyaCmeLA2YcIERo0aVaFzvvDCC8yZM4d9+/bx5JNP8t577wGQmppKVFQUKSkprF+/npdeeon8/Hzs7e0JDg5m+fLlFSpXCCFqMqUUfbzd2JxW/k6LWjV1x//u+F8OXix92Z5b1a5RO6Z0nlJqmsjISL7++mvA8I/qjBkzcHNzIzk5mdTUVJYtW8b8+fO5ceMGf/rTn/jkk09KBHahoaGcOnWK69ev8/LLLzNu3DimTp3KtWvX8Pf3x8vLi8jISOrVq0d2djbDhg1j9OjRpqV/wsLCGDBgAKGhoUydOpX4+HhycnIIDw9n/PjxZus9cuRIhgwZwqBBgwDD0k7Dhg2jfv36zJ07l+joaK5cucLEiRPZt28feXl5TJ8+3ZS+QEZGBiNGjCA9PZ3OnTuXupg6wJdffsncuXNRSuHr68tXX30FQEJCAvPmzeP333/nH//4B0OGDCE7O5tBgwaRmZlJbm4uM2fOZNCgQRw/fpy+ffvStWtXtm3bRqtWrVi7di1OTk7s3LmT559/nrp169K1a1fWrVvH/v37yc/PL3fbFKhXrx7jx48nLi4OV1dXoqKiaNq0Kb/++ivh4eGkp6fj7OzM559/Trt27QgLC6NRo0bs3r2bgIAAZsyYwcSJE0lMTEQpRUREBE899RQxMTFERESQk5PDAw88wJIlS6hXrx7u7u6MHj2a77//ntzcXFasWIGjoyMLFy7E1taWZcuWsWDBAjZu3Ei9evV47bXXitQ3KSmJyZMnk52dTZMmTVi6dClubm5mr+3QoUN069YNgF69etG7d2/eeecd1q5dy/Dhw3FwcMDDw4M2bdqwY8cOgoKCCA0N5c033zS7/JkQQgiDfj4tWLz1WLnTS89aJbtx4wZHjx7F3d3dtG/Hjh3MmjWL1NRUDhw4wPLly9m6dSvJycnY2tqaFj0vbPHixSQlJZGYmMj8+fPJyMhgzpw5ODk5kZycXCLP8OHDTT0cN27cYOPGjfTr149FixbRoEEDdu7cyc6dO/n88885dsz8F+aFF15gyZIlgGHB9G3btpVY93HWrFn07NmTnTt3EhcXx+uvv15iYfgZM2bQtWtXdu/ezcCBAzl58qTF9kpJSWHWrFls2rSJPXv28OGHH5qOnT17li1bthAdHc3UqVMBcHR0ZM2aNezatYu4uDheffVVUzCYlpZGeHg4KSkpNGzYkFWrVgEwZswYFi5cyPbt24sExbfSNgWuXLlCQEAAu3btonv37syYMQMwrNm6YMECkpKSmDt3Li+99JIpz+HDh4mNjeWf//wn77zzDg0aNGDfvn3s3buXnj17cuHCBWbOnElsbCy7du0iMDCQefPmmfI3adKEXbt28eKLLzJ37lzc3d2ZMGECr7zyCsnJyTz66KNm65qbm8vEiRNZuXIlSUlJjB07lrfeesvitXl7e/Pdd98BsGLFCk6dOgXAmTNnuOeee0zpWrduzZkzZ0x5du7cWWqbCSFEbRdwryvNXMo/z1qt6lkrqwesMly4cIGGDRsW2de5c2c8PDwAw4z9SUlJdOrUCTC839asWbMS55k/fz5r1qwB4NSpU6SlpZU603/fvn2ZNGkSOTk5rF+/nm7duuHk5ERMTAx79+41vcOUlZVFWlqaqT6Fde/enfDwcM6fP8/q1at56qmnqFOn6FcmJiaG7777jrlz5wJw/fr1EsFYQkICq1evBqB///64urparPemTZsYMmQITZo0AaBRo0amY6GhodjY2ODp6cm5c4YXM7XW/PWvfyUhIQEbGxvOnDljOubh4YG/vz8AHTt25Pjx41y6dInLly+b3u175plniI6ONl1LedumgI2NDcOGDQPgueeeY/DgwWRnZ7Nt2zaGDh1qSpeTk2P6PHToUFOQGBsbS1RUlOmYq6sr0dHRpKam8sgjjwCGYDsoKMiUZvDgwaZrKmjX8jh06BD79++nV69egOExvKVeNTD8B2HSpEn8/e9/Z+DAgdjb2wOY7RlVSgFga2uLvb09ly9fxsXFpdx1E0KI2sTGRvGEb0vK+1/bWhWsWYOTkxPXr18vsq9u3bqmz1prRo8ezezZsy2eIz4+ntjYWLZv346zszM9evQocc7iHB0d6dGjBxs2bGD58uWMGDHCVN6CBQvo3bt3ueo/cuRIIiMjiYqKYvHiEsu7orVm1apVJdaDLAiYChT8Y14WrbXFtA4ODkXSgeERc3p6OklJSdjZ2eHu7m5qm8LpbW1tuXbtWqmPYG+1bcxRSnHz5k0aNmxocYWG4n//xa9Xa02vXr345ptvzOYvuC5bW9tbeu9Na42Xlxfbt28vV/p27doRExMDGHoDf/jhB8DQk1bQywZw+vRpWrZsadrOycnB0dGx3PUSQojaaNoT7YkoZ1p5DFrJXF1dyc/PtxhcBQcHs3LlSs6fPw/AxYsXOXHiRJE0WVlZuLq64uzszMGDB/n5559Nx+zs7MjNNT9Xy/Dhw1myZAmbN282BSC9e/fm008/NeU5fPhwiceWhYWFhfHBBx8A4OXlVeJ47969WbBggSkI2r17d4k03bp1Mz2mXbduHZmZmRbLCw4O5ttvvyUjIwMwtEdpsrKyaNasGXZ2dsTFxZVou+JcXV1xcXExtWHhXq3S2qZdu3Zmz3fz5k1TT9zXX39N165dqV+/Ph4eHqxYsQIwBEl79uwxmz8kJISPPvrItJ2ZmUmXLl3YunUrR44cAeDq1ascPny41OtycXHh8uXLpaZp27Yt6enppmAtNzeXlJQUi+kLvpM3b95k5syZTJgwAYCBAwcSFRVFTk4Ox44dIy0tjc6dOwOG9xObNm2KnZ1dqXURQojarrydGCDBWpUICQlhy5YtZo95enoyc+ZMQkJC8PX1pVevXpw9W3Q4b58+fcjLy8PX15dp06bRpUsX07Fx48bh6+tr9oXukJAQEhISePzxx02PsF544QU8PT0JCAjA29ub8ePHl9o707x5c9q3b29xUe9p06aRm5uLr68v3t7eTJs2rUSaiIgIEhISCAgIICYmhnvvvddieV5eXrz11lt0794dPz8/Jk+ebDEtGAY9JCYmEhgYSGRkpMWgqrBFixYxbtw4goKC0FrToEEDwHLbXLhwwWKPXN26dUlJSaFjx45s2rSJv/3tb4Chx2/RokX4+fnh5eXF2rVrzeZ/++23yczMxNvbGz8/P+Li4mjatClLly5lxIgR+Pr60qVLFw4eLH1gzIABA1izZg3+/v5s3rzZbBp7e3tWrlzJlClT8PPzw9/fv9TRw9988w0PPfQQ7dq1o2XLlqbvgJeXF08//TSenp706dOHjz/+2PRYNy4ursR7jUIIISpGlTUy724SGBioExMTi+w7cOAA7du3t1KNDHbv3s28efNMoxrvJlevXsXHx4ddu3aZgpq7XXZ2NvXq1QNgzpw5nD17tshAhuKio6M5evSo2bnlCkbfCoPBgwcze/bsEo/FoXr8LgohRHWilErSWgeWlU7eWasCHTp04LHHHiM/P7/ElBzVWWxsLGPHjmXy5Mk1JlAD+OGHH5g9ezZ5eXncd999LF26tNT0lib3FUXduHGD0NBQs4GaEEKI2yc9a4J9+/YxcuTIIvscHBz45ZdfKq3MjIwMgoODS+zfuHFjqaNcxZ0XHh7O1q1bi+x7+eWXLT76vl3yuyiEEEVJz5ooNx8fH4sjFytL48aNq7xMYd7HH39s7SoIIYQoRa0YYFCTeg+FuBvJ76AQQty+Gh+sOTo6kpGRIf9YCGElWmsyMjJk7jUhhLhNNf4xaOvWrTl9+jTp6enWrooQtZajoyOtW7e2djWEEOKuVOODNTs7u1KXCxJCCCGEqM5q/GNQIYQQQoi7mQRrQgghhBDVmARrQgghhBDVWI2aFFcplQ6UvpL33a0JcMHalaiGpF1KkjYxT9rFPGkX86RdSpI2Me922+U+rXXTshLVqGCtplNKJZZnpuPaRtqlJGkT86RdzJN2MU/apSRpE/Mqu13kMagQQgghRDUmwZoQQgghRDUmwdrd5V/WrkA1Je1SkrSJedIu5km7mCftUpK0iXmV2i7yzpoQQgghRDUmPWtCCCGEENWYBGvVgFLKUSm1Qym1RymVopSaYdzvoZT6RSmVppRarpSyt5D/TaXUEaXUIaVU76qtfeUopU0ijde5Xym1WCllZyF/vlIq2fjzXdXWvvKU0i5LlVLHCl2zv4X8o43fpzSl1OiqrX3lKaVdNhdqk9+UUv9nIX+N/L4AKKVslVK7lVLRxu1ae18pzEy71Op7SwEz7VKr7y1gtk2q/r6itZYfK/8ACqhn/GwH/AJ0Ab4Fhhv3LwReNJPXE9gDOAAewK+ArbWvqRLbpJ/xmAK+MdcmxjzZ1r6GKm6XpcCQMvI2Ao4a/3Q1fna19jVVZrsUS7MKGFWbvi/Ga5sMfA1EG7dr7X2ljHap1feWUtqlVt9bzLVJsWNVcl+RnrVqQBtkGzftjD8a6AmsNO7/Agg1k30QEKW1ztFaHwOOAJ0rucqVzlKbaK1/NB7TwA6gtdUqaQWlfFfKozfwk9b6otY6E/gJ6FMJ1axyZbWLUsoFw++T2f8B11RKqdZAf+Dfxm1FLb6vFCjeLgC1/d4C5tulnGrsvaW0NqnK+4oEa9WEsZs1GTiP4Yv+K3BJa51nTHIaaGUmayvgVKFtS+nuOsXbRGv9S6FjdsBIYL2F7I5KqUSl1M9KKXP/GN21SmmXWUqpvUqp95VSDmay1tjvCpT+fQGeBDZqrf+wkL2mfl8+AN4Abhq3G1PL7ytGxdvFpDbfW7DcLrX53mLxu0IV3lckWKsmtNb5Wmt/DP+b6wy0N5fMzD5VznR3neJtopTyLnT4EyBBa73ZQvZ7tWE26WeAD5RSD1RydauMhXZ5E2gHdMLwKGKKmaw19rsCZX5fRmB4tGVJjfu+KKWeAM5rrZMK7zaTtFbdVyy0S2G18t5SSrvU2ntLOb4rVXZfkWCtmtFaXwLiMbyH1FApVcd4qDXwm5ksp4F7Cm1bSnfXKtQmfQCUUhFAUwzvEVjK85vxz6PGvB0qu55VrXC7aK3PGp/g5ABLMP/IqsZ/V8Ds96Uxhvb4oZQ8NfH78ggwUCl1HIjC8LjmA+S+UqJdlFLLoNbfW8y2Sy2/t5T2Xana+8qdevlNfir08mJToKHxsxOwGXgCWEHRF4FfMpPXi6IvAh+lBrwIXEqbvABsA5xKyesKOBg/NwHSAE9rX1Mlt4ubcZ/C8A/yHDN5GwHHjO3javzcyNrXVJntYtyeAHxRG78vha6xB/99YbzW3lfKaJdafW8ppV1q9b3FXJsYt6v0viI9a9WDGxCnlNoL7MTwvk00hu7myUqpIxjeNVkEoJQaqJT6O4DWOgXD6K5UDO9YhGut861wDXeapTZZCDQHthuHQ/8NQCkVqJQqeAG0PZColNoDxGG4uaRW/SVUCkvtEqmU2gfsw3BjmAlF20VrfRF4x5hvJ/B3476awFK7AAyn2KOKWvR9Mac231dKU9vvLZbU9nuLJVV6X5EVDIQQQgghqjHpWRNCCCGEqMYkWBNCCCGEqMYkWBNCCCGEqMYkWBNCCCGEqMYkWBNCCCGEqMYkWBNCCCGEqMYkWBNCCDOUUmFKqZZWKnu6Uuo1a5QthKh+JFgTQty1Ci2bVBnCgFsK1iq5PkKIWkqCNSGEVSml3JVSB5VSXyil9iqlViqlnJVSf1NK7VRK7VdK/UsppYzp45VS7yql/gO8rJQaoJT6RSm1WykVq5Rqbkw33XjOGKXUcaXUYKXUP5RS+5RS65VSdsZ0HZVS/1FKJSmlNiil3JRSQ4BADLO3JyulnMylM1cfM9fXwFi+jXHbWSknT6jjAAAC/UlEQVR1Sillp5T6s/Ea9yilVimlnM3kj1dKBRo/NzGuU4hSylYp9Z4x/16l1PhK+OsRQlQDEqwJIaqDtsC/tNa+wB/AS8BHWutOWmtvDOt9PlEofUOtdXet9T+BLUAXrXUHDIstv1Eo3QNAf2AQsAyI01r7ANeA/saAbQEwRGvdEVgMzNJarwQSgWe11v5Anrl0FupThNY6C8M6m92NuwYAG7TWucBq4zX6AQeA52+hzZ4HsrTWnYBOwJ+VUh63kF8IcZeQLnshRHVwSmu91fh5GTAJOKaUegNwxrBQdArwvTHN8kJ5WwPLjT1d9hgWkS6wTmuda1zb0BbDOpdgWOfQHUOQ6A38ZOy4swXOmqlfWemWm8lDsePDMKwROBz4xLjfWyk1E2gI1AM2lHGewkIAX2MvIEAD4EGKXr8QogaQYE0IUR0UX6RYYwhoArXWp5RS0wHHQsevFPq8AJintf5OKdUDmF7oWA6A1vqmUipX/3cx5JsY7n8KSNFaB5VRv7LSXbGwv8B3wGylVCOgI7DJuH8pEKq13qOUCgN6mMmbx3+fghRuAwVM1FrfSoAnhLgLyWNQIUR1cK9SqiAQGoHh0SbABaVUPWCI+WyAoUfpjPHz6Fss9xDQtKBs43tkXsZjlwGXcqQrk9Y6G9gBfAhEa63zjYdcgLPGx7HPWsh+HEOAB0XbYQPwYqF37x5SStUtb52EEHcP6VkTQlQHB4DRSqnPgDTgU8AVw+PK48DOUvJOB1Yopc4APwPlfm9La33D+BhxvlKqAYZ74gcYHrkuBRYqpa4BQRgCJXPpyms5sIKivWfTgF+AExiu1aVkNuYC3yqlRvLfHjmAf2N4lLvLOPgiHQi9hfoIIe4S6r9PBYQQouoppdwx9DZ5W7kqQghRLcljUCGEEEKIakx61oQQ4g5RSr0FDC22e4XWepa59EIIUR4SrAkhhBBCVGPyGFQIIYQQohqTYE0IIYQQohqTYE0IIYQQohqTYE0IIYQQohqTYE0IIYQQohr7f5H5Dmwb4kbXAAAAAElFTkSuQmCC\n",
      "text/plain": [
       "<Figure size 720x432 with 1 Axes>"
      ]
     },
     "metadata": {
      "needs_background": "light"
     },
     "output_type": "display_data"
=======
>>>>>>> b209dbd3
    }
   ],
   "source": [
    "from IPython.display import display, clear_output\n",
    "import ipywidgets as widgets\n",
    "\n",
    "dd = widgets.Dropdown(\n",
    "    options=sample_post_boruta.features.columns,\n",
    "    description='Feature:',\n",
    "    disabled=False,\n",
    "    layout={\"width\":\"550px\"}\n",
    ")\n",
    "\n",
    "btn = widgets.Button(\n",
    "    description='Simulate'\n",
    ")\n",
    "\n",
    "def plot_simulation(feature:str):\n",
    "    yield_change = sim.simulate_yield_change(\n",
    "            parameterized_feature=feature,\n",
    "            parameter_values=UnivariateSimulation.observed_feature_values(\n",
    "                feature_name=feature,\n",
    "                sample=sample,\n",
    "                min_relative_frequency=0.03,\n",
    "                limit_observations=100\n",
    "            ),\n",
    "    )\n",
    "    \n",
    "    yield_change_aggr = UnivariateSimulation.aggregate_simulated_yield_change(\n",
    "                    results_per_split=yield_change, percentiles=[10, 50, 90])\n",
    "    \n",
    "    yield_change_aggr.plot(title=feature, figsize=(10,6))\n",
    "\n",
    "def on_click(btn):\n",
    "    clear_output()\n",
    "    display(widgets.HBox([dd, btn]))\n",
    "    plot_simulation(feature=dd.value)\n",
    "    \n",
    "btn.on_click(on_click)    \n",
    "\n",
    "display(widgets.HBox([dd, btn]))"
   ]
  },
  {
   "cell_type": "code",
<<<<<<< HEAD
   "execution_count": 87,
   "metadata": {
    "ExecuteTime": {
     "end_time": "2019-06-26T09:27:01.254562Z",
     "start_time": "2019-06-26T09:27:01.207678Z"
=======
   "execution_count": 21,
   "metadata": {
    "ExecuteTime": {
     "end_time": "2019-06-26T13:52:00.950887Z",
     "start_time": "2019-06-26T13:52:00.904020Z"
>>>>>>> b209dbd3
    },
    "scrolled": false
   },
   "outputs": [
    {
     "data": {
      "application/vnd.jupyter.widget-view+json": {
<<<<<<< HEAD
       "model_id": "56330761e6a04335905fee08c51f4051",
=======
       "model_id": "801a16a3f3fd43978266551c9e0db1a6",
>>>>>>> b209dbd3
       "version_major": 2,
       "version_minor": 0
      },
      "text/plain": [
<<<<<<< HEAD
       "HBox(children=(Dropdown(description='Feature:', index=6, layout=Layout(width='550px'), options=('Step3 Media C…"
=======
       "HBox(children=(Dropdown(description='Feature:', layout=Layout(width='550px'), options=('Step6 RawMat Internal …"
>>>>>>> b209dbd3
      ]
     },
     "metadata": {},
     "output_type": "display_data"
<<<<<<< HEAD
    },
    {
     "data": {
      "image/png": "iVBORw0KGgoAAAANSUhEUgAAAoMAAAIzCAYAAAB7pBP7AAAABHNCSVQICAgIfAhkiAAAAAlwSFlzAAALEgAACxIB0t1+/AAAADl0RVh0U29mdHdhcmUAbWF0cGxvdGxpYiB2ZXJzaW9uIDMuMC4yLCBodHRwOi8vbWF0cGxvdGxpYi5vcmcvOIA7rQAAIABJREFUeJzs3XmcFfWV///X6Q3Zd5RVUDsqYHcrLWk0ggmi6KjoRCPOaPCL80PN4iSjiUSjMUZHEzNuk8REoyOSjEswKpMYFdyDElkEAigCAQFtmwaatZtez++Pqm4ul9tNAffe7qbfz8ejHrfqU5+qPmV8PDw5VZ/Px9wdEREREWmbMpo7ABERERFpPkoGRURERNowJYMiIiIibZiSQREREZE2TMmgiIiISBumZFBERESkDVMyKCIiItKGKRkUERERacOUDIqIiIi0YVnNHUBrMX78eH/55ZebOwwRERGRKCxqR1UGI9q0aVNzhyAiIiKSdEoGRURERNowJYMiIiIibViLSQbNbLyZrTCzVWY2NcH5dmb2THj+b2Y2OGzvaWZvmNlOM/tFTP8OZvZnM/vIzJaZ2T0x564ys1IzWxRu/5aOZxQRERFpaVpEMmhmmcAvgXOBocDlZjY0rtvVQJm7HwfcD/w0bN8N3ArcmODWP3f3E4CTgdPN7NyYc8+4e0G4/TaJjyMiIiLSarSIZBAYCaxy93+4exXwNDAhrs8EYFq4PwMYa2bm7rvc/a8ESWEDdy939zfC/SpgITAglQ8hIiIi0tq0lGSwP7A+5nhD2Jawj7vXANuAnlFubmbdgAuA12Kav2pmS8xshpkNbOS6KWY238zml5aWRnsSERERkVakpSSDiebC8YPos++NzbKAp4CH3P0fYfP/AYPdPQ+YzZ6K4943d3/E3QvdvbB37977+1MiIiIirU5LSQY3ALHVuQHAZ431CRO8rsCWCPd+BFjp7g/UN7j7ZnevDA8fBUYcZNwiIiIirVpLSQbnAblmNsTMcoCJwMy4PjOBSeH+JcDr7t5kZdDM7iRIGr8T19435vBC4MNDiP2wsJ9/lCIiInKYahHL0bl7jZl9C3gFyAQed/dlZnYHMN/dZwKPAdPNbBVBRXBi/fVmthboAuSY2UXA2cB24BbgI2ChmQH8Ihw5fL2ZXQjUhPe6Ki0P2kJVVFTw/vvvM2zYMHr16tXc4YiIiEgamSpC0RQWFvr8+fObO4yU+Pzzz1mxYgWDBg1iyJAhzR2OiIiIHDqtTSzRbd++nSOOOIKamprmDkVERETSTMmgsH37dnr06KFkUEREpA1SMtjG1dXVUV5eTrdu3ZQMioiItEFKBtu4qqoqsrOzycnJUTIoIiLSBikZbOMqKys54ogjyMrKUjIoIiLSBikZbOMqKytp164dWVlZVFdXN3c4IiIikmZKBtu43bt3065dO7Kzs6murmbTpk3s2rWrucMSERGRNFEy2IatWLGCNWvW0LVrVzIyMjjyyCNZs2YNK1asaO7QREREJE2UDLZhO3fupKCgoGHVkRNOOIGTTjqJqqqqZo5MRERE0qVFLEcnzaN+8EisnJwcKisreeeddwiX8BMREZEkGjx4MAMGDGjuMBooGWzDamtrycra+1+BjIwMzjjjDOrq6popKhERkcNbRkbLejG732TQzE4B/gnIB7oBW4HFwF/c/fBcrLeNcPeE1b+MjIwW9y+qiIiIpEajyaCZnQ38J9AZeAuYA+wIj08Efm9mO4Gb3f2VNMQqIiIiIknWVGXwGuA6d5/XWAczOxW4CVAy2Ao1VhkUERGRtqPRZNDdv7q/i8NE8ZKkRiQiIiIiadPUa+JIH425u0YatELuDqDKoIiISBvX1GviGsAj3CMzSbGIiIiISJo1lQwOidn/J4LXwXcDnwBHE3wr+FzqQpNU0veCIiIiAk1/M/hJ/b6Z/QdQ6O5bw6aPzWw+MB94OLUhioiIiEiqRJ1MrivQIa6tQ9ieFGY23sxWmNkqM5ua4Hw7M3smPP83Mxsctvc0szfMbKeZ/SLumhFm9vfwmocsLIWZWQ8zm2VmK8Pf7sl6jtZClUERERGB6MngNGC2mU0xs3PNbArBdDLTkhGEmWUCvwTOBYYCl5vZ0LhuVwNl7n4ccD/w07B9N3ArcGOCWz8MTAFyw2182D4VeM3dc4HXwmMRERGRNidqMvh94CHgMuA+YCLwi7A9GUYCq9z9H+5eBTwNTIjrM4E9yecMYKyZmbvvcve/EiSFDcysL9DF3d/zYOjsk8BFCe41Laa9zVBlUERERCDi2sTh9DG/DrdU6A+sjzneAHyxsT7uXmNm24CewKYm7rkh7p79w/0j3b04vFexmfU5tPBFREREWqem5hmcHOUG7v54EuJIVKKKn9YmSp9D6b/vDYLX4VMABg0adCCXtniqDIqIiAg0XRm8MsL1DiQjGdwADIw5HgB81kifDWaWRTB4Zct+7jmgkXuWmFnfsCrYF9iY6Abu/gjwCEBhYeEBJZIiIiIirUFTU8t8OY1xzANyzWwI8CnBN4n/EtdnJjAJeI9gzsPXvX4ZjQTCRG+HmRUBfwO+Dvx33L3uCX9fTOKztAqqDIqIiAhE/GYQgilcgPOAo9z9XjPrB2S4+4b9XLpf4TeA3yIYoZwJPO7uy8zsDmC+u88EHgOmm9kqgorgxJjY1gJdgBwzuwg4292XA9cBTwDtgb+EGwRJ4LNmdjWwDrj0UJ9BREREpDWyJoprezqZjSFYbWQ+cLq7dw7bbnT3C1IcY4tQWFjo8+fPb+4wkqayspKFCxcyatSo5g5FREREki/y67+oU8s8AFzm7uMJ1iyG4NXryAMMTERERERakKjJ4GB3fy3cry8lVnEAr5mlZdE3gyIiIgLRk8HlZnZOXNtZwN+THI+IiIiIpFHUyt4NwJ/M7M9AezP7DXAB+64SIq2EKoMiIiICESuD7j4XyAeWEcwruAYY6e7zUhibiIiIiKRY5G/+3P1T4GcpjEXSSJVBERERgaaXo3vE3aeE+9NpZCk3d/96imITERERkRRrqjK4JmZ/VaoDkfRSZVBERESg6eXo7jazI929xN1/nM6gRERERCQ99jeAZJmZXZmWSCTtVBkUERGR/SWDXwV+aGZ/NrP+6QhI0iPKMoQiIiJy+GtyNLG7v2VmecDtwCIz+zGwPK7P66kLT1JJlUERERHZ79Qy7l5pZj8BhgJ3A5tiTwPHpCg2SSFVBkVERAQiJINmNhZ4BFgAHOvuG1MelaSFKoMiIiLSZDJoZo8B5wLXu/uM9IQk6aDKoIiIiMD+K4PtgOHuviUdwYiIiIhIeu1vAMkV6QpE0kuTTouIiAg0MbWMmc0zs0vNLKeR8zlm9jUz+1vqwhMRERGRVGqqMjgJuAN42MwWAiuAHUBn4AvAKcDrwFUpjlFSQJVBERERgaaXo1sOXGJmRwHjgJOAXkAZ8CRwpUYWi4iIiLRu+1uBBHf/3N2nu/v33X2Ku9/k7r9PdiJoZuPNbIWZrTKzqQnOtzOzZ8LzfzOzwTHnfhC2rzCzc8K2481sUcy23cy+E5673cw+jTl3XjKfpTVQZVBEREQgwjyD6WBmmcAvCSqQG4B5ZjYzrE7Wuxooc/fjzGwi8FPgMjMbCkwEhgH9gNlm9gV3XwEUxNz/U+D5mPvd7+4/T/WziYiIiLRk+60MpslIYJW7/8Pdq4CngQlxfSYA08L9GcBYC0pbE4Cn3b3S3dcAq8L7xRoLrHb3T1L2BK2MKoMiIiICLScZ7A+sjzneELYl7OPuNcA2oGfEaycCT8W1fcvMlpjZ42bW/dDCFxEREWmdIiWDZvbFRtrjK3AHK1GJKn6JjMb6NHltODXOhcAfYs4/DBxL8Bq5GPivhEGZTTGz+WY2v7S0tPHoWyFVBkVERASiVwZnNdL+cpLi2AAMjDkeAHzWWB8zywK6AlsiXHsusNDdS+ob3L3E3WvdvQ54lH1fK9f3e8TdC929sHfv3gf1YCIiIiItWZPJoJllhIMvLJQRs+UCNUmKYx6Qa2ZDwkreRGBmXJ+ZBHMfAlwCvO7BArszgYnhaOMhQC7wfsx1lxP3itjM+sYcXgwsTdJztBqqDIqIiAjsfzRxDXteucYnfnXAXckIwt1rzOxbwCtAJvC4uy8zszuA+e4+E3gMmG5mqwgqghPDa5eZ2bPA8jDGb7p7LYCZdSAYoXxN3J/8mZkVhM+2NsF5ERERkTbBguJaIyfNjib4Ju8tYHTMKQdK3b0iteG1HIWFhT5//vzmDiNpSktL2bhxI8OGDWvuUERERCT5Ir/+a7QyaGafuXu/cP81TcsiIiIicvhp6pvBbDPrGe5fko5gJH30zaCIiIhA098M/gZYb2abgA5mti5RJ3cflJLIRERERCTlGk0G3f2HZvZrYDDwKnBluoKS1FNlUERERGA/o4ndfQOwwcwucPe30hSTiIiIiKRJUwNIrnT36eHh0WY2OVE/d388JZFJSu1VGSwthV27YMAAyNrfbEMiIiJyOGnqv/yXA/XJYGOviB1QMtiarVgBJ5wQ7H/96zBtWvPGIyIiImnV1DeD58Xsfzk94Ug6mRmsWrWn4e9/b75gREREpFk09Zo40rrF4fq+0so0TDa+aVPwe9ZZsGhR8wUkIiIizaKphK8GqG5iqz8vrZSZ7UkGTz452K9oM4vKiIiICE1/MzgkbVFI2u1VGczOhvpl6TZsgNzc5gtMRERE0qqpbwb3WX7OguGnvYBN3tSixtIqNFQGe/WCgQODRiWDIiIibUqk7wLNrJuZTQd2AyVAhZlNN7MeKY1OUmavymCvXsEGsHlz8wUlIiIiaRcpGQT+B2gPFACdgJOBdmhamVbNqqrghRegZ0/o3j1oLCtr3qBEREQkraLOMPxloK+7148u+NDMrgI+S0lUknLuDjNmBAeXXgo9wiKvkkEREZE2JWplcAXBGsWxBoXt0lqVlcH558M3vgEdOoAZ3HQTjB/f3JGJiIhImkStDL4GvBp+N7geGAhcAUyPXaZOS9O1Hu6OVVfD8OFBgxn84hfwzW/CK69AbS1kZjZvkCIiIpJyUZPBUcCq8HdU2LYaOC3cQEvTtS7uQcLXrt2etm98A3bvhhtugB07oFu35otPRERE0iJSMqjl6A4/XlODue+dDAJ06RL8KhkUERFpEyIlg00tTafl6Fqpmhqoq2s8Gdy+Pf0xiYiISNpFfU1cQ/AaOJGkfFhmZuOBB8P7/dbd74k73w54EhgBbAYuc/e14bkfAFcDtcD17v5K2L4W2BG217h7YdjeA3iGYFDMWuBr7t6mhtE2Whns3Dn4vfpq+OIX0x+YiIjI4e7EE+Haa5s7igZRk8H4pen6AlOB/0tGEGaWCfwSGAdsAOaZ2Ux3Xx7T7WqgzN2PM7OJwE+By8xsKDARGAb0A2ab2RfcvTa87svuvinuT04FXnP3e8xsanh8UzKepdVorDI4dGiwGsny5bBCg8VFRESSbty41pcMJlia7hMzmwTMAx5LQhwjgVXu/g8AM3samADEJoMTgNvD/RnAL8Ll8SYAT7t7JbDGzFaF93uvib83ATgz3J8GvEkbSwYbrQwefTSsW9c8QYmIiEjaRZ1nMJEuQO8kxdGfYMqaehvCtoR93L0G2Ab03M+1TjAlzgIzmxLT50h3Lw7vVQz0SdJztB6NVQZFRESkTYk6gGQ6e38z2AEYDfwuSXFYgrb4bxQb69PUtae7+2dm1geYZWYfufvbkYMKEsgpAIMGDYp6WavgtbVkJKoMioiISJsStTK4imBewfptLvAv7v7tJMWxgWAi63oD2Hepu4Y+ZpYFdAW2NHWtu9f/bgSeJ3h9DFBiZn3De/UFNiYKyt0fcfdCdy/s3TtZRdAWor4ymJPT3JGIiIhIM4r6zeCPUxzHPCDXzIYAnxIMCPmXuD4zgUkE3wJeArzu7m5mM4H/NbP7CAaQ5ALvm1lHIMPdd4T7ZwN3xN3rnvD3xZQ+XQvkdXWJvxkUERGRNiXqaOKUcvcaM/sW8ArB1DKPu/syM7sDmO/uMwkGqkwPB4hsIUgYCfs9SzDYpAb4prvXmtmRwPPBGBOygP9195fDP3kP8KyZXQ2sAy5N28O2EDW1tbTbtUuVQRERkTauRSSDAO7+EvBSXNttMfu7aSRpc/e7gLvi2v4B5DfSfzMw9hBDbtWq3OmxebOSQRERkTbuUEYTSytWBWSXlUF2dnOHIiIiIs1IyWAb5O6UZ2TQYd06VQZFRETauEZfE4ff6+1X7KtcaR3Ky8vJqa0le8cOJYMiIiJtXFPfDMZO13IE8FWCUb+fAIMIpml5LnWhSaqsW7eO9tXVwYGSQRERkTat0WTQ3f9f/X64PNzl7v5cTNs/0wZH4R4OampqOKqsLDhQMigiItKmRf1m8Fzghbi2F4HzkhuOpIO7k1lZGRwoGRQREWnTDmQFkm/GtX2DYDUSaWXq6uqwmprgQKOJRURE2rSo8wz+G8EEzt8nWCGkP8EEz/+cqsAkddydjKqq4ECVQRERkTYt6nJ0H5hZLjAK6AsUA++5e3Uqg5PUqKurw+qTQVUGRURE2rTIK5CEid/bKYxF0sTdyaishMzMYBMREZE2q6l5BtcDvr8buPugpEYkKVdXVxckg3pFLCIi0uY1VRm8Im1RSFo1vCbWK2IREZE2r6l5Bt9KZyCSPvWviWuzsli2ZAlmRl1dHUcffTTdunVr7vBEREQkjSJNLWNm7czsLjP7h5ltC9vONrNvpTY8SYW6ujoydu+mNjOTzp07069fP+rq6ti2bVtzhyYiIiJpFnWewfuB4cC/suc7wmXAdakISlKnrq4uSAYrKqjLyqJ///707NmT7t27U1dX19zhiYiISJpFHU18MXCcu+8yszoAd//UzPqnLjRJls2bN1NWVkafPn0oKSmha9euZFZUUJmVRU5W8K9ARkYG1dWaKUhERKStiZoMVsX3NbPewOakRyRJ99lnn7Flyxbq6uooKysjNzcXr6rCMzMxMwAyMzOprF+iTkRERNqMqK+J/wBMM7MhAGbWF/gF8HSqApPkqa6u5rjjjqO4uJiamhrat28PlZXUZWc3JIMZGRl6TSwiItIGRU0GbwbWAn8HugErgc+AH6cmLEmm6upqevToQZcuXaipqSEjIyOoDMZMLZORkUFtbW0zRikiIiLNIVIy6O5V7v4dd+8EHAl0dvfvuntVasOTZKiuriY7O5tOnToBQeJHXDKYmZmpyqCIiEgb1GgyaGaDY/aPqd+AzsCQmOOkMLPxZrbCzFaZ2dQE59uZ2TPh+b/FxfeDsH2FmZ0Ttg00szfM7EMzW2Zm/x7T/3Yz+9TMFoXbecl6jpbG3amtrSUzM5OOHTsCiZNBvSYWERFpm5oaQPJ3gsQPYBXBlDIW18eBQ17c1swygV8C44ANwDwzm+nuy2O6XQ2UuftxZjYR+ClwmZkNBSYCw4B+wGwz+wJQA9zg7gvNrDOwwMxmxdzzfnf/+aHG3pLV1NQwZ84cMsOBIjnh8nMZGRl4RQXevn1DXyWDIiIibVOjlUF37xyzn+HumeFv7HbIiWBoJLDK3f8Rvnp+GpgQ12cCMC3cnwGMtWD0wwTgaXevdPc1BInrSHcvdveFYfw7gA+BNjUVTn1yl5mZudevmUFZGbVdujT0VTIoIiLSNkVdgeTCsHqXKv2B9THHG9g3cWvo4+41wDagZ5Rrw1fKJwN/i2n+lpktMbPHzax7oqDMbIqZzTez+aWlpQf6TC2GezBPeH0yCGBlZdR27dpwrAEkIiIibVPU0cQ/AT43s1+Y2RdTEEf862fYs9LJ/vo0ea2ZdQKeA77j7tvD5oeBY4ECoBj4r0RBufsj7l7o7oW9e/du+glaoPoksH34Orh9+/ZBVbC2Ftu2ba9kUANIRERE2qaoo4nzgbOACuC5cKDGD2MHcRyiDcDAmOMBBFPXJOxjZllAV2BLU9eaWTZBIvh7d/9jzPOUuHutu9cBjxK8pj7s1CeDw4cPByA7O5vRo0dDSQkANd33FET1mlhERKRtiloZxN0Xu/v3CBKvbwKXAqvN7G0z+1czi3yvBOYBuWY2xMxyCAaEzIzrMxOYFO5fArzuQbYzE5gYjjYeAuQC74ffEz4GfOju98XeKJw0u97FwNJDiL3FcneOOOIIsmNGDQOwNHjcquOOa2hSMigiItI2RV2ODgAzOxa4ItzqgNuAdcC3gK8C/3wwQbh7jZl9C3iFYHTy4+6+zMzuAOa7+0yCxG66ma0iqAhODK9dZmbPAssJRhB/091rzexLwJXA381sUfinbnb3l4CfmVkBwevktcA1BxN3S1dfGdzHu+8CsDs3t6FJ3wyKiIi0TZGSQTP7JkFidRzwLHClu8+NOf8csPFQAgmTtJfi2m6L2d9NUI1MdO1dwF1xbX8l8feEuPuVhxJra1K/3FyDXbvgxz+mtl8/vEePhuaMjAzcnYqKioZvDEVEROTwF7UyeC7BIIsXE6064u7lZnZQVUFJHXffNxmcMweA8uuvDyafDpkZnTp1Yvv27UoGRURE2pBIyaC7nx+hz6uHHo4kU8JkcMkSAHZPmIDFfSPYrVs3Kisr0xWeiIiItACHMuhDWriEyeD06dC/P7Xduu1VGQRo164da9asYf369YiIiEjboGTwMLZPMrhzZ1AZ7No1YaJ41FFHMXDgQFrzBNsiIiJyYJQMtiXl5cHvtddSV1e3T2UwKyuLXr16NUNgIiIi0lyUDB7G9qn+VYVjf9q3T/wKmWAlEk0xIyIi0nZEnVpmCMHULQVAp9hz7j4oBXFJEuyT8NUPDmnXLmFlEDT5tIiISFsTdWqZ/wVWAzcA5akLR5Kp0cpgTo4qgyIiIgJETwaHAaeHa/lKK7HXCiRnnAGrVgX7qgyKiIhIKGoy+DZwMrAghbFIku1V/fvrX/ecyMmhrq6OrKx9/+evX5Zu7dq1CSuHIiIicmi6detG165dmzuMBlGTwbXAK2b2R+Dz2BOxS8ZJy2Nm8OMf793Yrh01NTV06NBhn/4ZGRkce+yxVFdXN762sYiIiBy0lvbf16jJYEfg/4BsYGDqwpFkaqgM3n333idycqipqUlYGQQYMGBAGqITERGRliDqcnT/L9WBSPK5O1ZVFYwizsiA+m8Bw8pgY8mgiIiItB0HNM+gmXU2syFmdkz9lqrAJEnqJ5oeNmxP234qgyIiItJ2REoGzWyomX0AbANWhdvKcJMWymtrsbffDg5OPHHPiT59qK6uVjIoIiIikSuDvwLeAHoA24HuwG+ASSmKS5Jg66pVdPzoo+Bg+PDgt18/6NePmpoasrOzmy84ERERaRGiJoP5wE3uvhUwd98GfA/4Scoik4NSWVnJ4sWL2b59Oxurq+n75z8HJ44/Pvg98UTcndraWjIzM5svUBEREWkRoiaDuwlGEgNsMrNB4bU9UxKVHLQdO3awdetWPvnkE44qKyNnyxbYsAG6dAk6nHJKw/eCmkdQREREon409g7wNeAJYAbwF6ASeD01YcnB2r17NwBbtmxh6MaNQWOfPnDOOfC738Gll2rwiIiIiDSIOrXM12IObwaWAp2BJ1MRlBy8+mQQoMu770LHjlD/beC//isANTt2KBkUERER4MCnlskAjnT337n7w+6+K1mBmNl4M1thZqvMbGqC8+3M7Jnw/N/MbHDMuR+E7SvM7Jz93TOcHudvZrYyvGdOsp6jOe3YsYOSkhI6dOjAsGHDaPeXv8ARR1BeXk5FRQUVFRUAGkksIiIiDaJOLdPdzP6X4NvBVWHbhWZ2ZzKCMLNM4JfAucBQ4HIzGxrX7WqgzN2PA+4HfhpeOxSYCAwDxgO/MrPM/dzzp8D97p4LlIX3bvXWr19Phw4dyM/Pp1ePHnhZGSXnnce8efN4//33Wbp0KQA7d+5UMigiIiJA9MrgwwRzDB4NVIVt7wGXJSmOkcAqd/+Hu1cBTwMT4vpMAKaF+zOAsRaMgJgAPO3ule6+hiBZHdnYPcNrvhLeg/CeFyXpOZpVVVUVgwcPJicnBzZvxmpr2dGtG7179wagXbt21NbWsmbNmha1QLaIiIg0n6jlobFAP3evNjMHcPdSM+uTpDj6A+tjjjcAX2ysj7vXmNk2gtHM/YG5cdf2D/cT3bMnsNXdaxL034uZTQGmAPTs2ZPbb7/9gB4q3T799FN69+4dJIPh4JHNS5fS89ln2bVrF6WlpRx11FGUlZXRt2/fZo5WREREUuVAcpaoyeA2oBdQXN8QTi9T3OgVBybRHCcesU9j7Ymqnk3137fR/RHgEYDCwkJv6cngnDlzGDlyZDCZ9GuvwcMP8+HXvsaJ115LaWkpy5cvp3379vTo0YPjjjuuucMVERGRFiDqa+LfAs+Z2ZeBDDMbRfB69ddJimMDMDDmeADwWWN9zCwL6ApsaeLaxto3Ad3CezT2t1qduro6amtr93wLuGEDADW9egFBZTMjI4OKigr6909YCBUREZE2KGoy+FPgWYIBGdnA48CLwINJimMekBuO8s0hGBAyM67PTPYsf3cJ8Lq7e9g+MRxtPATIBd5v7J7hNW+E9yC854tJeo5mUVpayuLFi3H3YCJpd7j1VgBqw+8FMzIy6Ny5MwDt27dvtlhFRESkZYk6z6ADD4Rb0oXfAH4LeAXIBB5392Vmdgcw391nAo8B081sFUFFcGJ47TIzexZYDtQA33T3WoBE9wz/5E3A0+Fo6A/Ce7daGzduZPv27UGy5w6TJsH69VRdcAHEDBTRCGIRERGJZ0GeF6FjMK9fHtAptt3d/zfpUbVAhYWFPn/+/OYOYx/uzgcffMCQIUPo1q0b9sQTMHkynH46W557jg0lJeTl5QHB/ILV1dV06NCheYMWERGRVIu85mykUpGZ/QC4DVgGVMSccqBNJIMt1aeffsqOHTvIzs4OXhHPmgWdOsHLL1O3ezcZGXu+BMjOzg4Gl4iIiIiEor43vAEY4e7LUxmMHLjq6mqys7P3VPvefx/OPhs6dWL7xo1BgigiIiLSiKgDSDYDa1MYhxykmpoajj766KACuGEDrF4NRUUA7Nq1i06dOu3nDiIiItKWRa0Mfgd4xMweADbGnnD3dUmPSiKrra3/KFokAAAgAElEQVQlMzMzOHjgAcjMhIsvBoIVSbp3796M0YmIiEhLFzUZzAHOBv4lrt0JRupKEnz++edUV1cnPJeVlcVRRx21z2vfmpqaYJRwcTE89hhcdBGEE0pXVlbSrl27lMctIiIirVfU18S/Am4GuhDMM1i/5aQorjapurqaqqqqhNvHH3+cMFGsqakJKoNPPw1bt8KddwLBJNQ1NTXB0nQiIiIijYhaGcwC/qd+/j5JjYEDBzZ6bseOHezcuZMePXrs1d6w6sinn0L79nD88QCUlZXtmYRaREREpBFRK4M/B6aaMotm07FjR8rLy/dp3+s1cd++EP5P9Omnn6Y7RBEREWmFolYGrweOAm42s82xJ9x9UNKjkn107NiRHTt27NPe8Jp4zRoYMKChPSsrixNOOCGdIYqIiEgrFDUZvCKlUch+dezYkc8//3yvNncPXhObwaJFcM01AGzdupXS0lL69+/fHKGKiIhIKxJ1beK3Uh2INK1Dhw6Ul5fv9R1gXV0dZkbG4sVQUQEnnQTAtm3b6NOnD126dGnOkEVERKQViPrNoDSz+uXmYkcUV1VVkbN7N5x6atBQUEB5eTlr166lZ8+eGjwiIiIi+6VksBVp3749u3fvbjjeuXMn2aWlwaCRd96BU06hrKyMPn360KdPn2aMVERERFoLJYOtyBFHHMHatWvZsGEDlZWVbN68mfYlJXDOOfClL1FaWsqqVau0BJ2IiIhEFnUAibQAffv2ZfPmzWzatImysjLMjD7z5kHXrkAwcASgZ8+ezRmmiIiItCKNJoNmNp1gubkmufvXkxpRW7V9OxQVNX7ene79+tH9pZeoycxkzpw5APTbvBkGD8bd2bRpE6eeeiodOnRIU9AiIiLS2jVVGVwVs98LmAT8H/AJMAi4AJiWutDamMxMGD688fPPPw8ffQSffUbWkCHk5uaycuVKMjdtgvx8ysvLyczMVCIoIiIiB6TRZNDdf1y/b2avAP/k7u/EtH0JuDW14bUhHTvCs882fv7ZZ+Gyy4IpZICMjOBzz8yyMujalerqarKzs9MRqYiIiBxGog4gKQLmxrX9DRiV3HCkUUccEfzGJYNZ5eXQpQu1tbXBSiQiIiIiByBqMvgB8J9m1h4g/L0LWHSoAZhZDzObZWYrw9/ujfSbFPZZaWaTYtpHmNnfzWyVmT1Uv36ymd1rZh+Z2RIze97MuoXtg82swswWhduvD/UZ0qJ9++A3vjK4axd07RqsRJKl8UAiIiJyYKImg1cBpwPbzKwE2AZ8ieA7wkM1FXjN3XOB18LjvZhZD+BHwBeBkcCPYpLGh4EpQG64jQ/bZwHD3T0P+Bj4QcwtV7t7Qbhdm4RnSL36ZDCcZ7ChMlhR0ZAMqjIoIiIiBypSMujua939NOBY4ELgOHc/zd3XJCGGCewZiDINuChBn3OAWe6+xd3LCBK98WbWF+ji7u+5uwNP1l/v7q+6e014/VxgQBJibT5xlcHgccFqa5UMioiIyEGLPOm0mfUEzgTGuPs6M+tnZslIsI5092KA8DfR0hn9gfUxxxvCtv7hfnx7vMnAX2KOh5jZB2b2lpmdcSjBp03cN4P1ySDZ2VBQoGRQREREDkqkj8zMbAzwHDCf4HXxzwheyd5IMMXM/q6fDRyV4NQtEeNMtMiuN9Ee+7dvAWqA34dNxcAgd99sZiOAF8xsmLtvTxD3FIJX0AwaNChiqCkSVxlsGDncqxd060btli36ZlBEREQOWNTs4QHgMnd/zczKwra/EXy/t1/uflZj58ysxMz6untx+Np3Y4JuGwiqkvUGAG+G7QPi2j+Lufck4HxgbPgaGXevBCrD/QVmthr4AkGiGx/3I8AjAIWFhfudgDul4pLBrl27cvr//E8wJQ1QW1tLu3btmis6ERERaaWiviYe7O6vhfv1SVEVyVnObiZ7BqJMAl5M0OcV4Gwz6x4OHDkbeCV8rbzDzIrCUcRfr7/ezMYDNwEXunt5/Y3MrLeZZYb7xxBUOP+RhOdIrbhkECBr69a9ksH6QSUiIiIiUUXNHpab2TlxbWcBf09CDPcA48xsJTAuPMbMCs3stwDuvgX4CTAv3O4I2wCuA35LsGLKavZ8G/gLoDMwK24KmdHAEjNbDMwAro25V8sVN5oYgF27oGNH3F3fDIqIiMhBiVrZuwH4k5n9GWhvZr8h+FZwwqEG4O6bgbEJ2ucD/xZz/DjweCP99lnHzd2Pa+TvPUfw/WPrkpMDZntVBuuTwUWLFrF9+3aOOirRZ5kiIiIijYs6tcxcIA9YRpCQrQFGuvu8FMYmscyCEcX1yeBnn8F77zVUBgFycnKaMUARERFpjaKOJr7R3X9OMIo4tv0/3P2+lEQm+2rffk8y+Ic/BL/5+WRmZnLSSSfRuXPn5otNREREWqWo3wze1kj7D5MViEQQmwxu2gQZGfCjH2kpOhERETloTWYQZvaVcDfTzL7M3vP6HQPsSFVgkkC7drB8ebC/eTN0746bUV5ersEjIiIiclD2V056LPw9gr0HbzhQAnw7FUFJI3r0gLlz4cYbYcYM6NmT8vJyzTEoIiIiB63JZNDdhwCY2ZPu/vX0hCSNeuQRuOIKePDBYEDJlCnU1NTQuXNnvSYWERGRgxI1g7jPzAa6e8P6wGY2EOjh7otTE5rs4+STYdmyvZrqyso02bSIiIgctKhZxO+A7Li2HGB6csORA1VXV6fvBUVEROSgRU0GB7n7Xku2uftqYHDSI5IDUldXp8qgiIiIHLSoWcQGMzsltiE8/iz5IcmB0DJ0IiIiciiifjN4P/Cimf2MYP3fY4EbgbtSFZhEo8qgiIiIHIpIyaC7P2pmW4GrgYHAeuAGd5+RyuBk/2pra5UMioiIyEGLPB+Ju/8B+EMKY5GDoAEkIiIicigaTQbN7Ep3nx7uT26sn7s/3tg5ST19MygiIiKHoqn3i5fH7F/ZyHZF6kKTKFQZFBGRw8GDDz7I8OHDGTZsGA888EBD+5YtWxg3bhy5ubmMGzeOsrIyAN58803efffdhn5XXXUVM2a0nq/XXnjhBZbXLzEL3HbbbcyePRuAM888k/nz56ctlkaTQXc/L2b/y41sX2nsekkPDSAREZHWbunSpTz66KO8//77LF68mD/96U+sXLkSgHvuuYexY8eycuVKxo4dyz333APsmwymQ01NTdLuFZ8M3nHHHZx11llJu/+BaDSLMLOMKFs6gz3cbd26lc2bNze67dy5c59r9JpYRERauw8//JCioiI6dOhAVlYWY8aM4fnnnwfgxRdfZNKkSQBMmjSJF154gbVr1/LrX/+a+++/n4KCAt555x0A3n77bU477TSOOeaYhFXCtWvXcsIJJzBp0iTy8vK45JJLKC8vB2DBggWMGTOGESNGcM4551BcXAwEVbqbb76ZMWPG8OCDD1JSUsLFF19Mfn4++fn5DQnp7373O0aOHElBQQHXXHMNtbW1AHTq1IlbbrmF/Px8ioqKKCkp4d1332XmzJl873vfo6CggNWrVzda2Xz11VcZNWoUp5xyCpdeemnCXOBQNZXM1QDVETZJktLSUj777LOE2/r161kWtxQdqDIoIiKt3/Dhw3n77bfZvHkz5eXlvPTSS6xfH6yAW1JSQt++fQHo27cvGzduZPDgwVx77bV897vfZdGiRZxxxhkAFBcX89e//pU//elPTJ06NeHfWrFiBVOmTGHJkiV06dKFX/3qV1RXV/Ptb3+bGTNmsGDBAiZPnswtt9zScM3WrVt56623uOGGG7j++usZM2YMixcvZuHChQwbNowPP/yQZ555hjlz5rBo0SIyMzP5/e9/D8CuXbsoKipi8eLFjB49mkcffZTTTjuNCy+8kHvvvZdFixZx7LHHJox106ZN3HnnncyePZuFCxdSWFjIfffdl7R/7vWaGk08JGb/n4BLgLuBT4CjgZuA55IeURuWm5vb6LnKykoWLly4T7umlhERkWR76623kn7PMWPGNHruxBNP5KabbmLcuHF06tSJ/Px8srIiT3jS4KKLLiIjI4OhQ4dSUlKSsM/AgQM5/fTTAbjiiit46KGHGD9+PEuXLmXcuHFA8N/W+gQU4LLLLmvYf/3113nyyScByMzMpGvXrkyfPp0FCxZw6qmnAlBRUUGfPn0AyMnJ4fzzzwdgxIgRzJo1K/LzzJ07l+XLlzfEW1VVxahRoyJfH1Wj/6Td/ZP6fTP7D6DQ3beGTR+b2XxgPvBw0qOSfZgZdXV1+7RrAImIiCRbU4lbqlx99dVcffXVANx8880MGDAAgCOPPJLi4mL69u1LcXFxQ5KVSLt27Rr23T1hHzPb59jdGTZsGO+9917Cazp27Nhk7O7OpEmTuPvuu/c5l52d3fA3MzMzD+i7Q3dn3LhxPPXUU5GvORhRS0pdgQ5xbR3C9kNiZj3MbJaZrQx/uzfSb1LYZ6WZTYppH2FmfzezVWb2kIX/xM3sdjP71MwWhdt5Mdf8IOy/wszOOdRnSIeMjIyE/2KrMigiIoeDjRs3ArBu3Tr++Mc/cvnlwaQmF154IdOmTQNg2rRpTJgwAYDOnTuzY8eOA/4769ata0j6nnrqKb70pS9x/PHHU1pa2tBeXV2d8NMsgLFjx/Lww0EdrLa2lu3btzN27FhmzJjR8Axbtmzhk08+SXh9vSjxFxUVMWfOHFatWgVAeXk5H3/8cfSHjShqFjENmG1mU8zsXDObArwSth+qqcBr7p4LvBYe78XMegA/Ar4IjAR+FJM0PgxMAXLDbXzMpfe7e0G4vRTeaygwERgW9v2VmbX40lpGRoYqgyIictj66le/ytChQ7ngggv45S9/SffuwX/mp06dyqxZs8jNzWXWrFkN3wJecMEFPP/883sNIInixBNPZNq0aeTl5bFlyxauu+46cnJymDFjBjfddBP5+fkUFBQ0OlL5wQcf5I033uCkk05ixIgRLFu2jKFDh3LnnXdy9tlnk5eXx7hx4xoGoDRm4sSJ3HvvvZx88smsXr06YZ/evXvzxBNPcPnll5OXl0dRUREfffRR5GeNyhoro+7VKRg1PAW4FOgHFAPPAo+6e+0hBWC2AjjT3YvNrC/wprsfH9fn8rDPNeHxb4A3w+0Ndz8hvp+Z3Q7sdPefx93rBwDufnd4/Apwu7snrg2HCgsLPZ1z/sRzd95++21Gjx69V4l77ty55Ofn0759+2aLTUREpDVYu3Yt559/PkuXLm3uUNLB9t8lEHVt4jrg1+GWbEe6e3H4d4rNLNHHAP0J1kOutyFs6x/ux7fX+5aZfZ3g28Yb3L0sPD+3iWtaJDNr+K4hNhlUZVBEREQORaTXxBb4/8zsNTNbEraNNrOvRbx+tpktTbBNiBhnouzWm2iH4PXxsUABQSXzv/Zzr0RxTzGz+WY2v7S0NGKoqZPoVbG+GRQREYlm8ODBbaUqeECiZhF3AFcDjwKDwrYNBNPL7Je7n+XuwxNsLwIl4ethwt+NCW6xARgYczwA+CxsH5CgHXcvcffasKr5KMG3hk3dK1Hcj7h7obsX9u7dO8qjplT8iGJ3V2VQREREDknUZPAq4Hx3f5o9VbQ1wDFJiGEmUD86eBLwYoI+rwBnm1n3cODI2cAr4evlHWZWFI4i/nr99fUJZuhioP7/CswEJppZOzMbQjDo5P0kPEfKxY8o3rJlC7DvMHkRERGRqKLO6JgJ1K9/Up+NdIppOxT3AM+a2dXAOoJBKphZIXCtu/+bu28xs58A88Jr7nD3LeH+dcATQHvgL+EG8DMzKwjjXQtcA+Duy8zsWWA5wSor3zzUQTDpEv+auK6ujl69ejVjRCIiItLaRR1N/BhQCXyX4Pu7nsD9QI67fyOlEbYQzT2aGOD9999n2LBhDZNfbty4kU2bNjF06NBmjUtERERanMivDaO+Jv4uwZQy2wgmmt7JniXpJE3iXxPHjywWERFprcyMK6+8suG4pqaG3r17NyzlFtWZZ55JffHmvPPOY+vWrfu5Qvb7mjj8Fq8XwdrEPQiSwPXu/nmKY5M48a+Jo1R1RUREWoOOHTuydOlSKioqaN++PbNmzaJ//0Ob+e2ll15KUnSHt/1WBj3IOP4O1Ln7Rnefp0SweSRan1iVQREROVyce+65/PnPfwaCpeLql6QD2LVrF5MnT+bUU0/l5JNP5sUXg/GmFRUVTJw4kby8PC677DIqKioarhk8eDCbNm0C4KKLLmLEiBEMGzaMRx55pKFPp06duOWWW8jPz6eoqIiSkpJ0PGqLEnUAyQfAF4Dkr4Eikek1sYiIpNx3vgOLFiX3ngUF8MAD++02ceJE7rjjDs4//3yWLFnC5MmTG5aau+uuu/jKV77C448/ztatWxk5ciRnnXUWv/nNb+jQoQNLlixhyZIlnHLKKQnv/fjjj9OjRw8qKio49dRT+epXv0rPnj3ZtWsXRUVF3HXXXXz/+9/n0Ucf5Yc//GFSH7+li5oMvgm8bGZPEKwE0pCRuPvjyQ9LEkn0mljJoIiIHC7y8vJYu3YtTz31FOedd95e51599VVmzpzJz38erDK7e/du1q1bx9tvv83111/fcH1eXl7Cez/00EM8//zzAKxfv56VK1fSs2dPcnJyGr5LHDFiBLNmzUrV47VYUZPB0wnmFRwT1+6AksE0qV+Orp6SQRERSboIFbxUuvDCC7nxxht588032bx5c0O7u/Pcc89x/PHH73PN/v5b+OabbzJ79mzee+89OnTowJlnnsnu3bsByM7Obrg+MzOTmpqaJD5N6xBpNLG7f7mR7SupDlD2UGVQREQOd5MnT+a2227jpJNO2qv9nHPO4b//+78biiIffPABAKNHj+b3v/89AEuXLmXJkiX73HPbtm10796dDh068NFHHzF37twUP0Xr0mQyaGYdzOw/zWymmd1uZu3SFZjsS6OJRUTkcDdgwAD+/d//fZ/2W2+9lerqavLy8hg+fDi33norANdddx07d+4kLy+Pn/3sZ4wcOXKfa8ePH09NTQ15eXnceuutFBUVpfw5WpMmJ502s8eBUwlW9TgPeMPdv52m2FqUljDp9IoVK+jcuTP9+vUDgm8eqqqqOPbYY5s1LhEREWlxkjbp9LnA2e7+/XD/wGZ+lKQys4b1iEGviUVEROTQ7S8Z7OjuxQDuvp5g9RFpJl27dt3rw1YlgyIiInKo9jeaOMvMvsyeUmP8Me7+eqqCk721a7f3J5tKBkVERORQ7S8Z3MjeU8dsjjt24JhkByWJaTSxiIiIJFuTyaC7D05THBJBonkGMzIizQ4kIiIikpAyiVYkvjIIWptYREREDo2SwVbEzPSaWEREDkuTJ0+mT58+DB8+fK/2LVu2MG7cOHJzcxk3bhxlZWVAsKrIu+++29DvqquuYsaMGWmN+VC88MILLF++vOH4tttuY/bs2QCceeaZpHM6OyWDrUhGRoaWoxMRkcPSVVddxcsvv7xP+z333MPYsWNZuXIlY8eO5Z577gH2TQbTIZlL1cUng3fccQdnnXVW0u5/IJQMtiIaQCIiIoer0aNH06NHj33aX3zxRSZNmgTApEmTeOGFF1i7di2//vWvuf/++ykoKOCdd94B4O233+a0007jmGOOSVglXLt2LSeccAKTJk0iLy+PSy65hPLycgAWLFjAmDFjGDFiBOeccw7FxcVAUKW7+eabGTNmDA8++CAlJSVcfPHF5Ofnk5+f35CQ/u53v2PkyJEUFBRwzTXXUFtbC0CnTp245ZZbyM/Pp6ioiJKSEt59911mzpzJ9773PQoKCli9enWjlc1XX32VUaNGccopp3DppZeyc+fOJPzT3puSwVYk0QASERGRw1lJSQl9+/YFoG/fvmzcuJHBgwdz7bXX8t3vfpdFixZxxhlnAFBcXMxf//pX/vSnPzF16tSE91uxYgVTpkxhyZIldOnShV/96ldUV1fz7W9/mxkzZrBgwQImT57MLbfc0nDN1q1beeutt7jhhhu4/vrrGTNmDIsXL2bhwoUMGzaMDz/8kGeeeYY5c+awaNEiMjMzG9ZL3rVrF0VFRSxevJjRo0fz6KOPctppp3HhhRdy7733smjRokZXEtu0aRN33nkns2fPZuHChRQWFnLfffcl8x8vsP+pZaQFia8M7t69m549ezZjRCIicjh66623kn7PMWPGJP2e8S666CIyMjIYOnQoJSUlCfsMHDiQ008/HYArrriChx56iPHjx7N06VLGjRsHQG1tbUMCCnDZZZc17L/++us8+eSTAGRmZtK1a1emT5/OggULOPXUUwGoqKigT58+AOTk5HD++cECbiNGjGDWrFmRn2fu3LksX768Id6qqipGjRoV+fqomj0ZNLMewDPAYGAt8DV3L0vQbxLww/DwTnefFraPAJ4A2gMvAf/u7m5mzwDHh/27AVvdvcDMBgMfAivCc3Pd/dqkP1gK1A8g+fTTTwEoKyvjC1/4QjNHJSIih5t0JG5RHXnkkRQXF9O3b1+Ki4sbkqxEYhdnaOztWfznVfVv3YYNG8Z7772X8JqOHTs2GaO7M2nSJO6+++59zmVnZzf8zczMzAP67tDdGTduHE899VTkaw5GS3hNPBV4zd1zgdfC472ECeOPgC8CI4EfmVn38PTDwBQgN9zGA7j7Ze5e4O4FwHPAH2Nuubr+XGtJBCH4F3bQoEGUl5c3fMsQvyqJiIjI4eTCCy9k2rRpAEybNo0JEyYA0LlzZ3bs2HHA91u3bl1D0vfUU0/xpS99ieOPP57S0tKG9urqapYtW5bw+rFjx/Lwww8DQQVx+/btjB07lhkzZrBx40YgGAH9ySefNBlHlPiLioqYM2cOq1atAqC8vJyPP/44+sNG1BKSwQnAtHB/GnBRgj7nALPcfUtYNZwFjDezvkAXd3/Pg/8L8GT89Rak418DUptWp4GZMWTIEHJzczn55JM5/vjjNYBEREQOC5dffjmjRo1ixYoVDBgwgMceewyAqVOnMmvWLHJzc5k1a1bDt4AXXHABzz///F4DSKI48cQTmTZtGnl5eWzZsoXrrruOnJwcZsyYwU033UR+fj4FBQWNjlR+8MEHeeONNzjppJMYMWIEy5YtY+jQodx5552cffbZ5OXlMW7cuIaiTWMmTpzIvffey8knn8zq1asT9unduzdPPPEEl19+OXl5eRQVFfHRRx9FftaorLkHIZjZVnfvFnNc5u7d4/rcCBzh7neGx7cCFcCbwD3uflbYfgZwk7ufH3PtaOA+dy8MjwcDy4CPge3AD919v/8WFRYWejrn/BEREZHkWrt2Leeffz5Lly5t7lDSIXK1KC3fDJrZbOCoBKduSdCW8BYJ2ryJ9liXs3dVsBgY5O6bw+8NXzCzYe6+fZ8/ajaF4BU0gwYNihiqiIiISOuRlmSwvnKXiJmVmFlfdy8OX/tuTNBtA3BmzPEAgqrghnA/tv2zmHtnAf8MjIiJpRKoDPcXmNlq4AvAPmU/d38EeASCymCTDykiIiIt2uDBg9tKVfCAtIRvBmcCk8L9ScCLCfq8ApxtZt3DgSNnA6+4ezGww8yKwm8Dvx53/VnAR+6+ob7BzHqbWWa4fwzBoJN/JPuhRERERFqDlpAM3gOMM7OVwLjwGDMrNLPfArj7FuAnwLxwuyNsA7gO+C2wClgN/CXm3hPZd+DIaGCJmS0GZgDXxtxLREREpE1p9gEkrYUGkIiIiEgrEnkASUuoDIqIiIhIM1EyKCIiItKGKRkUERERacOUDIqIiIi0YRpAEpGZvezu45s7Dvn/27vzcDuqOl/j7y8JhCETqIlAABWHhKCGoBAVIaJREUQQxY7YEuHex8DtbmzTfcWJqUFoEYV7ux/ptulmUiAKttrdYEBEmfFioiaE2AgBEhJA4AhhzLDuH2udUDmcs8/JdHZO1vt5nv3k7KraVatq1fDdq1btSJKkjckwKEmSVDFvE0uSJFXMMChJklQxw6AkSVLFDIOSJEkVMwxKkiRVzDAoSZJUMcOg1klE/GtEPBoR8xrDTo2IJRExt7w+1M4ybukiYteI+HlELIiI+RFxYhm+Y0RcFxH/Xf7dod1l3ZK1qAePh34UEdtExJ0R8ZtSD6eV4a+NiDvK8XBlRGzd7rJuyVrUw0URcX/jeJjY7rLq5fydQa2TiDgAWA5cklLaqww7FVieUvpGO8tWi4jYCdgppfTriBgO3AUcDkwHnkgpnR0RJwE7pJS+0MaibtFa1MNReDz0m4gIYPuU0vKI2Aq4GTgR+DxwdUrpioi4APhNSunb7SzrlqxFPcwA/iOl9IO2FlAt2TKodZJS+iXwRLvLUbOU0tKU0q/L308DC4BdgI8AF5fJLiYHE20iLepB/Shly8vbrcorAQcBnQHE42ETa1EPGgAMg9pY/iIifltuI3t7sp9ExGuAvYE7gDEppaWQgwowun0lq0uXegCPh34VEYMjYi7wKHAd8AegI6W0skyyGIP6Jte1HlJKncfDmeV4+FZEDG1jEdUDw6A2hm8DewATgaXAue0tTh0iYhhwFfC5lNJT7S5PrbqpB4+HfpZSWpVSmgiMBfYFxnc3Wf+Wqj5d6yEi9gK+CIwD3g7sCNh1ZTNkGNQGSyk9Uk4Cq4HvkE/G2oRKn5yrgO+mlK4ugx8p/dg6+7M92q7y1aK7evB4aJ+UUgdwIzAZGBURQ8qoscDD7SpXbRr18MHSnSKllF4A/g2Ph82SYVAbrDOAFEcA83qaVhuudNS+EFiQUvpmY9SPgWPK38cAP+rvstWkp3rweOhfEfGqiBhV/t4WeB+5/+bPgY+VyTweNrEe6uGexhfUIPfb9HjYDPk0sdZJRFwOTAFeCTwCnFLeTyTfhlkEfLaz75o2vojYH7gJ+B2wugz+Erm/2ixgN+BB4OMpJR/22URa1MM0PB76TUS8hfyAyGByA8eslNLpEfE64Aryrck5wKdK65Q2gRb1cAPwKiCAubntOzAAABkISURBVMCMxoMm2kwYBiVJkirmbWJJkqSKGQYlSZIqZhiUJEmqmGFQkiSpYoZBSZKkihkGJUmSKmYYlCRJqphhUJIkqWKGQUmSpIoZBiVJkipmGJQkSaqYYVASABFxdETMbnc51LuImBIRi9tdDm3+IuLsiPiXTTTviIhfRcSeGzifsRExLyK22lhl07oxDKotImL/iLg1Iv4UEU9ExC0R8fYybnpE3LwRl3VqRKyIiOWN1+t6mHZKRKzuMu1PNlZZNpV13WYR8ZqISBExpHNYSum7KaX3b6LyfSki7i/bc3FEXLkplrOxdLMfLI6IWZ37aB/ncWpEXLYBZZgeEavK8p+KiLkRcej6zm9DRcQhEXFzRHRExLKI+E5EDO9h2ubxszoinmu8P7q/y74xlXXfv5+W9bqIWBkRY7sZd01EnLEe83x72ZeejYg7I2KvxrgvR8TdEfF0RNwXESf2MruPAUtSSneXz28fET+JiKUR8TddlrtnRFwdEY+XfWhuRPxVRERKaTFwJzB9XddHG4dhUP0uIkYA/wH8X2BHYBfgNOCFTbjYK1NKwxqv+1pM+3CXaT+8rgtrhqzaRcQxwJ8D70spDQPeBvysvaV6SYu6eriUdzgwGbgHuCki3ttvhYPbShlGARcCsyJix35cftNI4AxgZ2A8MBY4p7sJm8cP8CDw4caw7/ZbiddRfxy367KMcp66BfhUl3mMAd4HXLKOy94W+BHwz8AOwPeBHzbKtBqYRt7fPgx8ISIObzHLGcCljffHAjcCrwXe3xliI2IccBuwEJiQUhoFfBJ4NzC0fPa7wGfXZX20EaWUfPnq1xc5DHT0MG488DywCljeOR35hPEN8oXlEeACYNsybgqwGPgS8EdgEXB0Y56nApf1sWxTgMU9jBsEnAT8AXgcmAXsWMa9BkjAcaWMv2wM+wzwEPAk+eT5duC3QAfwD12WcSywoEz7U2D3xrhUPv/fZfw/AtFimx0CzAGeKss/tTGvB8v8lpfXO8jfym9uTPNO4FfAn8q/72yMuxH4O/KF6mlgNvDKHrbbPwDntdjmI8lBZymwhBw4Bpdx04GbS90/CdwPHNz47HTgvlKG+zvrvdTVV4AHgEfJF82RPdVVX/eDsi7/r/H+/LJtnwLuAt5dhn8QeBFYUbbvb8rwz5T6fbqU+7MttkvX+ti+lPttvLTPzyzrtxT4TGPaVnW/DXAZeR/uKHU7pre66KZ8HwV+14djahH5i0Bz2GDgq2Ub/JEcBEaVceOAlaV+lpRyHkveR+eVMn+zMa8ZwA3AP5X1vRs4oDF+x1L/y8q2OAUY1OWz/1j2r6+U5d8IPAE8BlwMDC/Tf58cmJ4t9fpXpa7v7bJ+y4D9y99nA98Driz1/qlW69/N9jsWuLvLsM8Dtzbef7vsD0+RW9gmN8adDfxL+fsw4L4u57RlwJQelv3PwDk9jNuOvH+/sjHsc8DfkvfV6ynnL+AHwFW97CfbkI+ZMb3tU742/qvtBfBV3wsYUU7wFwMHAzt0GT+dxkWwDDsP+HE5sQ8HfgKcVcZNKRePb5JD44HAM8CbyvhTyYHmCWA+cHyLsk2h5zD4OeB2covIUPLF5/Iy7jXkC/Ul5US4bWPYBeVE935yaPt3YDS5RfRR4MAyj8OBe8nhbgj5wtQ84Sdyi+ooYDfyheqDLbbZFODN5YT/FnKIPrxLeYd0t93Ldn6S3KI3hNxa8CTwijL+RnIofmNZ1xuBs3vYbp8q2/5vyUFmcJfx/1625fZlu9xJCUmlTCuA/0m+gB4PPEwOwduTL36d9bwTudUB8gX0XuB1wDDgauDSnuqqr/sBcBA5DGzfWLdXlG00k3xh3aax313W5fOHAHuU8h9IDhWTethuzfoYApxIDhMjeWmfPx3YCvhQmdcOfaj7z5KPn+3KNt0HGNFbXXRTvvOAK/pwvC/i5WHwJOAmcivjNsBFwL+VceNK/ZxPPs4OIx/PV5VtvRt5X9yvTD+jbIsTyrb4NHl/61yna8h3IbYr+8gc4Jgun+3cv7Ytyz8I2Bp4NfmYP7tR9jVBr7zvSxh8odTRoLKMHte/m+03vKz/2xrD5gAzGu8/TW7p2wr4Mjn0btVYfmcY/CLwwy7zvx74X90sdxD5fDm9h3LtAzzezbn9p+Tz2pcbwzuAaX3YV34PvL+36Xxt/FfbC+Crzhc58FxE/ja7khz0OlsnprN2i0iUk+EejWHvAO4vf08p89i+MX4W8NXy957lpDuY3Nq1tKcTU5nX6nLy6nwdVcYtAN7bmHYnclAZwksB43WN8Z3DdmkMexz4ROP9VcDnyt/XAMc1xg0iX+B3L+8Ta1+EZgEndbfNeli384BvdSlbT2Hwz4E7u3z+ts4LAzn8faUx7gTg2hbLPrpcdJ4p26Cz3GPIF8ptG9NOA37eKNO9jXHblXK/mhxYOoAj6RLoyLehT2i8f1OruuphP+guDHYGlV16+NyTwFvL36fSS4s0OXyd2MO46eT9uoPcenQ7JVSV8j3Xpf4epdEi1KLujwVuBd7SZZqWddFl2qllXd/Yh2N9ES8Pg/cD72q8fy15X4/GNn5FY/wzwEca7/+TEobIge7+LvP/LfBxYPfy2a0a4z4DXNP47O97Kf+fkW/Xd75fnzA4u6/r30MZLgP+T/l7L/KXyh16mDbKvN7UWH5nGDwTuKjL9FdRjscuw/+e3Gq8VQ/LeS+wqA/1P7jU55Q+THsX5Xzrq39f9mtSW6SUFlA6C5f+JJeRL1jTupn8VeQQcFdEdA4L8kmm05MppWca7x8gB0BS6dxc3BoR55M7Pl/eQ/EeTim9rMM2+cLyw4hY3Ri2inwR7fRQN597pPH3c928H9aY//kRcW5jfJBbEB8o75c1xj3b+OzLRMR+5AvBXuRWjqHk21x9sXNjmZ0eKGXp1OeypNxP7LvlacHDy99zyIFiK2Bpo24HsfZ2XNaYz7NlumEppWUR8Qngb4ALI+IWYGZK6Z5uyv8AOQj2Vle92YV8YesAiIiZwP8oy0vklpFX9vThiDiYfJvyjWU9twN+12J5t6eUenpY4fGU0srG+zV10EvdXwrsClwREaPIx96Xyftfb3VBREwm3/b8WErp9y3K3q3IM98V+K+ISI1Rg8gtfwCrUkqPN8a1Om4gf6ls6jz+dye3vD3WZZ3ubUzbdf12JrdKvpPcKjeI/AVyQ6xZRh/W/4/dfP5i4Htlf/s08OOU0pONeX6RfD59NXk/3Ia8Hy7sMp/l5H20aQS5xXmNspyPkrs9rOhhnZ4kb5+WUkqrIuJP5C/PvRlOObbUv3yARG1XLt4XkS9ckE9mTX8kn/wnpJRGldfIlDund9ohIrZvvN+NfDux20WSQ9a6eojcX21U47VNSmlJl3mvr4fIt+Sa8982pXRrHz7b3XK/R25x3TWlNJJ8uzpaTN/0MPlC2rQbuQ/XeksprUgpfZ/ccrMXeZ1fIPc76lznESmlCX2c309TSlPJF5p7gO/0UP7dyK1szUCxPnV1BPDrlNIzEfFu4AvAUeRWmlHk7gjdbuOIGEpuhfkGuRV8FPBfrN++2Jse677UwWkppT3JgedQcsDotS4iYu8y32NTSuv1EFBKKZH3o4O6OZa6C0J90fXLW+fx/xA5AO3QZZ0mNYvU5bPnkFsT90opjSCH/Wgx/TPkUA9A+cLT9SGfNZ9Zz/X/Gbk18BDygxdrHhyJiKnAX5L3zVFl2c/R/X41H3hr47ODyMfh/MawE8r83ptSWvayObxkATA8Inr88tNwPbkFv0cRsQ251f63fZifNjLDoPpdRIyLiJmNJ812JbcI3l4meQQYGxFbA6SUVpMv8t+KiNHlM7tExAe6zPq0iNi6XKQPpbSERMRHImKHyPYld/r+0XoU/QLgzIjYvcz3VRHxkfWYT6v5fzEiJpT5j4yIj/fxs2tts2I48ERK6fmy3p9sjHuMfDu825/YIYeUN0bEJyNiSGmB25PcZ3GdRP6JlEMiYnhEDCqtYxOAO1JKS8kPn5wbESPK+D0i4sA+zHdMRBxWvgS8QL7oryqjLwf+OiJeGxHDgK+Rnyhf2cPsWi0nyv52CjkYfKmMGk4OmI8BQyLiZNZudXkEeE254MJLLXSPASvLdtgkP+VDi7qPiPdExJsjYjC5z+UKcktcy7qI/BMk1wJ/mVLa0J9bugA4uxz7RMToiFjnp/Ybdo2IGWVf/RQ5DM5OKd1PPq98vbH/vSFa/zTMcPK+9FRE7EZ+WKPpEdY+bhYAO0bEe0sQPI3er63rtP7lHNh592Qrcj00y7uCvF9tTe5Huk0Ps7oO2LZsq6HAX5PD7M2lHMeS+ypPTSk92GoFUkrPkbuLHNByTbOvAlMj4szIT0ITEW+KiCtLCIT8xWReLwFUm4hhUO3wNLAfcEdEPEM+Wc8jd8CH/HTffGBZRHR+U/4C+dbO7RHxFPmb5psa81xGvm3xMPnJvBmlxRFyn597y3IvAf4+pXTxepT7fHKryOyIeLqUe7/1mE+3Uko/JPfTuaKs4zzyAzZ90d02OwE4vZT1ZHIfw85lPUvuP3RL5N/8mtylLI+TA/VMch+//w0cup4tN0+RA9SD5FtAXyc/xNP5u4ifJl/E7ibX4Q/o2y2lQaV8D5MfGDiwrDPAv5Jvh/6S3D/reXJrx7rYOSI6n7b+FfmBjCkppc4f5v4puZ/n78m3JZ9n7VuOnbdlH4+IX6eUniZ/EZlV1vOT5P1pU+ix7sm3En9ArpcFwC/IQQNa18VMcpeNC+Ol3wycz/r5OvkYvqGU8VZgUuuPtPRLYG/yfvBl4IiU0p/KuM6fSrmnjL+StbsLdHUysD+5lfeH5NbcpjPJXwo7IuIvyjFxIvm8s5h8LurtOFmf9b+Y3Nr9vS5fan5CXv8/8NLTyY91N4MS4D5C7ivZQT43Ht6Y35nk28tzGnV8Xosy/RO5f3FLpVvQO8lfKBdERAdwBfkhms6fFDuaHJLVBpFbrKWBKyKmkDvqd9fPT9IWLCJmkPsvvq/dZalNRARwB/nBsrt7m77FfHYht0pPbNFHUZuQD5BIkqR1Vvo/7rsR5rOE3HVEbeJtYkmSpIp5m1iSJKlitgxKkiRVzDAoSZJUMcOgJElSxQyDkiRJFTMMSpIkVcwwKEmSVDHDoCRJUsUMg5IkSRXzv6Pru375de7Vq1czaNDAz+gpJfJ/WylJ0obbUq6P0G/r0ueLsGFwMzNo0CB+8YtftLsYG+zAAw9sdxEkSVIfbBkRW5IkbdG2lFZB2PzWZfMqjSRJkvqVYVCStmDHHnsso0ePZq+99mp3USRtpgyDGnAeeugh3vOe9zB+/HgmTJjA+eef3+4iSZut6dOnc+2117a7GNJm7fnnn2ffffflrW99KxMmTOCUU05pd5H6lQ+QaMAZMmQI5557LpMmTeLpp59mn332YerUqey5557tLpq02TnggANYtGhRu4shbdaGDh3KDTfcwLBhw1ixYgX7778/Bx98MJMnT2530fqFLYMacHbaaScmTZoEwPDhwxk/fjxLlixpc6kkSQNVRDBs2DAAVqxYwYoVK6r6eTTDoAa0RYsWMWfOHPbbb792F0WSNICtWrWKiRMnMnr0aKZOnVrVdcUwqAFr+fLlHHnkkZx33nmMGDGi3cWRJA1ggwcPZu7cuSxevJg777yTefPmtbtI/cYwqAFpxYoVHHnkkRx99NF89KMfbXdxJElbiFGjRjFlypSqHrwyDGrASSlx3HHHMX78eD7/+c+3uzjSZm3atGm84x3vYOHChYwdO5YLL7yw3UWSNjuPPfYYHR0dADz33HNcf/31jBs3rs2l6j8+TawB55ZbbuHSSy/lzW9+MxMnTgTga1/7Gh/60IfaXDJp83P55Ze3uwjSZm/p0qUcc8wxrFq1itWrV3PUUUdx6KGHtrtY/SZSSu0uw0DRbxvK/5tYkiRtoD4/Du1tYkmSpIoZBiVJkipmGJQkSaqYYVCSJKlihkFJkqSKGQYlSZIqZhiUJEmqmGFQkiSpYoZBSZKkihkGJUmSKmYYlCRJqphhUJIkqWKGQUmSpIoZBiVJkipmGJQkSaqYYVCSJKlihkFJkqSKGQYlSZIqZhiUJEmqmGFQkiSpYoZBSZKkihkGJUmSKmYYlCRJqphhUJIkqWKGQUmSpIoZBiVJkipmGJQkSaqYYVCSJKlihkFJkqSKGQYlSZIqZhiUJEmqmGFQkiSpYoZBSZKkihkGJUmSKmYYlCRJqphhUJIkqWKGQUmSpIoZBiVJkipmGJQkSaqYYVCSJKlihkFJkqSKGQYlSZIqZhiUJEmqmGFQkiSpYoZBSZKkihkGJUmSKmYYlCRJqphhUJIkqWKGQUmSpIoZBiVJkipmGJQkSaqYYVCSJKlihkFJkqSKGQYlSZIqZhiUJEmqmGFQkiSpYoZBSZKkihkGJUmSKmYYlCRJqphhUJIkqWKGQUmSpIoZBiVJkipmGJQkSaqYYVCSJKlihkFJkqSKGQYlSZIqZhiUJEmqmGFQkiSpYoZBSZKkihkGJUmSKmYYlCRJqphhUJIkqWKGQUmSpIoZBiVJkipmGJQkSaqYYVCSJKlihkFJkqSKGQYlSZIqZhiUJEmqmGFQkiSpYoZBSZKkihkGJUmSKmYYlCRJqphhUJIkqWKGQUmSpIoZBiVJkipmGJQkSaqYYVCSJKlihkFJkqSKGQYlSZIqZhiUJEmqmGFQkiSpYoZBSZKkihkGJUmSKmYYlCRJqphhUJIkqWKGQUmSpIoZBiVJkipmGJQkSaqYYVCSJKlihkFJkqSKGQYlSZIqZhiUJEmqmGFQkiSpYoZBSZKkihkGJUmSKmYYlCRJqphhUJIkqWKGQUmSpIoZBiVJkipmGJQkSaqYYVCSJKlihkFJkqSKGQYlSZIqZhiUJEmqmGFQkiSpYoZBSZKkihkGJUmSKmYYlCRJqphhUJIkqWKGQUmSpIoZBiVJkipmGJQkSaqYYVCSJKlihkFJkqSKGQYlSZIqZhiUJEmqmGFQkiSpYoZBSZKkihkGJUmSKmYYlCRJqphhUJIkqWKGQUmSpIoZBiVJkipmGJQkSaqYYVCSJKlihkFJkqSKGQYlSZIqZhiUJEmqmGFQkiSpYoZBSZKkihkGJUmSKmYYlCRJqphhUJIkqWKGQUmSpIoZBiVJkipmGJQkSaqYYVCSJKlihkFJkqSKGQYlSZIqZhiUJEmqmGFQkiSpYoZBSZKkihkGJUmSKmYYlCRJqphhUJIkqWKGQUmSpIoZBiVJkipmGJQkSaqYYVCSJKlihkFJkqSKGQYlSZIqZhiUJEmqmGFQkiSpYoZBSZKkihkGJUmSKmYYlCRJqphhUJIkqWKGQUmSpIoZBiVJkipmGJQkSaqYYVCSJKlihkFJkqSKGQYlSZIqZhiUJEmqmGFQkiSpYoZBSZKkihkGJUmSKmYYlCRJqphhUJIkqWKGQUmSpIoZBiVJkipmGJQkSaqYYVCSJKlihkFJkqSKGQYlSZIqZhiUJEmqmGFQkiSpYoZBSZKkihkGJUmSKmYYlCRJqphhUJIkqWKGQUmSpIoZBiVJkipmGJQkSaqYYVCSJKlihkFJkqSKGQYlSZIqZhiUJEmqmGFQkiSpYoZBSZKkihkGJUmSKmYYlCRJqphhUJIkqWKGQUmSpIoZBiVJkipmGJQkSaqYYVCSJKlihkFJkqSKGQYlSZIqZhiUJEmqmGFQkiSpYoZBSZKkihkGJUmSKmYYlCRJqphhUJIkqWKGQUmSpIoZBiVJkipmGJQkSaqYYVCSJKlihkFJkqSKRUqp3WUYKPplQ61evZpBgwZ+Rt9S1kOSpAEq+jyhYbDP3FCSJGmg6HMYtOlGkiSpYoZBSZKkig1pdwG0cS1cuJBPfOITa97fd999nH766dx2220sXLgQgI6ODkaNGsXcuXO57rrrOOmkk3jxxRfZeuutOeecczjooIPaVXxJktTP7DPYdwNuQ61atYpddtmFO+64g913333N8JkzZzJy5EhOPvlk5syZw5gxY9h5552ZN28eH/jAB1iyZEkbSy1JkjaCPvcZtGVwC/azn/2MPfbYY60gmFJi1qxZ3HDDDQDsvffea8ZNmDCB559/nhdeeIGhQ4f2e3klSVL/s8/gFuyKK65g2rRpaw276aabGDNmDG94wxteNv1VV13F3nvvbRCUJKki3ibuuwG1oV588UV23nln5s+fz5gxY9YMP/7443n961/PzJkz15p+/vz5HHbYYcyePZs99tijv4srSZI2Lm8T1+6aa65h0qRJawXBlStXcvXVV3PXXXetNe3ixYs54ogjuOSSSwyCkiRVxtvEW6jLL7/8ZbeIr7/+esaNG8fYsWPXDOvo6OCQQw7hrLPO4l3veld/F1OSJLWZt4n7bsBsqGeffZZdd92V++67j5EjR64ZPn36dCZPnsyMGTPWDDvjjDM466yz1upDOHv2bEaPHt2vZZYkSRuV/x2dJEmSeudtYkmSpIoZBiVJkipmGJQkSaqYYVCSJKlihkFJkqSKGQYlSZIqZhiUJEmqmGFQkiSpYv8f5Ag8hjVqTJkAAAAASUVORK5CYII=\n",
      "text/plain": [
       "<Figure size 720x720 with 2 Axes>"
      ]
     },
     "metadata": {
      "needs_background": "light"
     },
     "output_type": "display_data"
=======
>>>>>>> b209dbd3
    }
   ],
   "source": [
    "from IPython.display import display, clear_output\n",
    "import ipywidgets as widgets\n",
    "\n",
    "\n",
    "dd = widgets.Dropdown(\n",
    "    options=sample_post_boruta.features.columns,\n",
    "    description='Feature:',\n",
    "    disabled=False,\n",
    "    layout={\"width\":\"550px\"}\n",
    ")\n",
    "\n",
    "btn = widgets.Button(\n",
    "    description='Simulate'\n",
    ")\n",
    "\n",
    "def plot_simulation(feature:str):\n",
    "    yield_change = sim.simulate_yield_change(\n",
    "            parameterized_feature=feature,\n",
    "            parameter_values=UnivariateSimulation.observed_feature_values(\n",
    "                feature_name=feature,\n",
    "                sample=sample,\n",
    "                min_relative_frequency=0.03,\n",
    "                limit_observations=100\n",
    "            ),\n",
    "    )\n",
    "    \n",
    "    yield_change_aggr = UnivariateSimulation.aggregate_simulated_yield_change(\n",
    "                    results_per_split=yield_change, percentiles=[10, 50, 90])\n",
    "    \n",
    "    XLABEL_TITLE = f\"{feature}\"\n",
    "    YLABEL_TITLE = f\"Predicted mean yield uplift ({TARGET})\"\n",
    "    COLOR1 = 'red'\n",
    "    COLOR2 = 'silver'\n",
    "    \n",
    "    fig, (ax1, ax2) = plt.subplots(nrows=2, figsize=(10,10), sharex=True)\n",
    "    \n",
    "    # plot lines of prediction\n",
    "    ax1.set_xlabel(XLABEL_TITLE, color='black', labelpad=10, fontsize=12)\n",
    "    ax1.set_ylabel(YLABEL_TITLE, color='black', fontsize=12)\n",
    "    line1, = ax1.plot(yield_change_aggr.index, yield_change_aggr.iloc[:,0], color=COLOR2, linewidth=1)\n",
    "    line2, = ax1.plot(yield_change_aggr.index, yield_change_aggr.iloc[:,1], color=COLOR1)\n",
    "    line3, = ax1.plot(yield_change_aggr.index, yield_change_aggr.iloc[:,2], color=COLOR2, linewidth=1)\n",
    "    ax1.axhline(y=0, color='black', linewidth=.5)\n",
    "    ax1.tick_params(axis='x', labelcolor='black')\n",
    "    for pos in ['top', 'right', 'bottom']:\n",
    "        ax1.spines[pos].set_visible(False)\n",
    "    ax1.tick_params(axis='x', labelbottom=True, bottom=False)\n",
    "    ax1.legend((line3, line2, line1), \n",
    "               ('90th percentile', 'Median', '10th percentile'), \n",
    "               frameon=False,\n",
    "              )\n",
    "    \n",
    "    # plot the histogram\n",
    "    x = sample.features[feature].dropna()\n",
    "    hist_range = (min(yield_change_aggr.index), max(yield_change_aggr.index))\n",
    "    n, bins, patches = ax2.hist(x, edgecolor='white', color=COLOR2, range=hist_range)\n",
    "    bins1 = pd.Series(bins).rolling(window=2).mean().shift(-1).dropna()\n",
    "    ax2.invert_yaxis()\n",
    "    ax2.tick_params(axis='y', labelcolor='black')\n",
    "    max_y = max(n)\n",
    "    y_offset = max_y * 0.05\n",
    "    for (x,y) in zip(bins1, n):\n",
    "        if y>0:\n",
    "            ax2.text(x, y + y_offset, str(int(y)), \n",
    "                    color='black', \n",
    "                    horizontalalignment='center')\n",
    "    ax2.get_yaxis().set_visible(False)\n",
    "    ax2.get_xaxis().set_visible(False)\n",
    "    for pos in ['top', 'right', 'left', 'bottom']:\n",
    "        ax2.spines[pos].set_visible(False)\n",
    "    plt.subplots_adjust(hspace=.2)\n",
    "    plt.show()\n",
    "\n",
    "def on_click(btn):\n",
    "    clear_output()\n",
    "    display(widgets.HBox([dd, btn]))\n",
    "    plot_simulation(feature=dd.value)\n",
    "    \n",
    "btn.on_click(on_click)    \n",
    "display(widgets.HBox([dd, btn]))"
   ]
  },
  {
   "cell_type": "code",
   "execution_count": null,
   "metadata": {},
   "outputs": [],
   "source": []
  }
 ],
 "metadata": {
  "kernelspec": {
   "display_name": "Python 3",
   "language": "python",
   "name": "python3"
  },
  "language_info": {
   "codemirror_mode": {
    "name": "ipython",
    "version": 3
   },
   "file_extension": ".py",
   "mimetype": "text/x-python",
   "name": "python",
   "nbconvert_exporter": "python",
   "pygments_lexer": "ipython3",
   "version": "3.6.7"
  },
  "pycharm": {
   "stem_cell": {
    "cell_type": "raw",
    "metadata": {
     "collapsed": false
    },
    "source": []
   }
  },
  "toc": {
   "base_numbering": 1,
   "nav_menu": {},
   "number_sections": true,
   "sideBar": true,
   "skip_h1_title": false,
   "title_cell": "Table of Contents",
   "title_sidebar": "Contents",
   "toc_cell": false,
   "toc_position": {},
   "toc_section_display": true,
   "toc_window_display": false
  }
 },
 "nbformat": 4,
 "nbformat_minor": 2
}<|MERGE_RESOLUTION|>--- conflicted
+++ resolved
@@ -14,13 +14,8 @@
    "execution_count": 1,
    "metadata": {
     "ExecuteTime": {
-<<<<<<< HEAD
-     "end_time": "2019-06-26T08:04:03.904299Z",
-     "start_time": "2019-06-26T08:04:03.888713Z"
-=======
      "end_time": "2019-06-26T13:50:45.256806Z",
      "start_time": "2019-06-26T13:50:45.241230Z"
->>>>>>> b209dbd3
     },
     "pycharm": {
      "is_executing": false
@@ -49,13 +44,8 @@
    "execution_count": 2,
    "metadata": {
     "ExecuteTime": {
-<<<<<<< HEAD
-     "end_time": "2019-06-26T08:04:03.935548Z",
-     "start_time": "2019-06-26T08:04:03.904299Z"
-=======
      "end_time": "2019-06-26T13:50:45.303678Z",
      "start_time": "2019-06-26T13:50:45.256806Z"
->>>>>>> b209dbd3
     },
     "pycharm": {
      "is_executing": false,
@@ -107,19 +97,11 @@
   },
   {
    "cell_type": "code",
-<<<<<<< HEAD
-   "execution_count": 21,
-   "metadata": {
-    "ExecuteTime": {
-     "end_time": "2019-06-26T08:11:16.780012Z",
-     "start_time": "2019-06-26T08:11:16.748754Z"
-=======
    "execution_count": 3,
    "metadata": {
     "ExecuteTime": {
      "end_time": "2019-06-26T13:50:50.843518Z",
      "start_time": "2019-06-26T13:50:45.303678Z"
->>>>>>> b209dbd3
     },
     "pycharm": {
      "is_executing": false,
@@ -165,13 +147,8 @@
    "execution_count": 4,
    "metadata": {
     "ExecuteTime": {
-<<<<<<< HEAD
-     "end_time": "2019-06-26T08:04:11.451386Z",
-     "start_time": "2019-06-26T08:04:11.435753Z"
-=======
      "end_time": "2019-06-26T13:50:50.859098Z",
      "start_time": "2019-06-26T13:50:50.843518Z"
->>>>>>> b209dbd3
     },
     "pycharm": {
      "is_executing": false
@@ -187,13 +164,8 @@
    "execution_count": 5,
    "metadata": {
     "ExecuteTime": {
-<<<<<<< HEAD
-     "end_time": "2019-06-26T08:04:11.467007Z",
-     "start_time": "2019-06-26T08:04:11.451386Z"
-=======
      "end_time": "2019-06-26T13:50:50.874724Z",
      "start_time": "2019-06-26T13:50:50.859098Z"
->>>>>>> b209dbd3
     },
     "pycharm": {
      "is_executing": false
@@ -211,13 +183,8 @@
    "execution_count": 6,
    "metadata": {
     "ExecuteTime": {
-<<<<<<< HEAD
-     "end_time": "2019-06-26T08:04:11.482632Z",
-     "start_time": "2019-06-26T08:04:11.467007Z"
-=======
      "end_time": "2019-06-26T13:50:50.890347Z",
      "start_time": "2019-06-26T13:50:50.874724Z"
->>>>>>> b209dbd3
     },
     "pycharm": {
      "is_executing": false
@@ -246,13 +213,8 @@
    "execution_count": 7,
    "metadata": {
     "ExecuteTime": {
-<<<<<<< HEAD
-     "end_time": "2019-06-26T08:04:11.609997Z",
-     "start_time": "2019-06-26T08:04:11.482632Z"
-=======
      "end_time": "2019-06-26T13:50:50.999712Z",
      "start_time": "2019-06-26T13:50:50.890347Z"
->>>>>>> b209dbd3
     },
     "pycharm": {
      "is_executing": false,
@@ -600,26 +562,11 @@
   },
   {
    "cell_type": "code",
-<<<<<<< HEAD
-   "execution_count": null,
-   "metadata": {},
-   "outputs": [],
-   "source": []
-  },
-  {
-   "cell_type": "code",
-   "execution_count": 42,
-   "metadata": {
-    "ExecuteTime": {
-     "end_time": "2019-06-26T08:42:09.720861Z",
-     "start_time": "2019-06-26T08:42:09.705237Z"
-=======
    "execution_count": 8,
    "metadata": {
     "ExecuteTime": {
      "end_time": "2019-06-26T13:50:51.015335Z",
      "start_time": "2019-06-26T13:50:50.999712Z"
->>>>>>> b209dbd3
     },
     "pycharm": {
      "is_executing": false
@@ -629,17 +576,10 @@
     {
      "data": {
       "text/plain": [
-<<<<<<< HEAD
-       "<yieldengine.Sample at 0x1d87d8d2588>"
-      ]
-     },
-     "execution_count": 42,
-=======
        "<yieldengine.Sample at 0x239b87a50c8>"
       ]
      },
      "execution_count": 8,
->>>>>>> b209dbd3
      "metadata": {},
      "output_type": "execute_result"
     }
@@ -656,13 +596,8 @@
    "execution_count": 9,
    "metadata": {
     "ExecuteTime": {
-<<<<<<< HEAD
-     "end_time": "2019-06-26T08:04:11.641248Z",
-     "start_time": "2019-06-26T08:04:11.625627Z"
-=======
      "end_time": "2019-06-26T13:50:51.030960Z",
      "start_time": "2019-06-26T13:50:51.015335Z"
->>>>>>> b209dbd3
     },
     "pycharm": {
      "is_executing": false
@@ -692,1698 +627,11 @@
    "execution_count": 10,
    "metadata": {
     "ExecuteTime": {
-<<<<<<< HEAD
-     "end_time": "2019-06-26T08:06:36.240508Z",
-     "start_time": "2019-06-26T08:04:11.641248Z"
-    }
-   },
-   "outputs": [
-    {
-     "name": "stdout",
-     "output_type": "stream",
-     "text": [
-      "Iteration: \t1 / 100\n",
-      "Confirmed: \t0\n",
-      "Tentative: \t170\n",
-      "Rejected: \t0\n",
-      "Iteration: \t2 / 100\n",
-      "Confirmed: \t0\n",
-      "Tentative: \t170\n",
-      "Rejected: \t0\n",
-      "Iteration: \t3 / 100\n",
-      "Confirmed: \t0\n",
-      "Tentative: \t170\n",
-      "Rejected: \t0\n",
-      "Iteration: \t4 / 100\n",
-      "Confirmed: \t0\n",
-      "Tentative: \t170\n",
-      "Rejected: \t0\n",
-      "Iteration: \t5 / 100\n",
-      "Confirmed: \t0\n",
-      "Tentative: \t170\n",
-      "Rejected: \t0\n",
-      "Iteration: \t6 / 100\n",
-      "Confirmed: \t0\n",
-      "Tentative: \t170\n",
-      "Rejected: \t0\n",
-      "Iteration: \t7 / 100\n",
-      "Confirmed: \t0\n",
-      "Tentative: \t170\n",
-      "Rejected: \t0\n",
-      "Iteration: \t8 / 100\n",
-      "Confirmed: \t29\n",
-      "Tentative: \t24\n",
-      "Rejected: \t117\n"
-     ]
-    },
-    {
-     "name": "stderr",
-     "output_type": "stream",
-     "text": [
-      "C:\\Users\\martin florent\\AppData\\Local\\Continuum\\anaconda3\\lib\\site-packages\\boruta\\boruta_py.py:418: RuntimeWarning: invalid value encountered in greater\n",
-      "  hits = np.where(cur_imp[0] > imp_sha_max)[0]\n"
-     ]
-    },
-    {
-     "name": "stdout",
-     "output_type": "stream",
-     "text": [
-      "Iteration: \t9 / 100\n",
-      "Confirmed: \t29\n",
-      "Tentative: \t24\n",
-      "Rejected: \t117\n"
-     ]
-    },
-    {
-     "name": "stderr",
-     "output_type": "stream",
-     "text": [
-      "C:\\Users\\martin florent\\AppData\\Local\\Continuum\\anaconda3\\lib\\site-packages\\boruta\\boruta_py.py:418: RuntimeWarning: invalid value encountered in greater\n",
-      "  hits = np.where(cur_imp[0] > imp_sha_max)[0]\n"
-     ]
-    },
-    {
-     "name": "stdout",
-     "output_type": "stream",
-     "text": [
-      "Iteration: \t10 / 100\n",
-      "Confirmed: \t29\n",
-      "Tentative: \t24\n",
-      "Rejected: \t117\n"
-     ]
-    },
-    {
-     "name": "stderr",
-     "output_type": "stream",
-     "text": [
-      "C:\\Users\\martin florent\\AppData\\Local\\Continuum\\anaconda3\\lib\\site-packages\\boruta\\boruta_py.py:418: RuntimeWarning: invalid value encountered in greater\n",
-      "  hits = np.where(cur_imp[0] > imp_sha_max)[0]\n"
-     ]
-    },
-    {
-     "name": "stdout",
-     "output_type": "stream",
-     "text": [
-      "Iteration: \t11 / 100\n",
-      "Confirmed: \t29\n",
-      "Tentative: \t24\n",
-      "Rejected: \t117\n"
-     ]
-    },
-    {
-     "name": "stderr",
-     "output_type": "stream",
-     "text": [
-      "C:\\Users\\martin florent\\AppData\\Local\\Continuum\\anaconda3\\lib\\site-packages\\boruta\\boruta_py.py:418: RuntimeWarning: invalid value encountered in greater\n",
-      "  hits = np.where(cur_imp[0] > imp_sha_max)[0]\n"
-     ]
-    },
-    {
-     "name": "stdout",
-     "output_type": "stream",
-     "text": [
-      "Iteration: \t12 / 100\n",
-      "Confirmed: \t31\n",
-      "Tentative: \t22\n",
-      "Rejected: \t117\n"
-     ]
-    },
-    {
-     "name": "stderr",
-     "output_type": "stream",
-     "text": [
-      "C:\\Users\\martin florent\\AppData\\Local\\Continuum\\anaconda3\\lib\\site-packages\\boruta\\boruta_py.py:418: RuntimeWarning: invalid value encountered in greater\n",
-      "  hits = np.where(cur_imp[0] > imp_sha_max)[0]\n"
-     ]
-    },
-    {
-     "name": "stdout",
-     "output_type": "stream",
-     "text": [
-      "Iteration: \t13 / 100\n",
-      "Confirmed: \t31\n",
-      "Tentative: \t20\n",
-      "Rejected: \t119\n"
-     ]
-    },
-    {
-     "name": "stderr",
-     "output_type": "stream",
-     "text": [
-      "C:\\Users\\martin florent\\AppData\\Local\\Continuum\\anaconda3\\lib\\site-packages\\boruta\\boruta_py.py:418: RuntimeWarning: invalid value encountered in greater\n",
-      "  hits = np.where(cur_imp[0] > imp_sha_max)[0]\n"
-     ]
-    },
-    {
-     "name": "stdout",
-     "output_type": "stream",
-     "text": [
-      "Iteration: \t14 / 100\n",
-      "Confirmed: \t31\n",
-      "Tentative: \t20\n",
-      "Rejected: \t119\n"
-     ]
-    },
-    {
-     "name": "stderr",
-     "output_type": "stream",
-     "text": [
-      "C:\\Users\\martin florent\\AppData\\Local\\Continuum\\anaconda3\\lib\\site-packages\\boruta\\boruta_py.py:418: RuntimeWarning: invalid value encountered in greater\n",
-      "  hits = np.where(cur_imp[0] > imp_sha_max)[0]\n"
-     ]
-    },
-    {
-     "name": "stdout",
-     "output_type": "stream",
-     "text": [
-      "Iteration: \t15 / 100\n",
-      "Confirmed: \t31\n",
-      "Tentative: \t20\n",
-      "Rejected: \t119\n"
-     ]
-    },
-    {
-     "name": "stderr",
-     "output_type": "stream",
-     "text": [
-      "C:\\Users\\martin florent\\AppData\\Local\\Continuum\\anaconda3\\lib\\site-packages\\boruta\\boruta_py.py:418: RuntimeWarning: invalid value encountered in greater\n",
-      "  hits = np.where(cur_imp[0] > imp_sha_max)[0]\n"
-     ]
-    },
-    {
-     "name": "stdout",
-     "output_type": "stream",
-     "text": [
-      "Iteration: \t16 / 100\n",
-      "Confirmed: \t31\n",
-      "Tentative: \t17\n",
-      "Rejected: \t122\n"
-     ]
-    },
-    {
-     "name": "stderr",
-     "output_type": "stream",
-     "text": [
-      "C:\\Users\\martin florent\\AppData\\Local\\Continuum\\anaconda3\\lib\\site-packages\\boruta\\boruta_py.py:418: RuntimeWarning: invalid value encountered in greater\n",
-      "  hits = np.where(cur_imp[0] > imp_sha_max)[0]\n"
-     ]
-    },
-    {
-     "name": "stdout",
-     "output_type": "stream",
-     "text": [
-      "Iteration: \t17 / 100\n",
-      "Confirmed: \t31\n",
-      "Tentative: \t17\n",
-      "Rejected: \t122\n"
-     ]
-    },
-    {
-     "name": "stderr",
-     "output_type": "stream",
-     "text": [
-      "C:\\Users\\martin florent\\AppData\\Local\\Continuum\\anaconda3\\lib\\site-packages\\boruta\\boruta_py.py:418: RuntimeWarning: invalid value encountered in greater\n",
-      "  hits = np.where(cur_imp[0] > imp_sha_max)[0]\n"
-     ]
-    },
-    {
-     "name": "stdout",
-     "output_type": "stream",
-     "text": [
-      "Iteration: \t18 / 100\n",
-      "Confirmed: \t31\n",
-      "Tentative: \t17\n",
-      "Rejected: \t122\n"
-     ]
-    },
-    {
-     "name": "stderr",
-     "output_type": "stream",
-     "text": [
-      "C:\\Users\\martin florent\\AppData\\Local\\Continuum\\anaconda3\\lib\\site-packages\\boruta\\boruta_py.py:418: RuntimeWarning: invalid value encountered in greater\n",
-      "  hits = np.where(cur_imp[0] > imp_sha_max)[0]\n"
-     ]
-    },
-    {
-     "name": "stdout",
-     "output_type": "stream",
-     "text": [
-      "Iteration: \t19 / 100\n",
-      "Confirmed: \t31\n",
-      "Tentative: \t17\n",
-      "Rejected: \t122\n"
-     ]
-    },
-    {
-     "name": "stderr",
-     "output_type": "stream",
-     "text": [
-      "C:\\Users\\martin florent\\AppData\\Local\\Continuum\\anaconda3\\lib\\site-packages\\boruta\\boruta_py.py:418: RuntimeWarning: invalid value encountered in greater\n",
-      "  hits = np.where(cur_imp[0] > imp_sha_max)[0]\n"
-     ]
-    },
-    {
-     "name": "stdout",
-     "output_type": "stream",
-     "text": [
-      "Iteration: \t20 / 100\n",
-      "Confirmed: \t31\n",
-      "Tentative: \t17\n",
-      "Rejected: \t122\n"
-     ]
-    },
-    {
-     "name": "stderr",
-     "output_type": "stream",
-     "text": [
-      "C:\\Users\\martin florent\\AppData\\Local\\Continuum\\anaconda3\\lib\\site-packages\\boruta\\boruta_py.py:418: RuntimeWarning: invalid value encountered in greater\n",
-      "  hits = np.where(cur_imp[0] > imp_sha_max)[0]\n"
-     ]
-    },
-    {
-     "name": "stdout",
-     "output_type": "stream",
-     "text": [
-      "Iteration: \t21 / 100\n",
-      "Confirmed: \t31\n",
-      "Tentative: \t16\n",
-      "Rejected: \t123\n"
-     ]
-    },
-    {
-     "name": "stderr",
-     "output_type": "stream",
-     "text": [
-      "C:\\Users\\martin florent\\AppData\\Local\\Continuum\\anaconda3\\lib\\site-packages\\boruta\\boruta_py.py:418: RuntimeWarning: invalid value encountered in greater\n",
-      "  hits = np.where(cur_imp[0] > imp_sha_max)[0]\n"
-     ]
-    },
-    {
-     "name": "stdout",
-     "output_type": "stream",
-     "text": [
-      "Iteration: \t22 / 100\n",
-      "Confirmed: \t31\n",
-      "Tentative: \t16\n",
-      "Rejected: \t123\n"
-     ]
-    },
-    {
-     "name": "stderr",
-     "output_type": "stream",
-     "text": [
-      "C:\\Users\\martin florent\\AppData\\Local\\Continuum\\anaconda3\\lib\\site-packages\\boruta\\boruta_py.py:418: RuntimeWarning: invalid value encountered in greater\n",
-      "  hits = np.where(cur_imp[0] > imp_sha_max)[0]\n"
-     ]
-    },
-    {
-     "name": "stdout",
-     "output_type": "stream",
-     "text": [
-      "Iteration: \t23 / 100\n",
-      "Confirmed: \t31\n",
-      "Tentative: \t16\n",
-      "Rejected: \t123\n"
-     ]
-    },
-    {
-     "name": "stderr",
-     "output_type": "stream",
-     "text": [
-      "C:\\Users\\martin florent\\AppData\\Local\\Continuum\\anaconda3\\lib\\site-packages\\boruta\\boruta_py.py:418: RuntimeWarning: invalid value encountered in greater\n",
-      "  hits = np.where(cur_imp[0] > imp_sha_max)[0]\n"
-     ]
-    },
-    {
-     "name": "stdout",
-     "output_type": "stream",
-     "text": [
-      "Iteration: \t24 / 100\n",
-      "Confirmed: \t31\n",
-      "Tentative: \t16\n",
-      "Rejected: \t123\n"
-     ]
-    },
-    {
-     "name": "stderr",
-     "output_type": "stream",
-     "text": [
-      "C:\\Users\\martin florent\\AppData\\Local\\Continuum\\anaconda3\\lib\\site-packages\\boruta\\boruta_py.py:418: RuntimeWarning: invalid value encountered in greater\n",
-      "  hits = np.where(cur_imp[0] > imp_sha_max)[0]\n"
-     ]
-    },
-    {
-     "name": "stdout",
-     "output_type": "stream",
-     "text": [
-      "Iteration: \t25 / 100\n",
-      "Confirmed: \t31\n",
-      "Tentative: \t16\n",
-      "Rejected: \t123\n"
-     ]
-    },
-    {
-     "name": "stderr",
-     "output_type": "stream",
-     "text": [
-      "C:\\Users\\martin florent\\AppData\\Local\\Continuum\\anaconda3\\lib\\site-packages\\boruta\\boruta_py.py:418: RuntimeWarning: invalid value encountered in greater\n",
-      "  hits = np.where(cur_imp[0] > imp_sha_max)[0]\n"
-     ]
-    },
-    {
-     "name": "stdout",
-     "output_type": "stream",
-     "text": [
-      "Iteration: \t26 / 100\n",
-      "Confirmed: \t31\n",
-      "Tentative: \t14\n",
-      "Rejected: \t125\n"
-     ]
-    },
-    {
-     "name": "stderr",
-     "output_type": "stream",
-     "text": [
-      "C:\\Users\\martin florent\\AppData\\Local\\Continuum\\anaconda3\\lib\\site-packages\\boruta\\boruta_py.py:418: RuntimeWarning: invalid value encountered in greater\n",
-      "  hits = np.where(cur_imp[0] > imp_sha_max)[0]\n"
-     ]
-    },
-    {
-     "name": "stdout",
-     "output_type": "stream",
-     "text": [
-      "Iteration: \t27 / 100\n",
-      "Confirmed: \t31\n",
-      "Tentative: \t14\n",
-      "Rejected: \t125\n"
-     ]
-    },
-    {
-     "name": "stderr",
-     "output_type": "stream",
-     "text": [
-      "C:\\Users\\martin florent\\AppData\\Local\\Continuum\\anaconda3\\lib\\site-packages\\boruta\\boruta_py.py:418: RuntimeWarning: invalid value encountered in greater\n",
-      "  hits = np.where(cur_imp[0] > imp_sha_max)[0]\n"
-     ]
-    },
-    {
-     "name": "stdout",
-     "output_type": "stream",
-     "text": [
-      "Iteration: \t28 / 100\n",
-      "Confirmed: \t31\n",
-      "Tentative: \t14\n",
-      "Rejected: \t125\n"
-     ]
-    },
-    {
-     "name": "stderr",
-     "output_type": "stream",
-     "text": [
-      "C:\\Users\\martin florent\\AppData\\Local\\Continuum\\anaconda3\\lib\\site-packages\\boruta\\boruta_py.py:418: RuntimeWarning: invalid value encountered in greater\n",
-      "  hits = np.where(cur_imp[0] > imp_sha_max)[0]\n"
-     ]
-    },
-    {
-     "name": "stdout",
-     "output_type": "stream",
-     "text": [
-      "Iteration: \t29 / 100\n",
-      "Confirmed: \t31\n",
-      "Tentative: \t14\n",
-      "Rejected: \t125\n"
-     ]
-    },
-    {
-     "name": "stderr",
-     "output_type": "stream",
-     "text": [
-      "C:\\Users\\martin florent\\AppData\\Local\\Continuum\\anaconda3\\lib\\site-packages\\boruta\\boruta_py.py:418: RuntimeWarning: invalid value encountered in greater\n",
-      "  hits = np.where(cur_imp[0] > imp_sha_max)[0]\n"
-     ]
-    },
-    {
-     "name": "stdout",
-     "output_type": "stream",
-     "text": [
-      "Iteration: \t30 / 100\n",
-      "Confirmed: \t31\n",
-      "Tentative: \t13\n",
-      "Rejected: \t126\n"
-     ]
-    },
-    {
-     "name": "stderr",
-     "output_type": "stream",
-     "text": [
-      "C:\\Users\\martin florent\\AppData\\Local\\Continuum\\anaconda3\\lib\\site-packages\\boruta\\boruta_py.py:418: RuntimeWarning: invalid value encountered in greater\n",
-      "  hits = np.where(cur_imp[0] > imp_sha_max)[0]\n"
-     ]
-    },
-    {
-     "name": "stdout",
-     "output_type": "stream",
-     "text": [
-      "Iteration: \t31 / 100\n",
-      "Confirmed: \t31\n",
-      "Tentative: \t13\n",
-      "Rejected: \t126\n"
-     ]
-    },
-    {
-     "name": "stderr",
-     "output_type": "stream",
-     "text": [
-      "C:\\Users\\martin florent\\AppData\\Local\\Continuum\\anaconda3\\lib\\site-packages\\boruta\\boruta_py.py:418: RuntimeWarning: invalid value encountered in greater\n",
-      "  hits = np.where(cur_imp[0] > imp_sha_max)[0]\n"
-     ]
-    },
-    {
-     "name": "stdout",
-     "output_type": "stream",
-     "text": [
-      "Iteration: \t32 / 100\n",
-      "Confirmed: \t31\n",
-      "Tentative: \t13\n",
-      "Rejected: \t126\n"
-     ]
-    },
-    {
-     "name": "stderr",
-     "output_type": "stream",
-     "text": [
-      "C:\\Users\\martin florent\\AppData\\Local\\Continuum\\anaconda3\\lib\\site-packages\\boruta\\boruta_py.py:418: RuntimeWarning: invalid value encountered in greater\n",
-      "  hits = np.where(cur_imp[0] > imp_sha_max)[0]\n"
-     ]
-    },
-    {
-     "name": "stdout",
-     "output_type": "stream",
-     "text": [
-      "Iteration: \t33 / 100\n",
-      "Confirmed: \t31\n",
-      "Tentative: \t13\n",
-      "Rejected: \t126\n"
-     ]
-    },
-    {
-     "name": "stderr",
-     "output_type": "stream",
-     "text": [
-      "C:\\Users\\martin florent\\AppData\\Local\\Continuum\\anaconda3\\lib\\site-packages\\boruta\\boruta_py.py:418: RuntimeWarning: invalid value encountered in greater\n",
-      "  hits = np.where(cur_imp[0] > imp_sha_max)[0]\n"
-     ]
-    },
-    {
-     "name": "stdout",
-     "output_type": "stream",
-     "text": [
-      "Iteration: \t34 / 100\n",
-      "Confirmed: \t31\n",
-      "Tentative: \t13\n",
-      "Rejected: \t126\n"
-     ]
-    },
-    {
-     "name": "stderr",
-     "output_type": "stream",
-     "text": [
-      "C:\\Users\\martin florent\\AppData\\Local\\Continuum\\anaconda3\\lib\\site-packages\\boruta\\boruta_py.py:418: RuntimeWarning: invalid value encountered in greater\n",
-      "  hits = np.where(cur_imp[0] > imp_sha_max)[0]\n"
-     ]
-    },
-    {
-     "name": "stdout",
-     "output_type": "stream",
-     "text": [
-      "Iteration: \t35 / 100\n",
-      "Confirmed: \t31\n",
-      "Tentative: \t13\n",
-      "Rejected: \t126\n"
-     ]
-    },
-    {
-     "name": "stderr",
-     "output_type": "stream",
-     "text": [
-      "C:\\Users\\martin florent\\AppData\\Local\\Continuum\\anaconda3\\lib\\site-packages\\boruta\\boruta_py.py:418: RuntimeWarning: invalid value encountered in greater\n",
-      "  hits = np.where(cur_imp[0] > imp_sha_max)[0]\n"
-     ]
-    },
-    {
-     "name": "stdout",
-     "output_type": "stream",
-     "text": [
-      "Iteration: \t36 / 100\n",
-      "Confirmed: \t31\n",
-      "Tentative: \t13\n",
-      "Rejected: \t126\n"
-     ]
-    },
-    {
-     "name": "stderr",
-     "output_type": "stream",
-     "text": [
-      "C:\\Users\\martin florent\\AppData\\Local\\Continuum\\anaconda3\\lib\\site-packages\\boruta\\boruta_py.py:418: RuntimeWarning: invalid value encountered in greater\n",
-      "  hits = np.where(cur_imp[0] > imp_sha_max)[0]\n"
-     ]
-    },
-    {
-     "name": "stdout",
-     "output_type": "stream",
-     "text": [
-      "Iteration: \t37 / 100\n",
-      "Confirmed: \t31\n",
-      "Tentative: \t13\n",
-      "Rejected: \t126\n"
-     ]
-    },
-    {
-     "name": "stderr",
-     "output_type": "stream",
-     "text": [
-      "C:\\Users\\martin florent\\AppData\\Local\\Continuum\\anaconda3\\lib\\site-packages\\boruta\\boruta_py.py:418: RuntimeWarning: invalid value encountered in greater\n",
-      "  hits = np.where(cur_imp[0] > imp_sha_max)[0]\n"
-     ]
-    },
-    {
-     "name": "stdout",
-     "output_type": "stream",
-     "text": [
-      "Iteration: \t38 / 100\n",
-      "Confirmed: \t31\n",
-      "Tentative: \t13\n",
-      "Rejected: \t126\n"
-     ]
-    },
-    {
-     "name": "stderr",
-     "output_type": "stream",
-     "text": [
-      "C:\\Users\\martin florent\\AppData\\Local\\Continuum\\anaconda3\\lib\\site-packages\\boruta\\boruta_py.py:418: RuntimeWarning: invalid value encountered in greater\n",
-      "  hits = np.where(cur_imp[0] > imp_sha_max)[0]\n"
-     ]
-    },
-    {
-     "name": "stdout",
-     "output_type": "stream",
-     "text": [
-      "Iteration: \t39 / 100\n",
-      "Confirmed: \t31\n",
-      "Tentative: \t13\n",
-      "Rejected: \t126\n"
-     ]
-    },
-    {
-     "name": "stderr",
-     "output_type": "stream",
-     "text": [
-      "C:\\Users\\martin florent\\AppData\\Local\\Continuum\\anaconda3\\lib\\site-packages\\boruta\\boruta_py.py:418: RuntimeWarning: invalid value encountered in greater\n",
-      "  hits = np.where(cur_imp[0] > imp_sha_max)[0]\n"
-     ]
-    },
-    {
-     "name": "stdout",
-     "output_type": "stream",
-     "text": [
-      "Iteration: \t40 / 100\n",
-      "Confirmed: \t32\n",
-      "Tentative: \t11\n",
-      "Rejected: \t127\n"
-     ]
-    },
-    {
-     "name": "stderr",
-     "output_type": "stream",
-     "text": [
-      "C:\\Users\\martin florent\\AppData\\Local\\Continuum\\anaconda3\\lib\\site-packages\\boruta\\boruta_py.py:418: RuntimeWarning: invalid value encountered in greater\n",
-      "  hits = np.where(cur_imp[0] > imp_sha_max)[0]\n"
-     ]
-    },
-    {
-     "name": "stdout",
-     "output_type": "stream",
-     "text": [
-      "Iteration: \t41 / 100\n",
-      "Confirmed: \t32\n",
-      "Tentative: \t11\n",
-      "Rejected: \t127\n"
-     ]
-    },
-    {
-     "name": "stderr",
-     "output_type": "stream",
-     "text": [
-      "C:\\Users\\martin florent\\AppData\\Local\\Continuum\\anaconda3\\lib\\site-packages\\boruta\\boruta_py.py:418: RuntimeWarning: invalid value encountered in greater\n",
-      "  hits = np.where(cur_imp[0] > imp_sha_max)[0]\n"
-     ]
-    },
-    {
-     "name": "stdout",
-     "output_type": "stream",
-     "text": [
-      "Iteration: \t42 / 100\n",
-      "Confirmed: \t32\n",
-      "Tentative: \t11\n",
-      "Rejected: \t127\n"
-     ]
-    },
-    {
-     "name": "stderr",
-     "output_type": "stream",
-     "text": [
-      "C:\\Users\\martin florent\\AppData\\Local\\Continuum\\anaconda3\\lib\\site-packages\\boruta\\boruta_py.py:418: RuntimeWarning: invalid value encountered in greater\n",
-      "  hits = np.where(cur_imp[0] > imp_sha_max)[0]\n"
-     ]
-    },
-    {
-     "name": "stdout",
-     "output_type": "stream",
-     "text": [
-      "Iteration: \t43 / 100\n",
-      "Confirmed: \t32\n",
-      "Tentative: \t11\n",
-      "Rejected: \t127\n"
-     ]
-    },
-    {
-     "name": "stderr",
-     "output_type": "stream",
-     "text": [
-      "C:\\Users\\martin florent\\AppData\\Local\\Continuum\\anaconda3\\lib\\site-packages\\boruta\\boruta_py.py:418: RuntimeWarning: invalid value encountered in greater\n",
-      "  hits = np.where(cur_imp[0] > imp_sha_max)[0]\n"
-     ]
-    },
-    {
-     "name": "stdout",
-     "output_type": "stream",
-     "text": [
-      "Iteration: \t44 / 100\n",
-      "Confirmed: \t32\n",
-      "Tentative: \t11\n",
-      "Rejected: \t127\n"
-     ]
-    },
-    {
-     "name": "stderr",
-     "output_type": "stream",
-     "text": [
-      "C:\\Users\\martin florent\\AppData\\Local\\Continuum\\anaconda3\\lib\\site-packages\\boruta\\boruta_py.py:418: RuntimeWarning: invalid value encountered in greater\n",
-      "  hits = np.where(cur_imp[0] > imp_sha_max)[0]\n"
-     ]
-    },
-    {
-     "name": "stdout",
-     "output_type": "stream",
-     "text": [
-      "Iteration: \t45 / 100\n",
-      "Confirmed: \t32\n",
-      "Tentative: \t11\n",
-      "Rejected: \t127\n"
-     ]
-    },
-    {
-     "name": "stderr",
-     "output_type": "stream",
-     "text": [
-      "C:\\Users\\martin florent\\AppData\\Local\\Continuum\\anaconda3\\lib\\site-packages\\boruta\\boruta_py.py:418: RuntimeWarning: invalid value encountered in greater\n",
-      "  hits = np.where(cur_imp[0] > imp_sha_max)[0]\n"
-     ]
-    },
-    {
-     "name": "stdout",
-     "output_type": "stream",
-     "text": [
-      "Iteration: \t46 / 100\n",
-      "Confirmed: \t32\n",
-      "Tentative: \t11\n",
-      "Rejected: \t127\n"
-     ]
-    },
-    {
-     "name": "stderr",
-     "output_type": "stream",
-     "text": [
-      "C:\\Users\\martin florent\\AppData\\Local\\Continuum\\anaconda3\\lib\\site-packages\\boruta\\boruta_py.py:418: RuntimeWarning: invalid value encountered in greater\n",
-      "  hits = np.where(cur_imp[0] > imp_sha_max)[0]\n"
-     ]
-    },
-    {
-     "name": "stdout",
-     "output_type": "stream",
-     "text": [
-      "Iteration: \t47 / 100\n",
-      "Confirmed: \t32\n",
-      "Tentative: \t11\n",
-      "Rejected: \t127\n"
-     ]
-    },
-    {
-     "name": "stderr",
-     "output_type": "stream",
-     "text": [
-      "C:\\Users\\martin florent\\AppData\\Local\\Continuum\\anaconda3\\lib\\site-packages\\boruta\\boruta_py.py:418: RuntimeWarning: invalid value encountered in greater\n",
-      "  hits = np.where(cur_imp[0] > imp_sha_max)[0]\n"
-     ]
-    },
-    {
-     "name": "stdout",
-     "output_type": "stream",
-     "text": [
-      "Iteration: \t48 / 100\n",
-      "Confirmed: \t32\n",
-      "Tentative: \t11\n",
-      "Rejected: \t127\n"
-     ]
-    },
-    {
-     "name": "stderr",
-     "output_type": "stream",
-     "text": [
-      "C:\\Users\\martin florent\\AppData\\Local\\Continuum\\anaconda3\\lib\\site-packages\\boruta\\boruta_py.py:418: RuntimeWarning: invalid value encountered in greater\n",
-      "  hits = np.where(cur_imp[0] > imp_sha_max)[0]\n"
-     ]
-    },
-    {
-     "name": "stdout",
-     "output_type": "stream",
-     "text": [
-      "Iteration: \t49 / 100\n",
-      "Confirmed: \t33\n",
-      "Tentative: \t10\n",
-      "Rejected: \t127\n"
-     ]
-    },
-    {
-     "name": "stderr",
-     "output_type": "stream",
-     "text": [
-      "C:\\Users\\martin florent\\AppData\\Local\\Continuum\\anaconda3\\lib\\site-packages\\boruta\\boruta_py.py:418: RuntimeWarning: invalid value encountered in greater\n",
-      "  hits = np.where(cur_imp[0] > imp_sha_max)[0]\n"
-     ]
-    },
-    {
-     "name": "stdout",
-     "output_type": "stream",
-     "text": [
-      "Iteration: \t50 / 100\n",
-      "Confirmed: \t33\n",
-      "Tentative: \t10\n",
-      "Rejected: \t127\n"
-     ]
-    },
-    {
-     "name": "stderr",
-     "output_type": "stream",
-     "text": [
-      "C:\\Users\\martin florent\\AppData\\Local\\Continuum\\anaconda3\\lib\\site-packages\\boruta\\boruta_py.py:418: RuntimeWarning: invalid value encountered in greater\n",
-      "  hits = np.where(cur_imp[0] > imp_sha_max)[0]\n"
-     ]
-    },
-    {
-     "name": "stdout",
-     "output_type": "stream",
-     "text": [
-      "Iteration: \t51 / 100\n",
-      "Confirmed: \t33\n",
-      "Tentative: \t10\n",
-      "Rejected: \t127\n"
-     ]
-    },
-    {
-     "name": "stderr",
-     "output_type": "stream",
-     "text": [
-      "C:\\Users\\martin florent\\AppData\\Local\\Continuum\\anaconda3\\lib\\site-packages\\boruta\\boruta_py.py:418: RuntimeWarning: invalid value encountered in greater\n",
-      "  hits = np.where(cur_imp[0] > imp_sha_max)[0]\n"
-     ]
-    },
-    {
-     "name": "stdout",
-     "output_type": "stream",
-     "text": [
-      "Iteration: \t52 / 100\n",
-      "Confirmed: \t33\n",
-      "Tentative: \t10\n",
-      "Rejected: \t127\n"
-     ]
-    },
-    {
-     "name": "stderr",
-     "output_type": "stream",
-     "text": [
-      "C:\\Users\\martin florent\\AppData\\Local\\Continuum\\anaconda3\\lib\\site-packages\\boruta\\boruta_py.py:418: RuntimeWarning: invalid value encountered in greater\n",
-      "  hits = np.where(cur_imp[0] > imp_sha_max)[0]\n"
-     ]
-    },
-    {
-     "name": "stdout",
-     "output_type": "stream",
-     "text": [
-      "Iteration: \t53 / 100\n",
-      "Confirmed: \t33\n",
-      "Tentative: \t10\n",
-      "Rejected: \t127\n"
-     ]
-    },
-    {
-     "name": "stderr",
-     "output_type": "stream",
-     "text": [
-      "C:\\Users\\martin florent\\AppData\\Local\\Continuum\\anaconda3\\lib\\site-packages\\boruta\\boruta_py.py:418: RuntimeWarning: invalid value encountered in greater\n",
-      "  hits = np.where(cur_imp[0] > imp_sha_max)[0]\n"
-     ]
-    },
-    {
-     "name": "stdout",
-     "output_type": "stream",
-     "text": [
-      "Iteration: \t54 / 100\n",
-      "Confirmed: \t33\n",
-      "Tentative: \t10\n",
-      "Rejected: \t127\n"
-     ]
-    },
-    {
-     "name": "stderr",
-     "output_type": "stream",
-     "text": [
-      "C:\\Users\\martin florent\\AppData\\Local\\Continuum\\anaconda3\\lib\\site-packages\\boruta\\boruta_py.py:418: RuntimeWarning: invalid value encountered in greater\n",
-      "  hits = np.where(cur_imp[0] > imp_sha_max)[0]\n"
-     ]
-    },
-    {
-     "name": "stdout",
-     "output_type": "stream",
-     "text": [
-      "Iteration: \t55 / 100\n",
-      "Confirmed: \t33\n",
-      "Tentative: \t10\n",
-      "Rejected: \t127\n"
-     ]
-    },
-    {
-     "name": "stderr",
-     "output_type": "stream",
-     "text": [
-      "C:\\Users\\martin florent\\AppData\\Local\\Continuum\\anaconda3\\lib\\site-packages\\boruta\\boruta_py.py:418: RuntimeWarning: invalid value encountered in greater\n",
-      "  hits = np.where(cur_imp[0] > imp_sha_max)[0]\n"
-     ]
-    },
-    {
-     "name": "stdout",
-     "output_type": "stream",
-     "text": [
-      "Iteration: \t56 / 100\n",
-      "Confirmed: \t33\n",
-      "Tentative: \t10\n",
-      "Rejected: \t127\n"
-     ]
-    },
-    {
-     "name": "stderr",
-     "output_type": "stream",
-     "text": [
-      "C:\\Users\\martin florent\\AppData\\Local\\Continuum\\anaconda3\\lib\\site-packages\\boruta\\boruta_py.py:418: RuntimeWarning: invalid value encountered in greater\n",
-      "  hits = np.where(cur_imp[0] > imp_sha_max)[0]\n"
-     ]
-    },
-    {
-     "name": "stdout",
-     "output_type": "stream",
-     "text": [
-      "Iteration: \t57 / 100\n",
-      "Confirmed: \t33\n",
-      "Tentative: \t10\n",
-      "Rejected: \t127\n"
-     ]
-    },
-    {
-     "name": "stderr",
-     "output_type": "stream",
-     "text": [
-      "C:\\Users\\martin florent\\AppData\\Local\\Continuum\\anaconda3\\lib\\site-packages\\boruta\\boruta_py.py:418: RuntimeWarning: invalid value encountered in greater\n",
-      "  hits = np.where(cur_imp[0] > imp_sha_max)[0]\n"
-     ]
-    },
-    {
-     "name": "stdout",
-     "output_type": "stream",
-     "text": [
-      "Iteration: \t58 / 100\n",
-      "Confirmed: \t33\n",
-      "Tentative: \t10\n",
-      "Rejected: \t127\n"
-     ]
-    },
-    {
-     "name": "stderr",
-     "output_type": "stream",
-     "text": [
-      "C:\\Users\\martin florent\\AppData\\Local\\Continuum\\anaconda3\\lib\\site-packages\\boruta\\boruta_py.py:418: RuntimeWarning: invalid value encountered in greater\n",
-      "  hits = np.where(cur_imp[0] > imp_sha_max)[0]\n"
-     ]
-    },
-    {
-     "name": "stdout",
-     "output_type": "stream",
-     "text": [
-      "Iteration: \t59 / 100\n",
-      "Confirmed: \t33\n",
-      "Tentative: \t10\n",
-      "Rejected: \t127\n"
-     ]
-    },
-    {
-     "name": "stderr",
-     "output_type": "stream",
-     "text": [
-      "C:\\Users\\martin florent\\AppData\\Local\\Continuum\\anaconda3\\lib\\site-packages\\boruta\\boruta_py.py:418: RuntimeWarning: invalid value encountered in greater\n",
-      "  hits = np.where(cur_imp[0] > imp_sha_max)[0]\n"
-     ]
-    },
-    {
-     "name": "stdout",
-     "output_type": "stream",
-     "text": [
-      "Iteration: \t60 / 100\n",
-      "Confirmed: \t33\n",
-      "Tentative: \t10\n",
-      "Rejected: \t127\n"
-     ]
-    },
-    {
-     "name": "stderr",
-     "output_type": "stream",
-     "text": [
-      "C:\\Users\\martin florent\\AppData\\Local\\Continuum\\anaconda3\\lib\\site-packages\\boruta\\boruta_py.py:418: RuntimeWarning: invalid value encountered in greater\n",
-      "  hits = np.where(cur_imp[0] > imp_sha_max)[0]\n"
-     ]
-    },
-    {
-     "name": "stdout",
-     "output_type": "stream",
-     "text": [
-      "Iteration: \t61 / 100\n",
-      "Confirmed: \t33\n",
-      "Tentative: \t10\n",
-      "Rejected: \t127\n"
-     ]
-    },
-    {
-     "name": "stderr",
-     "output_type": "stream",
-     "text": [
-      "C:\\Users\\martin florent\\AppData\\Local\\Continuum\\anaconda3\\lib\\site-packages\\boruta\\boruta_py.py:418: RuntimeWarning: invalid value encountered in greater\n",
-      "  hits = np.where(cur_imp[0] > imp_sha_max)[0]\n"
-     ]
-    },
-    {
-     "name": "stdout",
-     "output_type": "stream",
-     "text": [
-      "Iteration: \t62 / 100\n",
-      "Confirmed: \t34\n",
-      "Tentative: \t9\n",
-      "Rejected: \t127\n"
-     ]
-    },
-    {
-     "name": "stderr",
-     "output_type": "stream",
-     "text": [
-      "C:\\Users\\martin florent\\AppData\\Local\\Continuum\\anaconda3\\lib\\site-packages\\boruta\\boruta_py.py:418: RuntimeWarning: invalid value encountered in greater\n",
-      "  hits = np.where(cur_imp[0] > imp_sha_max)[0]\n"
-     ]
-    },
-    {
-     "name": "stdout",
-     "output_type": "stream",
-     "text": [
-      "Iteration: \t63 / 100\n",
-      "Confirmed: \t34\n",
-      "Tentative: \t9\n",
-      "Rejected: \t127\n"
-     ]
-    },
-    {
-     "name": "stderr",
-     "output_type": "stream",
-     "text": [
-      "C:\\Users\\martin florent\\AppData\\Local\\Continuum\\anaconda3\\lib\\site-packages\\boruta\\boruta_py.py:418: RuntimeWarning: invalid value encountered in greater\n",
-      "  hits = np.where(cur_imp[0] > imp_sha_max)[0]\n"
-     ]
-    },
-    {
-     "name": "stdout",
-     "output_type": "stream",
-     "text": [
-      "Iteration: \t64 / 100\n",
-      "Confirmed: \t34\n",
-      "Tentative: \t9\n",
-      "Rejected: \t127\n"
-     ]
-    },
-    {
-     "name": "stderr",
-     "output_type": "stream",
-     "text": [
-      "C:\\Users\\martin florent\\AppData\\Local\\Continuum\\anaconda3\\lib\\site-packages\\boruta\\boruta_py.py:418: RuntimeWarning: invalid value encountered in greater\n",
-      "  hits = np.where(cur_imp[0] > imp_sha_max)[0]\n"
-     ]
-    },
-    {
-     "name": "stdout",
-     "output_type": "stream",
-     "text": [
-      "Iteration: \t65 / 100\n",
-      "Confirmed: \t35\n",
-      "Tentative: \t8\n",
-      "Rejected: \t127\n"
-     ]
-    },
-    {
-     "name": "stderr",
-     "output_type": "stream",
-     "text": [
-      "C:\\Users\\martin florent\\AppData\\Local\\Continuum\\anaconda3\\lib\\site-packages\\boruta\\boruta_py.py:418: RuntimeWarning: invalid value encountered in greater\n",
-      "  hits = np.where(cur_imp[0] > imp_sha_max)[0]\n"
-     ]
-    },
-    {
-     "name": "stdout",
-     "output_type": "stream",
-     "text": [
-      "Iteration: \t66 / 100\n",
-      "Confirmed: \t35\n",
-      "Tentative: \t8\n",
-      "Rejected: \t127\n"
-     ]
-    },
-    {
-     "name": "stderr",
-     "output_type": "stream",
-     "text": [
-      "C:\\Users\\martin florent\\AppData\\Local\\Continuum\\anaconda3\\lib\\site-packages\\boruta\\boruta_py.py:418: RuntimeWarning: invalid value encountered in greater\n",
-      "  hits = np.where(cur_imp[0] > imp_sha_max)[0]\n"
-     ]
-    },
-    {
-     "name": "stdout",
-     "output_type": "stream",
-     "text": [
-      "Iteration: \t67 / 100\n",
-      "Confirmed: \t35\n",
-      "Tentative: \t8\n",
-      "Rejected: \t127\n"
-     ]
-    },
-    {
-     "name": "stderr",
-     "output_type": "stream",
-     "text": [
-      "C:\\Users\\martin florent\\AppData\\Local\\Continuum\\anaconda3\\lib\\site-packages\\boruta\\boruta_py.py:418: RuntimeWarning: invalid value encountered in greater\n",
-      "  hits = np.where(cur_imp[0] > imp_sha_max)[0]\n"
-     ]
-    },
-    {
-     "name": "stdout",
-     "output_type": "stream",
-     "text": [
-      "Iteration: \t68 / 100\n",
-      "Confirmed: \t35\n",
-      "Tentative: \t8\n",
-      "Rejected: \t127\n"
-     ]
-    },
-    {
-     "name": "stderr",
-     "output_type": "stream",
-     "text": [
-      "C:\\Users\\martin florent\\AppData\\Local\\Continuum\\anaconda3\\lib\\site-packages\\boruta\\boruta_py.py:418: RuntimeWarning: invalid value encountered in greater\n",
-      "  hits = np.where(cur_imp[0] > imp_sha_max)[0]\n"
-     ]
-    },
-    {
-     "name": "stdout",
-     "output_type": "stream",
-     "text": [
-      "Iteration: \t69 / 100\n",
-      "Confirmed: \t35\n",
-      "Tentative: \t8\n",
-      "Rejected: \t127\n"
-     ]
-    },
-    {
-     "name": "stderr",
-     "output_type": "stream",
-     "text": [
-      "C:\\Users\\martin florent\\AppData\\Local\\Continuum\\anaconda3\\lib\\site-packages\\boruta\\boruta_py.py:418: RuntimeWarning: invalid value encountered in greater\n",
-      "  hits = np.where(cur_imp[0] > imp_sha_max)[0]\n"
-     ]
-    },
-    {
-     "name": "stdout",
-     "output_type": "stream",
-     "text": [
-      "Iteration: \t70 / 100\n",
-      "Confirmed: \t36\n",
-      "Tentative: \t7\n",
-      "Rejected: \t127\n"
-     ]
-    },
-    {
-     "name": "stderr",
-     "output_type": "stream",
-     "text": [
-      "C:\\Users\\martin florent\\AppData\\Local\\Continuum\\anaconda3\\lib\\site-packages\\boruta\\boruta_py.py:418: RuntimeWarning: invalid value encountered in greater\n",
-      "  hits = np.where(cur_imp[0] > imp_sha_max)[0]\n"
-     ]
-    },
-    {
-     "name": "stdout",
-     "output_type": "stream",
-     "text": [
-      "Iteration: \t71 / 100\n",
-      "Confirmed: \t36\n",
-      "Tentative: \t7\n",
-      "Rejected: \t127\n"
-     ]
-    },
-    {
-     "name": "stderr",
-     "output_type": "stream",
-     "text": [
-      "C:\\Users\\martin florent\\AppData\\Local\\Continuum\\anaconda3\\lib\\site-packages\\boruta\\boruta_py.py:418: RuntimeWarning: invalid value encountered in greater\n",
-      "  hits = np.where(cur_imp[0] > imp_sha_max)[0]\n"
-     ]
-    },
-    {
-     "name": "stdout",
-     "output_type": "stream",
-     "text": [
-      "Iteration: \t72 / 100\n",
-      "Confirmed: \t36\n",
-      "Tentative: \t7\n",
-      "Rejected: \t127\n"
-     ]
-    },
-    {
-     "name": "stderr",
-     "output_type": "stream",
-     "text": [
-      "C:\\Users\\martin florent\\AppData\\Local\\Continuum\\anaconda3\\lib\\site-packages\\boruta\\boruta_py.py:418: RuntimeWarning: invalid value encountered in greater\n",
-      "  hits = np.where(cur_imp[0] > imp_sha_max)[0]\n"
-     ]
-    },
-    {
-     "name": "stdout",
-     "output_type": "stream",
-     "text": [
-      "Iteration: \t73 / 100\n",
-      "Confirmed: \t36\n",
-      "Tentative: \t7\n",
-      "Rejected: \t127\n"
-     ]
-    },
-    {
-     "name": "stderr",
-     "output_type": "stream",
-     "text": [
-      "C:\\Users\\martin florent\\AppData\\Local\\Continuum\\anaconda3\\lib\\site-packages\\boruta\\boruta_py.py:418: RuntimeWarning: invalid value encountered in greater\n",
-      "  hits = np.where(cur_imp[0] > imp_sha_max)[0]\n"
-     ]
-    },
-    {
-     "name": "stdout",
-     "output_type": "stream",
-     "text": [
-      "Iteration: \t74 / 100\n",
-      "Confirmed: \t36\n",
-      "Tentative: \t7\n",
-      "Rejected: \t127\n"
-     ]
-    },
-    {
-     "name": "stderr",
-     "output_type": "stream",
-     "text": [
-      "C:\\Users\\martin florent\\AppData\\Local\\Continuum\\anaconda3\\lib\\site-packages\\boruta\\boruta_py.py:418: RuntimeWarning: invalid value encountered in greater\n",
-      "  hits = np.where(cur_imp[0] > imp_sha_max)[0]\n"
-     ]
-    },
-    {
-     "name": "stdout",
-     "output_type": "stream",
-     "text": [
-      "Iteration: \t75 / 100\n",
-      "Confirmed: \t36\n",
-      "Tentative: \t7\n",
-      "Rejected: \t127\n"
-     ]
-    },
-    {
-     "name": "stderr",
-     "output_type": "stream",
-     "text": [
-      "C:\\Users\\martin florent\\AppData\\Local\\Continuum\\anaconda3\\lib\\site-packages\\boruta\\boruta_py.py:418: RuntimeWarning: invalid value encountered in greater\n",
-      "  hits = np.where(cur_imp[0] > imp_sha_max)[0]\n"
-     ]
-    },
-    {
-     "name": "stdout",
-     "output_type": "stream",
-     "text": [
-      "Iteration: \t76 / 100\n",
-      "Confirmed: \t36\n",
-      "Tentative: \t7\n",
-      "Rejected: \t127\n"
-     ]
-    },
-    {
-     "name": "stderr",
-     "output_type": "stream",
-     "text": [
-      "C:\\Users\\martin florent\\AppData\\Local\\Continuum\\anaconda3\\lib\\site-packages\\boruta\\boruta_py.py:418: RuntimeWarning: invalid value encountered in greater\n",
-      "  hits = np.where(cur_imp[0] > imp_sha_max)[0]\n"
-     ]
-    },
-    {
-     "name": "stdout",
-     "output_type": "stream",
-     "text": [
-      "Iteration: \t77 / 100\n",
-      "Confirmed: \t37\n",
-      "Tentative: \t6\n",
-      "Rejected: \t127\n"
-     ]
-    },
-    {
-     "name": "stderr",
-     "output_type": "stream",
-     "text": [
-      "C:\\Users\\martin florent\\AppData\\Local\\Continuum\\anaconda3\\lib\\site-packages\\boruta\\boruta_py.py:418: RuntimeWarning: invalid value encountered in greater\n",
-      "  hits = np.where(cur_imp[0] > imp_sha_max)[0]\n"
-     ]
-    },
-    {
-     "name": "stdout",
-     "output_type": "stream",
-     "text": [
-      "Iteration: \t78 / 100\n",
-      "Confirmed: \t37\n",
-      "Tentative: \t6\n",
-      "Rejected: \t127\n"
-     ]
-    },
-    {
-     "name": "stderr",
-     "output_type": "stream",
-     "text": [
-      "C:\\Users\\martin florent\\AppData\\Local\\Continuum\\anaconda3\\lib\\site-packages\\boruta\\boruta_py.py:418: RuntimeWarning: invalid value encountered in greater\n",
-      "  hits = np.where(cur_imp[0] > imp_sha_max)[0]\n"
-     ]
-    },
-    {
-     "name": "stdout",
-     "output_type": "stream",
-     "text": [
-      "Iteration: \t79 / 100\n",
-      "Confirmed: \t37\n",
-      "Tentative: \t6\n",
-      "Rejected: \t127\n"
-     ]
-    },
-    {
-     "name": "stderr",
-     "output_type": "stream",
-     "text": [
-      "C:\\Users\\martin florent\\AppData\\Local\\Continuum\\anaconda3\\lib\\site-packages\\boruta\\boruta_py.py:418: RuntimeWarning: invalid value encountered in greater\n",
-      "  hits = np.where(cur_imp[0] > imp_sha_max)[0]\n"
-     ]
-    },
-    {
-     "name": "stdout",
-     "output_type": "stream",
-     "text": [
-      "Iteration: \t80 / 100\n",
-      "Confirmed: \t37\n",
-      "Tentative: \t6\n",
-      "Rejected: \t127\n"
-     ]
-    },
-    {
-     "name": "stderr",
-     "output_type": "stream",
-     "text": [
-      "C:\\Users\\martin florent\\AppData\\Local\\Continuum\\anaconda3\\lib\\site-packages\\boruta\\boruta_py.py:418: RuntimeWarning: invalid value encountered in greater\n",
-      "  hits = np.where(cur_imp[0] > imp_sha_max)[0]\n"
-     ]
-    },
-    {
-     "name": "stdout",
-     "output_type": "stream",
-     "text": [
-      "Iteration: \t81 / 100\n",
-      "Confirmed: \t37\n",
-      "Tentative: \t6\n",
-      "Rejected: \t127\n"
-     ]
-    },
-    {
-     "name": "stderr",
-     "output_type": "stream",
-     "text": [
-      "C:\\Users\\martin florent\\AppData\\Local\\Continuum\\anaconda3\\lib\\site-packages\\boruta\\boruta_py.py:418: RuntimeWarning: invalid value encountered in greater\n",
-      "  hits = np.where(cur_imp[0] > imp_sha_max)[0]\n"
-     ]
-    },
-    {
-     "name": "stdout",
-     "output_type": "stream",
-     "text": [
-      "Iteration: \t82 / 100\n",
-      "Confirmed: \t37\n",
-      "Tentative: \t6\n",
-      "Rejected: \t127\n"
-     ]
-    },
-    {
-     "name": "stderr",
-     "output_type": "stream",
-     "text": [
-      "C:\\Users\\martin florent\\AppData\\Local\\Continuum\\anaconda3\\lib\\site-packages\\boruta\\boruta_py.py:418: RuntimeWarning: invalid value encountered in greater\n",
-      "  hits = np.where(cur_imp[0] > imp_sha_max)[0]\n"
-     ]
-    },
-    {
-     "name": "stdout",
-     "output_type": "stream",
-     "text": [
-      "Iteration: \t83 / 100\n",
-      "Confirmed: \t37\n",
-      "Tentative: \t6\n",
-      "Rejected: \t127\n"
-     ]
-    },
-    {
-     "name": "stderr",
-     "output_type": "stream",
-     "text": [
-      "C:\\Users\\martin florent\\AppData\\Local\\Continuum\\anaconda3\\lib\\site-packages\\boruta\\boruta_py.py:418: RuntimeWarning: invalid value encountered in greater\n",
-      "  hits = np.where(cur_imp[0] > imp_sha_max)[0]\n"
-     ]
-    },
-    {
-     "name": "stdout",
-     "output_type": "stream",
-     "text": [
-      "Iteration: \t84 / 100\n",
-      "Confirmed: \t37\n",
-      "Tentative: \t6\n",
-      "Rejected: \t127\n"
-     ]
-    },
-    {
-     "name": "stderr",
-     "output_type": "stream",
-     "text": [
-      "C:\\Users\\martin florent\\AppData\\Local\\Continuum\\anaconda3\\lib\\site-packages\\boruta\\boruta_py.py:418: RuntimeWarning: invalid value encountered in greater\n",
-      "  hits = np.where(cur_imp[0] > imp_sha_max)[0]\n"
-     ]
-    },
-    {
-     "name": "stdout",
-     "output_type": "stream",
-     "text": [
-      "Iteration: \t85 / 100\n",
-      "Confirmed: \t37\n",
-      "Tentative: \t6\n",
-      "Rejected: \t127\n"
-     ]
-    },
-    {
-     "name": "stderr",
-     "output_type": "stream",
-     "text": [
-      "C:\\Users\\martin florent\\AppData\\Local\\Continuum\\anaconda3\\lib\\site-packages\\boruta\\boruta_py.py:418: RuntimeWarning: invalid value encountered in greater\n",
-      "  hits = np.where(cur_imp[0] > imp_sha_max)[0]\n"
-     ]
-    },
-    {
-     "name": "stdout",
-     "output_type": "stream",
-     "text": [
-      "Iteration: \t86 / 100\n",
-      "Confirmed: \t37\n",
-      "Tentative: \t6\n",
-      "Rejected: \t127\n"
-     ]
-    },
-    {
-     "name": "stderr",
-     "output_type": "stream",
-     "text": [
-      "C:\\Users\\martin florent\\AppData\\Local\\Continuum\\anaconda3\\lib\\site-packages\\boruta\\boruta_py.py:418: RuntimeWarning: invalid value encountered in greater\n",
-      "  hits = np.where(cur_imp[0] > imp_sha_max)[0]\n"
-     ]
-    },
-    {
-     "name": "stdout",
-     "output_type": "stream",
-     "text": [
-      "Iteration: \t87 / 100\n",
-      "Confirmed: \t37\n",
-      "Tentative: \t6\n",
-      "Rejected: \t127\n"
-     ]
-    },
-    {
-     "name": "stderr",
-     "output_type": "stream",
-     "text": [
-      "C:\\Users\\martin florent\\AppData\\Local\\Continuum\\anaconda3\\lib\\site-packages\\boruta\\boruta_py.py:418: RuntimeWarning: invalid value encountered in greater\n",
-      "  hits = np.where(cur_imp[0] > imp_sha_max)[0]\n"
-     ]
-    },
-    {
-     "name": "stdout",
-     "output_type": "stream",
-     "text": [
-      "Iteration: \t88 / 100\n",
-      "Confirmed: \t37\n",
-      "Tentative: \t6\n",
-      "Rejected: \t127\n"
-     ]
-    },
-    {
-     "name": "stderr",
-     "output_type": "stream",
-     "text": [
-      "C:\\Users\\martin florent\\AppData\\Local\\Continuum\\anaconda3\\lib\\site-packages\\boruta\\boruta_py.py:418: RuntimeWarning: invalid value encountered in greater\n",
-      "  hits = np.where(cur_imp[0] > imp_sha_max)[0]\n"
-     ]
-    },
-    {
-     "name": "stdout",
-     "output_type": "stream",
-     "text": [
-      "Iteration: \t89 / 100\n",
-      "Confirmed: \t37\n",
-      "Tentative: \t6\n",
-      "Rejected: \t127\n"
-     ]
-    },
-    {
-     "name": "stderr",
-     "output_type": "stream",
-     "text": [
-      "C:\\Users\\martin florent\\AppData\\Local\\Continuum\\anaconda3\\lib\\site-packages\\boruta\\boruta_py.py:418: RuntimeWarning: invalid value encountered in greater\n",
-      "  hits = np.where(cur_imp[0] > imp_sha_max)[0]\n"
-     ]
-    },
-    {
-     "name": "stdout",
-     "output_type": "stream",
-     "text": [
-      "Iteration: \t90 / 100\n",
-      "Confirmed: \t37\n",
-      "Tentative: \t6\n",
-      "Rejected: \t127\n"
-     ]
-    },
-    {
-     "name": "stderr",
-     "output_type": "stream",
-     "text": [
-      "C:\\Users\\martin florent\\AppData\\Local\\Continuum\\anaconda3\\lib\\site-packages\\boruta\\boruta_py.py:418: RuntimeWarning: invalid value encountered in greater\n",
-      "  hits = np.where(cur_imp[0] > imp_sha_max)[0]\n"
-     ]
-    },
-    {
-     "name": "stdout",
-     "output_type": "stream",
-     "text": [
-      "Iteration: \t91 / 100\n",
-      "Confirmed: \t37\n",
-      "Tentative: \t6\n",
-      "Rejected: \t127\n"
-     ]
-    },
-    {
-     "name": "stderr",
-     "output_type": "stream",
-     "text": [
-      "C:\\Users\\martin florent\\AppData\\Local\\Continuum\\anaconda3\\lib\\site-packages\\boruta\\boruta_py.py:418: RuntimeWarning: invalid value encountered in greater\n",
-      "  hits = np.where(cur_imp[0] > imp_sha_max)[0]\n"
-     ]
-    },
-    {
-     "name": "stdout",
-     "output_type": "stream",
-     "text": [
-      "Iteration: \t92 / 100\n",
-      "Confirmed: \t37\n",
-      "Tentative: \t6\n",
-      "Rejected: \t127\n"
-     ]
-    },
-    {
-     "name": "stderr",
-     "output_type": "stream",
-     "text": [
-      "C:\\Users\\martin florent\\AppData\\Local\\Continuum\\anaconda3\\lib\\site-packages\\boruta\\boruta_py.py:418: RuntimeWarning: invalid value encountered in greater\n",
-      "  hits = np.where(cur_imp[0] > imp_sha_max)[0]\n"
-     ]
-    },
-    {
-     "name": "stdout",
-     "output_type": "stream",
-     "text": [
-      "Iteration: \t93 / 100\n",
-      "Confirmed: \t37\n",
-      "Tentative: \t5\n",
-      "Rejected: \t128\n"
-     ]
-    },
-    {
-     "name": "stderr",
-     "output_type": "stream",
-     "text": [
-      "C:\\Users\\martin florent\\AppData\\Local\\Continuum\\anaconda3\\lib\\site-packages\\boruta\\boruta_py.py:418: RuntimeWarning: invalid value encountered in greater\n",
-      "  hits = np.where(cur_imp[0] > imp_sha_max)[0]\n"
-     ]
-    },
-    {
-     "name": "stdout",
-     "output_type": "stream",
-     "text": [
-      "Iteration: \t94 / 100\n",
-      "Confirmed: \t37\n",
-      "Tentative: \t5\n",
-      "Rejected: \t128\n"
-     ]
-    },
-    {
-     "name": "stderr",
-     "output_type": "stream",
-     "text": [
-      "C:\\Users\\martin florent\\AppData\\Local\\Continuum\\anaconda3\\lib\\site-packages\\boruta\\boruta_py.py:418: RuntimeWarning: invalid value encountered in greater\n",
-      "  hits = np.where(cur_imp[0] > imp_sha_max)[0]\n"
-     ]
-    },
-    {
-     "name": "stdout",
-     "output_type": "stream",
-     "text": [
-      "Iteration: \t95 / 100\n",
-      "Confirmed: \t37\n",
-      "Tentative: \t5\n",
-      "Rejected: \t128\n"
-     ]
-    },
-    {
-     "name": "stderr",
-     "output_type": "stream",
-     "text": [
-      "C:\\Users\\martin florent\\AppData\\Local\\Continuum\\anaconda3\\lib\\site-packages\\boruta\\boruta_py.py:418: RuntimeWarning: invalid value encountered in greater\n",
-      "  hits = np.where(cur_imp[0] > imp_sha_max)[0]\n"
-     ]
-    },
-    {
-     "name": "stdout",
-     "output_type": "stream",
-     "text": [
-      "Iteration: \t96 / 100\n",
-      "Confirmed: \t37\n",
-      "Tentative: \t5\n",
-      "Rejected: \t128\n"
-     ]
-    },
-    {
-     "name": "stderr",
-     "output_type": "stream",
-     "text": [
-      "C:\\Users\\martin florent\\AppData\\Local\\Continuum\\anaconda3\\lib\\site-packages\\boruta\\boruta_py.py:418: RuntimeWarning: invalid value encountered in greater\n",
-      "  hits = np.where(cur_imp[0] > imp_sha_max)[0]\n"
-     ]
-    },
-    {
-     "name": "stdout",
-     "output_type": "stream",
-     "text": [
-      "Iteration: \t97 / 100\n",
-      "Confirmed: \t37\n",
-      "Tentative: \t5\n",
-      "Rejected: \t128\n"
-     ]
-    },
-    {
-     "name": "stderr",
-     "output_type": "stream",
-     "text": [
-      "C:\\Users\\martin florent\\AppData\\Local\\Continuum\\anaconda3\\lib\\site-packages\\boruta\\boruta_py.py:418: RuntimeWarning: invalid value encountered in greater\n",
-      "  hits = np.where(cur_imp[0] > imp_sha_max)[0]\n"
-     ]
-    },
-    {
-     "name": "stdout",
-     "output_type": "stream",
-     "text": [
-      "Iteration: \t98 / 100\n",
-      "Confirmed: \t37\n",
-      "Tentative: \t5\n",
-      "Rejected: \t128\n",
-      "Iteration: \t99 / 100\n",
-      "Confirmed: \t37\n",
-      "Tentative: \t5\n",
-      "Rejected: \t128\n",
-      "\n",
-      "\n",
-      "BorutaPy finished running.\n",
-      "\n",
-      "Iteration: \t100 / 100\n",
-      "Confirmed: \t37\n",
-      "Tentative: \t5\n",
-      "Rejected: \t128\n"
-     ]
-    },
-    {
-     "name": "stderr",
-     "output_type": "stream",
-     "text": [
-      "C:\\Users\\martin florent\\AppData\\Local\\Continuum\\anaconda3\\lib\\site-packages\\boruta\\boruta_py.py:418: RuntimeWarning: invalid value encountered in greater\n",
-      "  hits = np.where(cur_imp[0] > imp_sha_max)[0]\n"
-     ]
-    }
-   ],
-=======
      "end_time": "2019-06-26T13:50:51.093471Z",
      "start_time": "2019-06-26T13:50:51.030960Z"
     }
    },
    "outputs": [],
->>>>>>> b209dbd3
    "source": [
     "transformers = [\n",
     "    ('outlier', OutlierRemoverDF(iqr_threshold=0), sample.features_by_type(Sample.DTYPE_NUMERICAL).columns),\n",
@@ -4122,19 +2370,11 @@
   },
   {
    "cell_type": "code",
-<<<<<<< HEAD
-   "execution_count": 11,
-   "metadata": {
-    "ExecuteTime": {
-     "end_time": "2019-06-26T08:06:36.271754Z",
-     "start_time": "2019-06-26T08:06:36.240508Z"
-=======
    "execution_count": 12,
    "metadata": {
     "ExecuteTime": {
      "end_time": "2019-06-26T13:51:48.148816Z",
      "start_time": "2019-06-26T13:51:48.132910Z"
->>>>>>> b209dbd3
     },
     "pycharm": {
      "is_executing": false
@@ -4153,19 +2393,11 @@
   },
   {
    "cell_type": "code",
-<<<<<<< HEAD
-   "execution_count": 12,
-   "metadata": {
-    "ExecuteTime": {
-     "end_time": "2019-06-26T08:06:36.303005Z",
-     "start_time": "2019-06-26T08:06:36.271754Z"
-=======
    "execution_count": 13,
    "metadata": {
     "ExecuteTime": {
      "end_time": "2019-06-26T13:51:48.180122Z",
      "start_time": "2019-06-26T13:51:48.148816Z"
->>>>>>> b209dbd3
     },
     "pycharm": {
      "is_executing": false
@@ -4191,19 +2423,11 @@
   },
   {
    "cell_type": "code",
-<<<<<<< HEAD
-   "execution_count": 13,
-   "metadata": {
-    "ExecuteTime": {
-     "end_time": "2019-06-26T08:06:56.303555Z",
-     "start_time": "2019-06-26T08:06:36.303005Z"
-=======
    "execution_count": 14,
    "metadata": {
     "ExecuteTime": {
      "end_time": "2019-06-26T13:51:58.678108Z",
      "start_time": "2019-06-26T13:51:48.180122Z"
->>>>>>> b209dbd3
     },
     "pycharm": {
      "is_executing": false
@@ -4213,23 +2437,6 @@
     {
      "data": {
       "text/plain": [
-<<<<<<< HEAD
-       "[ModelEvaluation(model=<yieldengine.model.Model object at 0x000001D87DA25088>, parameters={'estimator__max_depth': 10, 'estimator__min_split_gain': 0.1, 'estimator__num_leaves': 50, 'estimator__random_state': 42}, scoring={'test_score': <yieldengine.model.selection.ModelScoring object at 0x000001D87D321BE0>}, ranking_score=-0.48399573591454487),\n",
-       " ModelEvaluation(model=<yieldengine.model.Model object at 0x000001D87D3045C8>, parameters={'estimator__max_depth': 10, 'estimator__min_split_gain': 0.1, 'estimator__num_leaves': 100, 'estimator__random_state': 42}, scoring={'test_score': <yieldengine.model.selection.ModelScoring object at 0x000001D87D3214A8>}, ranking_score=-0.48399573591454487),\n",
-       " ModelEvaluation(model=<yieldengine.model.Model object at 0x000001D87DA05AC8>, parameters={'estimator__max_depth': 10, 'estimator__min_split_gain': 0.1, 'estimator__num_leaves': 200, 'estimator__random_state': 42}, scoring={'test_score': <yieldengine.model.selection.ModelScoring object at 0x000001D87D321AC8>}, ranking_score=-0.48399573591454487),\n",
-       " ModelEvaluation(model=<yieldengine.model.Model object at 0x000001D87D2FA6C8>, parameters={'estimator__max_depth': 10, 'estimator__min_split_gain': 0.2, 'estimator__num_leaves': 50, 'estimator__random_state': 42}, scoring={'test_score': <yieldengine.model.selection.ModelScoring object at 0x000001D87D321DD8>}, ranking_score=-0.49819929348705416),\n",
-       " ModelEvaluation(model=<yieldengine.model.Model object at 0x000001D87D315988>, parameters={'estimator__max_depth': 10, 'estimator__min_split_gain': 0.2, 'estimator__num_leaves': 100, 'estimator__random_state': 42}, scoring={'test_score': <yieldengine.model.selection.ModelScoring object at 0x000001D87D321978>}, ranking_score=-0.49819929348705416),\n",
-       " ModelEvaluation(model=<yieldengine.model.Model object at 0x000001D87D315388>, parameters={'estimator__max_depth': 10, 'estimator__min_split_gain': 0.2, 'estimator__num_leaves': 200, 'estimator__random_state': 42}, scoring={'test_score': <yieldengine.model.selection.ModelScoring object at 0x000001D87D321860>}, ranking_score=-0.49819929348705416),\n",
-       " ModelEvaluation(model=<yieldengine.model.Model object at 0x000001D87DA31988>, parameters={'estimator__max_depth': 5, 'estimator__min_split_gain': 0.1, 'estimator__num_leaves': 50, 'estimator__random_state': 42}, scoring={'test_score': <yieldengine.model.selection.ModelScoring object at 0x000001D87D31F9B0>}, ranking_score=-0.6233341362343553),\n",
-       " ModelEvaluation(model=<yieldengine.model.Model object at 0x000001D87D2F6088>, parameters={'estimator__max_depth': 5, 'estimator__min_split_gain': 0.1, 'estimator__num_leaves': 100, 'estimator__random_state': 42}, scoring={'test_score': <yieldengine.model.selection.ModelScoring object at 0x000001D87D31F710>}, ranking_score=-0.6233341362343553),\n",
-       " ModelEvaluation(model=<yieldengine.model.Model object at 0x000001D87DA223C8>, parameters={'estimator__max_depth': 5, 'estimator__min_split_gain': 0.1, 'estimator__num_leaves': 200, 'estimator__random_state': 42}, scoring={'test_score': <yieldengine.model.selection.ModelScoring object at 0x000001D87D236EB8>}, ranking_score=-0.6233341362343553),\n",
-       " ModelEvaluation(model=<yieldengine.model.Model object at 0x000001D87DA0C908>, parameters={'estimator__max_depth': 5, 'estimator__min_split_gain': 0.2, 'estimator__num_leaves': 50, 'estimator__random_state': 42}, scoring={'test_score': <yieldengine.model.selection.ModelScoring object at 0x000001D87D236F60>}, ranking_score=-0.6264857787648387),\n",
-       " ModelEvaluation(model=<yieldengine.model.Model object at 0x000001D87D300948>, parameters={'estimator__max_depth': 5, 'estimator__min_split_gain': 0.2, 'estimator__num_leaves': 100, 'estimator__random_state': 42}, scoring={'test_score': <yieldengine.model.selection.ModelScoring object at 0x000001D87D321898>}, ranking_score=-0.6264857787648387),\n",
-       " ModelEvaluation(model=<yieldengine.model.Model object at 0x000001D877F48F48>, parameters={'estimator__max_depth': 5, 'estimator__min_split_gain': 0.2, 'estimator__num_leaves': 200, 'estimator__random_state': 42}, scoring={'test_score': <yieldengine.model.selection.ModelScoring object at 0x000001D87D321358>}, ranking_score=-0.6264857787648387)]"
-      ]
-     },
-     "execution_count": 13,
-=======
        "[ModelEvaluation(model=<yieldengine.model.Model object at 0x00000239B8B66808>, parameters={'estimator__max_depth': 5, 'estimator__min_split_gain': 0.2, 'estimator__num_leaves': 50, 'estimator__random_state': 42}, scoring={'test_score': <yieldengine.model.selection.ModelScoring object at 0x00000239B87AFC50>}, ranking_score=-0.554095000150851),\n",
        " ModelEvaluation(model=<yieldengine.model.Model object at 0x00000239B88F2E48>, parameters={'estimator__max_depth': 5, 'estimator__min_split_gain': 0.2, 'estimator__num_leaves': 100, 'estimator__random_state': 42}, scoring={'test_score': <yieldengine.model.selection.ModelScoring object at 0x00000239B87AF518>}, ranking_score=-0.554095000150851),\n",
        " ModelEvaluation(model=<yieldengine.model.Model object at 0x00000239B88B2508>, parameters={'estimator__max_depth': 5, 'estimator__min_split_gain': 0.2, 'estimator__num_leaves': 200, 'estimator__random_state': 42}, scoring={'test_score': <yieldengine.model.selection.ModelScoring object at 0x00000239B87AFDA0>}, ranking_score=-0.554095000150851),\n",
@@ -4245,7 +2452,6 @@
       ]
      },
      "execution_count": 14,
->>>>>>> b209dbd3
      "metadata": {},
      "output_type": "execute_result"
     }
@@ -4268,19 +2474,11 @@
   },
   {
    "cell_type": "code",
-<<<<<<< HEAD
-   "execution_count": 14,
-   "metadata": {
-    "ExecuteTime": {
-     "end_time": "2019-06-26T08:06:56.334809Z",
-     "start_time": "2019-06-26T08:06:56.303555Z"
-=======
    "execution_count": 15,
    "metadata": {
     "ExecuteTime": {
      "end_time": "2019-06-26T13:51:58.693734Z",
      "start_time": "2019-06-26T13:51:58.678108Z"
->>>>>>> b209dbd3
     },
     "pycharm": {
      "is_executing": false
@@ -4299,19 +2497,11 @@
   },
   {
    "cell_type": "code",
-<<<<<<< HEAD
-   "execution_count": 15,
-   "metadata": {
-    "ExecuteTime": {
-     "end_time": "2019-06-26T08:06:56.381687Z",
-     "start_time": "2019-06-26T08:06:56.334809Z"
-=======
    "execution_count": 16,
    "metadata": {
     "ExecuteTime": {
      "end_time": "2019-06-26T13:51:58.740603Z",
      "start_time": "2019-06-26T13:51:58.693734Z"
->>>>>>> b209dbd3
     },
     "pycharm": {
      "is_executing": false
@@ -4321,17 +2511,10 @@
     {
      "data": {
       "text/plain": [
-<<<<<<< HEAD
-       "<yieldengine.model.prediction.PredictorCV at 0x1d87d1f4ae8>"
-      ]
-     },
-     "execution_count": 15,
-=======
        "<yieldengine.model.prediction.PredictorCV at 0x239b8b54f48>"
       ]
      },
      "execution_count": 16,
->>>>>>> b209dbd3
      "metadata": {},
      "output_type": "execute_result"
     }
@@ -4363,19 +2546,11 @@
   },
   {
    "cell_type": "code",
-<<<<<<< HEAD
-   "execution_count": 16,
-   "metadata": {
-    "ExecuteTime": {
-     "end_time": "2019-06-26T08:06:56.397307Z",
-     "start_time": "2019-06-26T08:06:56.381687Z"
-=======
    "execution_count": 17,
    "metadata": {
     "ExecuteTime": {
      "end_time": "2019-06-26T13:51:58.756228Z",
      "start_time": "2019-06-26T13:51:58.740603Z"
->>>>>>> b209dbd3
     }
    },
    "outputs": [],
@@ -4385,19 +2560,11 @@
   },
   {
    "cell_type": "code",
-<<<<<<< HEAD
-   "execution_count": 17,
-   "metadata": {
-    "ExecuteTime": {
-     "end_time": "2019-06-26T08:06:59.960061Z",
-     "start_time": "2019-06-26T08:06:56.397307Z"
-=======
    "execution_count": 18,
    "metadata": {
     "ExecuteTime": {
      "end_time": "2019-06-26T13:52:00.810273Z",
      "start_time": "2019-06-26T13:51:58.756228Z"
->>>>>>> b209dbd3
     }
    },
    "outputs": [
@@ -4432,51 +2599,31 @@
        "      <th>0</th>\n",
        "      <td>0</td>\n",
        "      <td>28.0</td>\n",
-<<<<<<< HEAD
-       "      <td>-0.015381</td>\n",
-=======
        "      <td>-0.017493</td>\n",
->>>>>>> b209dbd3
        "    </tr>\n",
        "    <tr>\n",
        "      <th>1</th>\n",
        "      <td>1</td>\n",
        "      <td>28.0</td>\n",
-<<<<<<< HEAD
-       "      <td>-0.005069</td>\n",
-=======
        "      <td>-0.009033</td>\n",
->>>>>>> b209dbd3
        "    </tr>\n",
        "    <tr>\n",
        "      <th>2</th>\n",
        "      <td>2</td>\n",
        "      <td>28.0</td>\n",
-<<<<<<< HEAD
-       "      <td>-0.000018</td>\n",
-=======
        "      <td>0.000024</td>\n",
->>>>>>> b209dbd3
        "    </tr>\n",
        "    <tr>\n",
        "      <th>3</th>\n",
        "      <td>3</td>\n",
        "      <td>28.0</td>\n",
-<<<<<<< HEAD
-       "      <td>-0.000829</td>\n",
-=======
        "      <td>-0.003765</td>\n",
->>>>>>> b209dbd3
        "    </tr>\n",
        "    <tr>\n",
        "      <th>4</th>\n",
        "      <td>4</td>\n",
        "      <td>28.0</td>\n",
-<<<<<<< HEAD
-       "      <td>-0.006987</td>\n",
-=======
        "      <td>-0.036153</td>\n",
->>>>>>> b209dbd3
        "    </tr>\n",
        "  </tbody>\n",
        "</table>\n",
@@ -4484,16 +2631,6 @@
       ],
       "text/plain": [
        "   split_id  parameter_value  relative_yield_change\n",
-<<<<<<< HEAD
-       "0         0             28.0              -0.015381\n",
-       "1         1             28.0              -0.005069\n",
-       "2         2             28.0              -0.000018\n",
-       "3         3             28.0              -0.000829\n",
-       "4         4             28.0              -0.006987"
-      ]
-     },
-     "execution_count": 17,
-=======
        "0         0             28.0              -0.017493\n",
        "1         1             28.0              -0.009033\n",
        "2         2             28.0               0.000024\n",
@@ -4502,7 +2639,6 @@
       ]
      },
      "execution_count": 18,
->>>>>>> b209dbd3
      "metadata": {},
      "output_type": "execute_result"
     }
@@ -4523,19 +2659,11 @@
   },
   {
    "cell_type": "code",
-<<<<<<< HEAD
-   "execution_count": 18,
-   "metadata": {
-    "ExecuteTime": {
-     "end_time": "2019-06-26T08:07:00.006939Z",
-     "start_time": "2019-06-26T08:06:59.960061Z"
-=======
    "execution_count": 19,
    "metadata": {
     "ExecuteTime": {
      "end_time": "2019-06-26T13:52:00.857146Z",
      "start_time": "2019-06-26T13:52:00.810273Z"
->>>>>>> b209dbd3
     }
    },
    "outputs": [
@@ -4582,35 +2710,6 @@
        "  <tbody>\n",
        "    <tr>\n",
        "      <th>24.0</th>\n",
-<<<<<<< HEAD
-       "      <td>-0.015544</td>\n",
-       "      <td>-0.010919</td>\n",
-       "      <td>-0.000748</td>\n",
-       "    </tr>\n",
-       "    <tr>\n",
-       "      <th>28.0</th>\n",
-       "      <td>-0.017924</td>\n",
-       "      <td>-0.010825</td>\n",
-       "      <td>-0.000748</td>\n",
-       "    </tr>\n",
-       "    <tr>\n",
-       "      <th>30.0</th>\n",
-       "      <td>0.001954</td>\n",
-       "      <td>0.012455</td>\n",
-       "      <td>0.016605</td>\n",
-       "    </tr>\n",
-       "    <tr>\n",
-       "      <th>31.0</th>\n",
-       "      <td>0.002785</td>\n",
-       "      <td>0.012958</td>\n",
-       "      <td>0.017191</td>\n",
-       "    </tr>\n",
-       "    <tr>\n",
-       "      <th>32.0</th>\n",
-       "      <td>0.002827</td>\n",
-       "      <td>0.012958</td>\n",
-       "      <td>0.017111</td>\n",
-=======
        "      <td>-0.031358</td>\n",
        "      <td>-0.016984</td>\n",
        "      <td>0.001450</td>\n",
@@ -4638,7 +2737,6 @@
        "      <td>0.003770</td>\n",
        "      <td>0.022389</td>\n",
        "      <td>0.052073</td>\n",
->>>>>>> b209dbd3
        "    </tr>\n",
        "  </tbody>\n",
        "</table>\n",
@@ -4648,16 +2746,6 @@
        "                relative_yield_change                            \n",
        "                        percentile_10 percentile_50 percentile_90\n",
        "parameter_value                                                  \n",
-<<<<<<< HEAD
-       "24.0                        -0.015544     -0.010919     -0.000748\n",
-       "28.0                        -0.017924     -0.010825     -0.000748\n",
-       "30.0                         0.001954      0.012455      0.016605\n",
-       "31.0                         0.002785      0.012958      0.017191\n",
-       "32.0                         0.002827      0.012958      0.017111"
-      ]
-     },
-     "execution_count": 18,
-=======
        "24.0                        -0.031358     -0.016984      0.001450\n",
        "28.0                        -0.036195     -0.020739     -0.003386\n",
        "30.0                        -0.000487      0.018053      0.047048\n",
@@ -4666,7 +2754,6 @@
       ]
      },
      "execution_count": 19,
->>>>>>> b209dbd3
      "metadata": {},
      "output_type": "execute_result"
     }
@@ -4687,19 +2774,11 @@
   },
   {
    "cell_type": "code",
-<<<<<<< HEAD
-   "execution_count": 82,
-   "metadata": {
-    "ExecuteTime": {
-     "end_time": "2019-06-26T09:20:38.387376Z",
-     "start_time": "2019-06-26T09:20:38.352012Z"
-=======
    "execution_count": 20,
    "metadata": {
     "ExecuteTime": {
      "end_time": "2019-06-26T13:52:00.904020Z",
      "start_time": "2019-06-26T13:52:00.857146Z"
->>>>>>> b209dbd3
     },
     "scrolled": false
    },
@@ -4707,39 +2786,16 @@
     {
      "data": {
       "application/vnd.jupyter.widget-view+json": {
-<<<<<<< HEAD
-       "model_id": "e50cb74eb6c142a7b4c5cac92627c2dc",
-=======
        "model_id": "541b7f223dc74294ba447cea6242f72e",
->>>>>>> b209dbd3
        "version_major": 2,
        "version_minor": 0
       },
       "text/plain": [
-<<<<<<< HEAD
-       "HBox(children=(Dropdown(description='Feature:', layout=Layout(width='550px'), options=('Step3 Media Compound17…"
-=======
        "HBox(children=(Dropdown(description='Feature:', layout=Layout(width='550px'), options=('Step6 RawMat Internal …"
->>>>>>> b209dbd3
       ]
      },
      "metadata": {},
      "output_type": "display_data"
-<<<<<<< HEAD
-    },
-    {
-     "data": {
-      "image/png": "iVBORw0KGgoAAAANSUhEUgAAAmsAAAGECAYAAABptmcuAAAABHNCSVQICAgIfAhkiAAAAAlwSFlzAAALEgAACxIB0t1+/AAAADl0RVh0U29mdHdhcmUAbWF0cGxvdGxpYiB2ZXJzaW9uIDMuMC4yLCBodHRwOi8vbWF0cGxvdGxpYi5vcmcvOIA7rQAAIABJREFUeJzs3Xd4VGXax/HvPSW9BxISOgiSIE0Re1sbdrEANmxrWcsq2Dvqquuu7uqKHSv7uoq62LGtvaCC0qtSpIWQBiE9M8/7xzkzmfQAyZyU+8OVK2fmtHuSMPnlKeeIMQallFJKKdU+uZwuQCmllFJKNU7DmlJKKaVUO6ZhTSmllFKqHdOwppRSSinVjmlYU0oppZRqxzSsKaWUUkq1YxrWlOoARORwEdkQ8niJiBzuYEkdiohcICLfOF1HVyci/UTEiIhnF/e/VUSmt3Zd9rG7i8gKEYlqZP1UEfl3W5zbPn66iCwTkci2OofquDSsqQ5JRA4Wke9EZJuIFIjItyKyr72uVX8xi8i1IrJaRLaLyCYR+Wdjv2xCfhn9XOf5biJSKSJrW6MmY8xQY8wXu7KviETYv3hWiUiJiKwVkedFpF9r1NYRiMi9IrJIRKpFZGqddbeKyI6QjzIR8YtIt2aO+YWIFDr1y7ZuoG9kmxdF5C/hqml3NPR6jDH3G2P+2EanvBl4wRhT3kbHb5IxZgvwOXCpE+dX7ZuGNdXhiEgC8B7wGJAC9ATuBira6JTvAnsbYxKAvYARwJ+b2SdWRPYKeXw2sKaN6ttZbwAnY9WUiPV65gFHOllUmP0K3Ai8X3eFHQjiAh/Ag8AXxpi8xg5mB91DAIP1tVUdiB2wzwfarOWshf4PuMzhGlQ7pGFNdUSDAYwx/zHG+IwxZcaYj40xC0UkC3gKOMBuFSkC681YRB4Skd9FZIuIPCUi0fa6w0Vkg92ikme3NJ0TOJkx5jdjTJH9UAA/sEczNc7AevMPmAS8HLqBiGSKyJsislVE1ojIn0PWRdutIIUishTYt86+a0XkKHt5jIh8LyJFIrJZRKaJSERDRdn7HA2cYoz5yRhTbYzZZox53BjzXEhd79gtlr+KyCUh+08VkddF5N8iUmy3Tg0WkVtEJFdE1ovIMSHbfyEiD4jIj3Yr6NsikhKy/mS7S7fI3jYrZJ0RkT1CHgdbhUK+Z9fZ590sIheGbJtqv4btIvIjMDD062CMeckYMxsobujrFHIcAc4DXmpqO6zv7xzgRWp/3wO1vGvX8pOI/CW05VdEhojIJ/bXe4WIjG+ingvF6iorFqu19zL7+VhgNpAZ0iKY2cxrC7QCn2//v8gTkdtC1keKyCNitSZvspcjQ9afIiLz7df1m4iMtZ8P/mzajxvtPtzZ11P3WM38/KwVketFZKH9s/eaNNLFCewHFBljQoca9BeRL+3aPgFqtaza/w9y7GN/JSJD7ef3Fes9xhOy7ekiMt9eHiMic+2v2xYR+UfIYX8ABohI30bqVF2UhjXVEa0EfCLykogcJyLJgRXGmGXA5cD3dstIkr3qQayQNxIraPUE7gw5Zg+sN+OeWL9snxGRPQMrReRsEdkO5GG1RD3dTI3/BiaKiNv+BRKP9UYcOJ4Lq8VugX3OI4FrReRYe5O7sALGQOBY6gSAOnzAZLv+A+xjXdHItkcBPxpj1jdxvP8AG4BM4AzgfhEJbXU7CSuMJgO/AB9hvZf0BO6h/tdmEnCRfbxq4F8AIjLYPte1QHfgA+BdaSRoNqAHVstgT+Bi4PGQn4XHgXIgwz73RS08Zl2HAOnAm81sNwmrVeT/gGNFJD1k3eNAiV3v+YR8L+1Q8gnwCpAGnAU8EfjF34Bc4EQgAbgQ+KeI7G2MKQGOAzaFtApuauFrPBjYE+vn5s6QwHMbsD/W/5kRwBjgdrvuMVh/fNwAJAGHAmtbeL5WeT0t/PkZD4wF+gPDgQsaqWMYsKLOc69gtTh3A+6l/v/B2cAgrO/bz1jfe4wxPwH5WH8UBZyL9X8G4FHgUbulfiAwM7CRMaYaq9V3RCN1qi5Kw5rqcIwx27F+wRjgWWCr3YqS3tD2duvIJcBkY0yBMaYYuB+YWGfTO4wxFcaYL7G6x4ItHMaYV+w318FYLXdbmilzA9ab/1FYb/Iv11m/L9DdGHOPMabSGLPafi2BmsYD99n1rscOOI18PeYZY+bYrWRrscLSYY1sngpsbuxYItIb62t7kzGm3BgzH5iO1boU8LUx5iP7F8vrWL8o/2qMqQJeBfqJSFLI9jOMMYvtX8B3AONFxA1MAN43xnxi7/sQEA0c2Fh9dVQB9xhjqowxHwA7gD3tY58O3GmMKTHGLKb5lrHGnA+8YYzZ0dgGInIw0BeYaYyZB/yG1cVMSC13GWNKjTFL69RyIrDWGPOC/f37GSsYntHQuYwx79stvcb+Of0YK1Dujrvt1ukFWH88BILCOVhf31xjzFasoQaBn4OLgeft753fGLPRGLN8Z0+8m6+nJT8//zLGbDLGFGD9cTSykWMlEdLKKiJ9sP6PBt4TvrL3D639eWNMsTGmApgKjBCRRHv1S1gBDbFako/FCn9g/dzuISLdjDE7jDFz6tRSbNejVJCGNdUhGWOWGWMuMMb0whpHlgk80sjm3YEYYJ7dXVIEfGg/H1Boh4mAdfYx6553FbAEeKIFZb6M9Zf8WdQfC9MXq4unKKSmW7FacbDPHdr6ta6xk4jVDfme3SWzHSuINjYYPh+rtakxmUAg0Iaeu2fI49CgWgbkGWN8IY8B4kK2qfs6vHZ9mYS8LmOM39429FxNybcDY0Cpfd7ugKeB8+4UsbrJz6T5oHc+8HHImLZXqGmFaaiW0OW+wH51fg7OwWqFa6im40RkjlhdpkXA8TT+vW6pnJDlwNcQ6nx/qP1/ojdWKN0tu/l6WvLz09hrq6sQq/U79NgNvScE6naLyF/t7t/t1LQqBmr/N3CSiMRh/eH1tTEm8EfSxVh/9C0Xq1v8xDq1xANFKBVCw5rq8Oy/6F/ECm1gtbiFysMKEUONMUn2R6I9eDwg2e6SCugDNNaN5KHOGKhGvAmcAKw2xtQNC+uBNSH1JBlj4o0xx9vrN2P9QgytpzFPAsuBQXbr361YY+sa8ikwRkR6NbJ+E5AiIqG/uPoAG5s4f3Pqvo4qrO/JJqywAgRbQHuHnKsUK2QHNBhgGrAVq7u1pV+/xpwGFABfNLaBHejGA4fZYTkHq0t6hIiMCKkl9OsdWtd64Ms6Pwdxxpg/NXCuSKyfqYeAdLuL/wNqvtd1f+53V63vD7X/T6yn8f8DJbTg+9YKr6e5n5+dsRB7LKxtMw2/JwScDZyC1XKeCPQLlAFgjNkIfA+Mw2qNDHSBYoxZZYw5C6v79EHgjcB57HFue2C1cCoVpGFNdThiDci+LhA47K67s7AGeIPV8tMrMHbF/ov7WazxMGn2Pj1DxocF3C3WZS0Oweqeet3e9o8h+2UDtwD/a65O+6/yPwANXWrgR2C7iNwk1mQCt4jsJfblR7DGsdwiIsn267y6iVPFA9uBHSIyBKj3iz6kpk+xxkjNEpF9RMQjIvEicrmIXGR3uX4HPCAiUSIyHKsl4P+ae71NOFdEskUkBmtM2xt2S9xM4AQROVJEvMB1WDN6v7P3mw+cbX9txtJ4127d1+gD/gtMFZEY+3tWd9C/V6zB5i7AY79Wd51DnQ+8bIxpKjScijVmMBuri20kkAV8DUxqoJYhWOPbAt4DBovIeXZNXrEGqGdRXwQQiR0AReQ44JiQ9VuA1JCuuN31H+B2sa4/1g1rjGeghfg54EL7e+ey/z8NsdfNxxqv6RWR0TTSpdsKr6e5n5+d8SOQJCI9Aew/ruZS855wMNZYzYB4+1z5WMH0/gaO+TLWjONhwKzAkyJyroh0t9+XAi1ogZbpMVjd4jvdEqw6Nw1rqiMqxpq99YOIlGCFtMVYb9YAn2F1VeaISKBr6iasgbtz7G6LT7EGVQfkYHWFbMIKJpeHjME5CFhkn+sD++PWlhRqjJlrjKnXXWT/Ej8J65f7GqyWpulYf6WDNT5onb3uY0L+Mm/A9Vh/6RdjhdLXminrDPs1vAZsw/rajcb6moAVfPthfS1mYY23+qSZYzZlBlbLZw4QhX3ZE2PMCqxxPY9hvf6TgJOMMZX2ftfYzwW6Bt/aiXNehdXllWOf+4U665/Fam09C2sgfRkh4/LsX9p/oP5Yw7rOx7o21+/GmJzABzANOMduKbkK6/uag/W1+A/2ZWbs7uZjsMYqbrK3eRArxNRib/tnrJBSiPU9fydk/XL72KvtLtUmZ4O2wF+wAstCYBHWIPq/2Of6EXtCANbP0JfUtHLdgdXqVoj1c/wKDdjd19OCn58Ws/d50T5ewNlY7zMFWBN+Qn8WXsb6/7kRWErNH4qhZmF9TWbV6U4dCywRkR1Ykw0mmppru52DNSZWqVqk6T8aler8xLoTwL/t8W+qFYnIF1hf2za56nxHJCIPAj2MMU3N8FVhJiLdsVpERxljyprbvoXH/A24zG7Rbm7bNKzQO8o4dGFe1X7t0i0/lFJKtYzdPRiB1Tq1L1a3cltdhV/tInvG65BmN2whETkda9zdZy08fy5WF7pS9WhYU0qpthWP1Z2XiXVdsYeBtx2tSLUpu0U5GzjPHpum1G7RblCllFJKqXZMJxgopZRSSrVjGtaUUkoppdqxTjVmrVu3bqZfv35Ol6GUUkop1ax58+blGWO6N7ddpwpr/fr1Y+7cuU6XoZRSSinVLBFp0QWQtRtUKaWUUqod07CmlFJKKdWOaVhTSimllGrHNKwppZRSSrVjGtaUUkoppdoxDWtKKaWUUu2YhjWllFJKqXZMw5pSSimlVDumYU0ppZRSqh3TsKaUUkop1Y5pWFNKKaWUasc0rCmllFKtZEPxBrZXbne6DNXJdKobuSullFJOmJ87n2m/TOOHnB8ASI1KpX9if/ol9qN/gv05sT+ZsZm4XW6Hq1UdjYY1pZRSahctyVvCY/Mf49uN35ISlcI1e1+DW9ys2baGNdvW8Mm6T9hWsS24fYQrgj4Jfawgl2AFuAGJA+iX2I9Yb6yDr0S1ZxrWlFJKqZ20omAF0+ZP44v1X5AUmcTkfSYzcc+JxHhj6m1bWF7Imm1rWLt9rfV521pWFq7ks98/w2d8we3SotOCLXChYa5HbA9coqOWujINa0oppVQL/Vb0G4/Pf5xP1n1CfEQ8V428inOzz22yVSw5KpnkqGT2Tt+71vNVvirWF6+3WuG2rwkGuQ9Wf0BxVXFwuyh3FH0T+tbqVu2f2J++CX0bDIeq89GwppRSSjVj7ba1PLngSWavmU2MN4bLhl/GpKGTSIhI2OVjet1eBiQNYEDSgFrPG2PIL89n7ba1tULc4rzFfLzuY/zGH9y2X0I/HjrsIfZM2XOX61DtnxhjnK6h1YwePdrMnTvX6TKUUkp1EhuKN/DUgqd4b/V7RLgjOGvIWVw49EKSopIcqafCV8Hv238Pdqu+uvxVItwRvHbiayRGJjpSk9p1IjLPGDO6ue20ZU0ppZSqI6ckh6cXPs1bq97CJS7Ozjqbi/a6iG7R3RytK9IdyaDkQQxKHgTA/hn7c8GHF3DjVzfyxJFP6EzTTkrDmlJKKWXbWrqV6Yum8/rK1zEYzhh8BpcMv4S0mDSnS2vQ8O7DuX3/27nru7t49JdHmbLPFKdLUm1Aw5pSSqkur6C8gOcXPc+rK16l2l/NqXucyqXDLyUzLtPp0pp12qDTWJq/lBcWv0B2SjZj+491uiTVyjSsKaWU6rK2VWzjxSUv8n/L/o8KXwUnDjiRy4dfTu+E3k6XtlNu2vcmVhWu4s7v7qR/Yn+dcNDJ6AQDpZRSXU5xZTEzls5gxtIZlFSVMLbfWC4feTkDEgc0v3M7lVeWx4T3JuB1eXn1hFcdmwShWq6lEwz0KntKKaW6jNKqUp5d+Cxj3xzLkwueZP+M/Xnz5Df522F/69BBDaBbdDf+efg/yS3N5cavbqTaX+10SaqVaDeoUkqpTq+suozXlr/G84ufp7CikMN6HcaVI68kKzXL6dJa1fDuw7lj/zu487s7+dfP/2LKaJ1w0BloWFNKKdVpVfgqeGPlG0xfNJ28sjwOzDyQK0deyfDuw50urc2MGzSOJflLeGHJC2SlZnFc/+OcLkntJg1rSimlOp0qXxWzfp3FMwufYUvpFvbtsS8PH/ZwvVs+dVbBCQff3smAxAE64aCD0wkGSimlOo1qfzXv/vYuTy98mo07NjKy+0iuGnUV+2Xs53RpYacTDto/nWCglFKqy/D5fbz727uc8tYp3PndnSRFJvHkUU/y8nEvd8mgBtaEg0cOf4StpVu54asbdMJBB6ZhTSmlVIflN34+WvsRp71zGrd+cyvRnmj+dcS/+M8J/+HgngcjIk6X6Khh3Ydx+/63M2fzHB79+VGny1G7SMesKaWU6nCMMXy+/nMen/84KwtXMiBxAA8f9jBH9T0Kl2g7RKhxg8axNH8pLy55kayULI4fcLzTJamdpGFNKaVUh2GM4ZuN3/D4/MdZkr+Evgl9eeCQBziu33F6E/Mm3DjmRlYWruSu7+5iQNIAhqQMcboktRN0goFSSql2zxjDDzk/MO2XaSzYuoCecT25bPhlnDTwJDwubXdoibyyPCa+NxGPy6MTDtoJnWCgVBdljKGsuszpMpRqNfO2zOOijy7iko8vIackhzv2v4N3T32XcYPGaVDbCd2iu/HIEdaEg+u/ul4nHHQg+lOuVAfi8/vIK8sjtzSXLaVbrI+SLeSU5rClxHqcW5pLlb+KeG88PeJ6kBmbSUZsBhlxGWTGZtIjtgeZcZl0i+6mY3tUu7Zw60Km/TKN7zd/T7fobtw85mbOGHwGke5Ip0vrsPbqthd3HHAHd3x7B4/Me4Tr973e6ZJUC2hYU6qdqPJVkVuWy5aSLcEwllOSUyuU5ZXl4TO+WvtFuCJIj00nLSaNEd1HkB6bTkJEArmluWzesZnNJZv5OfdniiuLa+3ncXnoEdODjLgMK8zFZpAZZ4e52Ewy4jL0l6JyxNL8pTw+/3G+2vAVyZHJXD/6esbvOZ5oT7TTpXUKp+5xKkvzl/LS0pfISs3ihAEnOF2SaoaGNaXCoKy6zApgdutXIHyFLueX59fbL9oTTY/YHqTHpLNfxn6kx6QHH6fHppMek05SZFKLLk+wo3IHm0us8LZ5x2Y2lWwKLv+w+Qe2lm3Fb/y19kmJSgkGt0CgCyxnxmaSGJnY5S+NoFrPysKVPDH/Cf73+/9IiEjgmr2v4ewhZxPjjXG6tE7nhn1vYGXhSqZ+N5WBSQN1wkE7pxMMlNpNOyp31ApfgS7J0K7KbRXb6u2XEJEQDFyh4Sv0cZw3LmxhqMpfRW5pLpt2bCKnJIdNOzYFw13guXJfea19oj3R9QJcoJs1IzaDtJg0HVOkmrV622qenP8kH639iFhvLJOyJ3Fu9rnER8Q7XVqnll+Wz4T3JuAWN6+e+CrJUclOl9TltHSCgYY1pRphjGFbxbZg4Ap2SYa0iOWW5lJSVVJv35SolFoBLNAalhaTFvzc0VoLjDEUVhQGW+NCQ9ymkk1s3rGZworCWvu4xEVaTFq9EBfocs2IzehwXwfVetZvX8+TC57k/TXvE+mO5Nysczl/6PkkRiY6XVqXsSRvCZNmT2JU2iieOvop/eMqzDSsKdUEv/GTX5ZPbmlurcH5oWEstzSXCl9Frf1c4qJbdDd6xPRosFUsLSaNtJg0ItwRDr0yZ5VVl7G5ZDM5O3JqdbMGWui2lGyh2tSegZYYmVjTxdrAuLnUqFTtau1kNu3YxNMLn+btX9/G6/IycchELtzrQlKiUpwurUt6+9e3uf3b25mUPYkb9r3B6XK6lJaGtVaJ0CIyFngUcAPTjTF/rbM+EngZ2AfIByYYY9ba624BLgZ8wJ+NMR/Zz68Fiu3nq1vyYpQCqzsvrzSv0bFhW0q3sLV0a73Q4HF5guFrr9S9SO9Tv3syNTpV//JsQrQnmgGJAxiQOKDB9T6/j61lW4PdrJtKarpc1xev58ecH+u1VEa4IsiIy6gJcLHWcmp0KqlRqaRGp5ISldJlA3JHUOGrYFXhKpYVLGN+7nw+WPMBgjBxyEQu3utiusd0d7rELu2UPU5haf5SXl76Mtmp2TrhoB3a7ZY1EXEDK4GjgQ3AT8BZxpilIdtcAQw3xlwuIhOBccaYCSKSDfwHGANkAp8Cg40xPjusjTbG5LW0Fm1Z6/wqfBXkltitYXb4Co4Ns4NYXlkehto/11HuqNpdkQ20iiVHJeulLBxmjKG4qrjhbla7lW5r2dYG942PiKdbdLdggGv0c3SqznJtQyVVJSwvWM6y/GUsK7A+VhetDs5ijvfGM7b/WC4dfik9Yns4XK0KqPJXcenHl7IobxEzjptBVmqW0yV1CWHrBhWRA4Cpxphj7ce3ABhjHgjZ5iN7m+9FxAPkAN2Bm0O3rbPdWjSsdSmlVaW1uyTrjA3bUrKl3pgosN78g+ErpDsy9HFCRIJ2pXUSlb5KtpZtJb8sn/yyfPLK84LL+eXW54LyAvLL8imuKm7wGPHe+GCLXN0glxqVaoU+eznKExXmV9hxFJQXsDx/eTCULS9Yzrrt64LrU6NSyUrNIisli6zULIakDKFXXC/9v9hO5ZflM/H9ibhw6YSDMAlnN2hPYH3I4w3Afo1tY4ypFpFtQKr9/Jw6+/a0lw3wsYgY4GljzDOtUKtygDGG7ZXbG+2SDLSONfSLNTkyORi4hncbXjuM2cux3lgHXpVySoQ7gp5xPekZ17PZbSt8FfWCXN3PqwpXMad8Tr3r0AXEemMbbJ1rqOWus06WMMawpXRLrdayZfnL2FK6JbhNz7ieZKVkcdKAk4IBTbs3O5bU6FQeOfwRJs2exA1f3qATDtqR1vguNPQnUt3musa2aWrfg4wxm0QkDfhERJYbY76qd3KRS4FLAfr06dPyqlWr8Bs/BeUFVutXSW6j48TqXvJBELpFdyM9Jp1+if2sa4jVuXRFWmyadlep3RLpjiQzLpPMuMxmt630VQZb5EIDXV5ZXnB59bbV/LTlpwYvxQLWmL1AeGuwSzZkOcYT0y5bmPzGz/ri9TXBLN9qMQu0agtC/8T+7JO+D9mp2QxJGcKQlCE6g7OTGNptKHcdeBe3fXMb/5j3D27c90anS1K0TljbAPQOedwL2NTINhvsbtBEoKCpfY0xgc+5IjILa1xbvbBmt7g9A1Y3aCu8HmWr9leTV5bX6NiwwEfd+8t5xEP3mO6kx6QzJGUIh/U6rN5lLFKjU/G6vA69MqXqi3BH0CO2R4vGUVX5qqxgZ4e6vLK8WgGvoKyAddvX8fOWnxvsugcr2NXrhrU/x3pjEftvWRHBhQsRsZ4TKzC5xIVQ81zoNvU+B7YJ2Sd4PGDjjo3BYLaicEVwkofH5WFQ0iCO6HMEQ1KGkJWSxeDkwZ22BVFZTh54MkvzlzJj6QyrtXTgSU6X1OW1Rlj7CRgkIv2BjcBE4Ow627wDnA98D5wBfGaMMSLyDvCKiPwDa4LBIOBHEYkFXMaYYnv5GOCeVqg1LKr8VZRXl1NWXUZZdVmt5bqPy33llFaVUu6rv33d/ereZiigqXGHdQfat5Tf+Nleub3eFe0j3ZHB4DUybWStQfqBy1mkRKXoQH3VqXndXuuPj9j0Zret8ldRWF7YZFfs+uL1LNi6gMLywl3+P7u7oj3R7Jm8JycPPDk4xmxg4kC8bv2jqiu6bvR1rChYwd3f383ApIFkp2Y7XVKX1irXWROR44FHsC7d8bwx5j4RuQeYa4x5R0SigBnAKKwWtYnGmNX2vrcBFwHVwLXGmNkiMgCYZR/eA7xijLmvuTpaMsHAGEOVv6rB8BT4XFpth6eqsmCIqrWugTAVXPaV1Wtpao5LXER7oolyR1mfPVHEeGKI8liPA881NXYg8BfyTq9rohsmMTKx9u2NYtL19kJKtaFqfzVFFUWUVZVhAv9Mw58Df0g1tU2T+4VskxaTRt/4vrhdbidfvmpnAhMOBOHVE1/V6+C1gS55UdzMIZnmnKfPqRWcyqrL6oWuxlqoGuMRTzAwhX6uuxwauBpcV+dx4LkIV4QGIKWUUu3OkvwlnD/7fEZ0H8HTRz+tEw5aWZcMawkDE8xhDx1WO1i5o4j21g9SDYWu0Nas0P10bJVSSqmu6t3f3uXWb27l3KxzuWnMTU6X06mE9Q4G7cXg5MG8O+5dp8tQSimlOo2TBp7E0vyl/HvZv8lOzdYJBw7QUeBKKaWUatKU0VPYt8e+3P393SzNX9r8DqpVaVhTSimlVJO8Li8PHfYQKVEpXPv5tRSUFzhdUpeiYU0ppZRSzUqJSuGRIx6hoLyA67+8nip/ldMldRka1pRSSinVItmp2dx1wF38lPMT/5j7D6fL6TI61QQDpZRSSrUtnXAQftqyppRSSqmdct3o6xjTYwx3f383S/KXOF1Op6dhTSmllFI7xePy8PfD/h6ccJBflu90SZ2ahjWllFKqtezIBd/O3XKwowpMOCgsL9QJB21Mx6wppZRSu2PrCljyFix9C3KXgjsS0rOhx3DoMQwyRkD6UIiIdbrSVpedms3UA6dyy9e38NBPD3HLfrc4XVKnpGFNKaWU2lmBgLZkFmxdBgj0OQCOuhtKtkLOQlj6Nvz8kr2DQOoekDG8doiL7ebkq2gVJw44kaX5S5mxdAZZqVmcusepTpfU6WhYU0oppVoid7nVerbkrdoB7bi/Q9ZJkJBRe3tjYNsGK7jlLILNC2H9j7D4zZpt4jOs8JZhB7gewyG5H4iE85Xttin7TGFlwUru/f5e9kjag7267eV0SZ1Kp7qR++jRo83cuXOdLkMppVRn0VBA63sgZJ/acEBridICK7zlLLKC3OaFkLcSjM9aH5lQE9wCIa77EHB7W/WltbbC8kImvjcRn/Hx6omv0i2647catrWW3shdw5pSSikVqqmAln0yxPdo/XNWlVnj3QItcDkLYcsSqCq11rsjrMCWMRx6jLDD3F4QGd/6teyGZfnLmDR7EkO7DeXZY57F62rfAdNpGtaUUkqplnIioDUWLFl1AAAgAElEQVTH74P83+xu1IU1Ia40cJkMgbRsOPMF6L5n+OtrxPur3+fmr2/mrCFncet+tzpdTrvW0rCmY9aUUkp1TcGANgu2LicY0I5/yOridCKghXK5oftg62PYGdZzxkDx5poWuB+egtfOg0s+g8g4Z+u1nTDgBJbmL+XlpS+TnZqtEw5agYY1pZRSXUfusprLbLTHgNYcEUjItD4GHwu994UZ4+Dda+D06e1mYsLkfSazonCFTjhoJdoNqpRSqnNrMKAdBENP7RgBrTlfPQSf3WvNSt3vUqerCQpMOKg21bx24ms64aABOmZNKaVU19XZA1oovx9ePQt+/R9cONtqbWsnlhcs57wPziM7NZvpx0zH285ntIabhjWllFJdSyCgLZkFeSuoHdBOhvh0pytsO2WF8PShVnC77CuITXW6oqAPVn/ATV/fxMQ9J3Lb/rc5XU67ohMMlFJKdX6NBbQxl3T+gBYqOhnGvwzPHQv//SOc84Y1QaEdOH7A8SzNX8pLS18iOzWbcYPGOV1Sh6NhTSmlVMeSu8wKZ0ve6toBra7MUXD836zJBl8+CEe0n8tmXLvPtSwvXM69c6wJB8O6D3O6pA5Fu0GVUkq1b8ZYAS1wHbRAQOt3MGSf0rUDWl3GwFtXwIL/WK1rg45yuqKgovIiJr4/kSp/lU44sOmYNaWUUh1XQwFNXFYLmga0plWWwnNHw/aN1vi1pD5OVxS0omAF535wrk44sGlYU0op1bHUCmizrPtlakDbNfm/wTOHQ+oecNGH4Il0uqKg2Wtmc+NXNzJhzwncvv/tTpfjKJ1g0BH5qqz7wFWVQ3WZda+4wEd1Gbg8EBEHEbG1P3sinK5cKaV2TSCgLZllhbTQgLbfZVZAi0tzusqOJ3UgnPoEvHYufHgLnPgPpysKOq7/cSzNX8qLS15kaOpQnXDQAhrWmmIM+CrtsFReE6QC4SkYpELXldZ+HNyuBeuMb9fqdHmt4BYZbwe4wEfdx3HW7Uhqhb1GttMAqJRqKxrQwiPrJDjwavjuMeizPwwf73RFQdfsfQ3LC6wJBwOTBjK8+3CnS2rXOlc36LAhZu6b/2q4VapWsNqJdca/a8V4osFrf3iiwBsD3ij78S6s80RbYa5iB1TugMoS+6OBxxWNrK8qbXn97gjr3IEA19Byc+sbWvbGgMu1a19TpVT7Z4z1/llWYF37K/BRaj8u2Qq/flo7oAWug6YBrfX5quGlk2DzfOv+oWlZTlcUFJxw4KvitZO65oSDrjlmLdNt5l7a2I1sJSQEBQKRHYY8UQ2sCw1Mja1r7BhR7eb+bLX4fVZgC4a50FBXXD/wVZXWPNfUsq9y5+oIhLaIGKsVr7llb6DFr7FlOwh6Itvn112pjqi50FVWaK8rqr/OV9H4cT1R0GtfDWjhVJwDTx0CUQlwyefW53YiMOEgKzWL5455rstNOOiaYW3YEDN39r8baLGKsVqK9Bd52/BVhYS4Uivs1VtuJvBVBrYpqb28My2b4g5pzQu0/sXu2nLdUOjWEQOqk/BVw/YNULgWCtdB0TrYkdtwIGsudEWnWBdjjU6G6CSICX0cupxcs84bHbaXqkKs/QZeOhmyToQzX2pXvw+78oSDrjnBIDIOejX7mlVrc3utN+ropNY9rjFQXVE7xFUFWv+aWw4JfOXbYfvm2s9Xl+3ka4xsQSvfroTCmHb1pqk6AWOgJM8KYYVrrY/g8jrYtqH2+FiXB2K714SrlAHW+6iGrs6l38Fw5J3w6V0w50k44AqnKwo6rv9xLMtfxgtLXiA7NZvTBp3mdEntTucKa6pzEbFbRqOAVr7Pnd9vT/SwW/8qm1tupEVwx5baz+9St3BIcIuIa8FyC8cGardw51VZAkW/1wSwuoGsqqT29rFpkNwPeo+BYWday8l9rc/xmdpy3FUcdA2s/xE+uQN67m1NOmgnAhMO/jLnLwxMGsiI7iOcLqld6VzdoHqdNdUe1OoWbsGYv6a6huu2GO7shBeX1wptbq/VOuiOsGb6uu3nPPZz7ohW2C6wHLpdY4+9GiSb4vdZFzRtLIyV5Nbe3htbO4Al9a15nNTHCvFKgTXG8JnDrQl1l30Ncd2drihoW8U2Jrw3oUtNOOiaY9Y0rKnOzBjrDbahrt66YwWrSqzQWF1htfT5Ku3lKmscUq1le72vooF9Qtbt6szoxrjtkBca8OqGuuC6Otu5PHY9xvpsqPPYNPHYNLx+Z7bd2WPXe9zY+ezH5UXgr675WokbEns1EMbsj5hUDb+q5TYvtO5w0HsMnPdWu7nhO1gTDs6bfR5DUoZ0iQkHGtaUUq3LV91EqGssFDYUBEOXdzY82s/5q61wIi7A/ixiB5bQx3XXhz6mmfWhj6UFxws8poXnb+SYCEQlhoSxvpDQS7sqVev65d/w9pVwyHXWWLZ25MO1H3LDlzcwfvB47jjgDqfLaVNdc4KBUqrtuD12YIhxuhKl1O4adS78Pge+fhh6jYE9xzpdUdDYfmNZmr+UFxZbEw5OH3y60yU5Tq9OqpRSSnVFx/8degyDWZda4yHbkWtGXcOBmQdy3w/3sWDrAqfLcZyGNaWUUqor8kbD+BnW8sxJ1q0P2wm3y83fDv0b6THpTP58MltLtzpdkqM0rCmllFJdVUp/GPc0bF4As290uppaEiMTefQPj7KjagdTvphCla/K6ZIco2FNKaWU6sr2PA4Ongw/vwTzX3G6mloGJw/mnoPuYf7W+Tzw4wNOl+MYDWtKKaVUV3fE7dDvEHhvMuQsdrqaWsb2G8tFe13E6ytf542VbzhdjiM0rCmllFJdndsDZzwPUUkw8zwo3+Z0RbX8edSfOSjzIO774T7m5853upyw07CmlFJKKYhLgzNftO6S8dYV9sWb2we3y82Dhz5Ij5geTPliCrmluc3v1IloWFNKKaWUpe8BcPQ9sPw9+O4xp6uppe6Eg8qdvQ9zB6ZhTSmllFI1DrgSsk6GT6fC2m+drqaWwcmDufege1mwdUGXmnCgYU0ppZRSNUTglMet2529cSEUb3G6olqO7XcsF+91MW+sfIPXV77udDlhoWFNKaWUUrVFJcCEGVC+3QpsvmqnK6rl6lFXc1DPg7j/h/u7xIQDDWtKKaWUqi99KJz0CKz7Fj67x+lqanG73Dx4yINkxGYw+YvJnX7CgYY1pZRSSjVsxETY50L49lFY/r7T1dSSGJnIo0c8SklVCZO/mNypJxyIaUdTc3fX6NGjzdy5c50uY7cZY6j2Gyqq/VRU+azP1X58fj/GgN+AwdjL1mdjP+c31v7GPk5we2OC+xFyjOD2tY5pPRcb6SEx2ktitJekGC9xkR5ExOkvj1JKtSvby6vYVFTG5qJythZX0C0+gj4psfROiSbS43a6vN1XVQ4vjIX81XDp55A60OmKavl47cdc9+V1nD7odKYeONXpcnaKiMwzxoxubjtPOIrpaIwxVPr8VNohqW5oqrVc7aOiKmS52m8/9tVbXxm6TTP7+tthhna7xApu0V4SY7zB5aSYiFqhLslelxgdEVz2urURVynV8VRW+9myvZyNRWVWINsWslxUzqaiMoorGh7PJQIZCVH0SY2hb0osfbvZn1Nj6JMaQ0KUN8yvZhd5o+DMl+DpQ2Hm+fDHT6ybwLcTx/Q7hj8W/JHpi6aTnZrN+D3HO11Sq+tULWv9hgwzNz31ViOhKTRkNbfev9u1eN1CpMdNpMdlfXhDlj1uIr0hyx6X/bj29hFuV3C7CI8Lj8uFCLhEEEBEEAHBfs5eRwPPCUDIsssVOIZ9nJDtBetzSUU1RWVVbCurYltpFUVllWwrq6KotKrO50q2lzc9+DQ2wt1gqEuI9pIUEuoCQTCwbWyEW1vzlFJtwhhDfkklm4tCw1gZm0Ieb91RUe/asCmxEWQmRZGZGE1mUrS1nGQtd4+LJLe4nHX5pazLL+X3glLW5Zfwe0EpeTtqd9Mlx3jpkxpL35QYK8ClxNA31QpzafGR7e+9b+XH8MqZMPJcOPVxp6upxef3cdVnVzFn8xyeP/Z5RqWNcrqkFmlpy1qnCmuRGYNMxvmPAFhBp04IitjF0FRve3fd7WofJ8Ljwu1qZ//J2pjPbygutwJcIOAVlTYU7mqeK7JDYKWv8XDscUlIqGugFS8Q7qIjarX2JUZ78WhrnsL6hezzW0MLfH6Dzxh8Puux3x5y4PPZz/v9VPsN1b6QdSEf1X6DP3gsPz4/VPv9Dayrs4+xjunz+/HVO2f9x8HhDXb9YC0TMlzBem01jw01z1HvucDQCILHCn3vT4qJoG9KjN0CZAWGtPhIXB38fay0sppNReV2ACtjo90SFghkm4rK6v1xHuV1WcErMSSEhYSyjMRooiN2rWtzR0U1v+eX8ntBCWuDYa6EdfmlbCoqq9WjEuV10TclNuR7EhMMdj2To53rrfjsL/DV3+Hkx2DvSc7U0IhtFds46/2zKKsu47UTXyMtJs3pkpoV1rAmImOBRwE3MN0Y89c66yOBl4F9gHxggjFmrb3uFuBiwAf82RjzUUuO2ZBRe+9jvv/hRyLcrg7/JtNVGGMor/JTVFbZdKgLad0LbFfcTGtenD3mrrGu2aTowPMRtbaL9mprnhPKq3wUlVZRUFJJUWklhaVVFJRWUlRSaX0OWVdcUd1EiDJU+/347SDV3oYUeFyCO+TDU2vZhcsFbvvnT0JaxQOfgs9BrZZwgs/VWW9vU7O9vVBzWPJ2VNQLC5EeF71TYuqFuD6pMfRKdn4sls9vyC0uD4awzUU1gSwQzgpLq2rtIwLp8VFW6EqKpmdSNJmJNa1imUnRJMd4Hfn/X1ntZ2NRWbAVbl1ImPu9oJTyqppQ6XYJmUlR9E2JZUiPeK45ahDx4epS9fvg36fBuu+t7tCMEeE5bwutKlzFOR+cw6DkQbxw7AtEuCOcLqlJYQtrIuIGVgJHAxuAn4CzjDFLQ7a5AhhujLlcRCYC44wxE0QkG/gPMAbIBD4FBtu7NXnMhnSWCQaqZap9fraXVwdb8QItdTUhrzIk5NUOglW+xn/uvW6pF+qCrXf1unBrWvsSojzammcrq/RRUFpJYUklhXbwCi6X2I9LA4+t5dJKX6PHi4v0kBzrJTkmgqSYCOIjPXjcjYQdkeA6t9Rs4wrZtmYfV711oSGq9j4u3C5q9mnoPO7Qc7pwu+vX0F5V+fxsLCxjXUEpv+dbrT3rCkpZbweHsqqa70/dsVh9Uq2Wn8ByYvTuBQdjDNvLqtlkh666IWxTUTk528vx1Uni8VEeK4CFtIKFPk5PiOqQ42f9fsPWHRWsyy9lbX4Jv9vfm9/zS1i0cRvjRvXi4fFhDE0ledb4NZcHLvsSopPDd+4W+GTdJ0z5YgqnDzqduw64q13/8R3OCQZjgF+NMavtE78KnAKEBqtTgKn28hvANLG+eqcArxpjKoA1IvKrfTxacEzVxXncLlJiI0iJjQBiW7yfMYbSSl+tULe9rG4XrhXqikqryNlezvKcYraVVbGjkYHEAfFRnpCQF1FnIkbt1r3Q7aK8rnb5hmKMoaTSFwxaVstWTQtXQa0gZoXmgpLKJsd9JkR5SI6NIDkmgu5xkQxOjyc5xvo+JsV4SbEDWUpsBMn2+MUIT8f7BdvReN0u+nWLpV+3WKB7rXXGWGHh95BxWIGxWP9bvqXeWKzEaG/IGKyaENcnJYYeCVFU+f3k2AP1A4P0N4V0TW4qKqOkTnj3uoWMxGgyEqPYr38KmUnRZNjdlD2TrOfD1roUZi6XkJ5ghc0x/VNqrXv44xU89tmvHJmVxvHDMsJTUGw364bvLxwHs/4EE18BV/v5P3p036O5ZNglPLvo2U4z4aA1wlpPYH3I4w3Afo1tY4ypFpFtQKr9/Jw6+/a0l5s7JgAicilwKUCfPn127RWoLkVEiI30EBvpITNp52Y0Vfn8VrBrpGs28DnQ2rdpW1kwCFY30R8X4XE1HupCZ9/arXiB7eKjvC0eH2mMYXt5dUhrV02rVv3Wr5rnG2uFFIGkaKu1Kzk2gp5JUeyVmRAMYskx3uBySqxVe5KOJeyQRIS0+CjS4qMY3S+l3vqasVg1Y7B+Lyhl4YZtzF6cU6sFLMLtanCcare4CDKTohnQPZaDB3ULtohlJEbRMymabnEdfwxdW/jzkYP4cuVWbp21iH36JpOeEBWeE/ceA8fcBx/eBN8+AodMCc95W+jKkVeyrGAZD/z4AIOSB3WYCQeNaY2w1tD/nrrv7o1t09jzDb2bN/gbwxjzDPAMWN2gjZep1O7zul2kxkWSGhe5U/sFWqgCky7qds3Wat0rrWJjUTnLNhdTVFpZr4UhlAjER3qsIBQMeda4u8CxrfFeVhir220U4HZJsBUrJSaCvqkxjOqTZLdwWc+Hhq6UmAgSolseFFXnFhfpITszgezMhHrrqnx+NheVs84OcesLS4nxeshMigoGsh6JUUR5O8H1yBzgdbv454SRnPCvr7n+9QW8dOGY8IXa/S6D9XPgs3uh12jof2h4ztsCbpebBw99kLPeO4vJn0/mtRNfIz023emydllrhLUNQO+Qx72ATY1ss0FEPEAiUNDMvs0dU6kOQ0SIi/QQF+mh104O76is9rO9vIGJF3bg2x46Zq+sio2FZZRW+oLj6walxQVDV7IdupJrLVtjwLTVQrUFr9tldYGmxnDIIKer6ZwGdo/j9hOyuf2txbz0/VouPKh/eE4sYs0K3bIE3rgILvsKEjLDc+4WSIhI4NEjHuWcD85hyhdTeGFs+59w0JjWmGDgwZoMcCSwEWsywNnGmCUh21wJDAuZYHCaMWa8iAwFXqFmgsH/gEFYLW5NHrMhOsFAKaVUV2SM4eKX5vLtr3m8d/XBDEqPD9/Jc5fDs3+AHsPggvfA3b7GDn667lMmfzGZ0wadxtQDprar8cEtnWCw24NHjDHVwFXAR8AyYKYxZomI3CMiJ9ubPQek2hMIpgA32/suAWZiTRz4ELjSGONr7Ji7W6tSSinVGYkIfz19GLGRHq55dT6VrXBx9xZLGwIn/8vqEv10avjO20JH9T2KS4Zdwn9X/ZeZK2Y6Xc4u6VQXxdWWNaWUUl3Zx0tyuHTGPC4/bCA3HzckvCd//3r46VkY/zJknxLeczfD5/dx9WdX8/2m73nu2OfYO31vp0sCwtiyppRSSqn24ZihPZi4b2+e/uo3flidH96TH3sf9BwNb10Jeb+G99zNcLvc/PXQv9IzvidTvphCTkmO0yXtFA1rSimlVCdyx4nZ9EmJYcrMBWwvr2p+h9biibSuv+b2wszzoLIkfOdugcCEg7LqMqZ8MYUKX4XTJbWYhjWllFKqE4mN9PDPCSPJ2V7O1LfDPNw7qTecPh1yl8F7U2puSNtODEwayP0H38+ivEXcN+c+OspQMA1rSimlVCezd59krjxiD/77y0beWxjmK1/tcSQcfjMsfBXmvRDec7fAkX2P5NLhlzLr11m8tuI1p8tpEQ1rSimlVCd09R/2YETvJG6btZicbeXhPfmhN8IeR8Hsm2Djz+E9dwtcOfJKDu11KA/++CDztsxzupxmaVhTSimlOiGv28UjE0ZSWe3n+tcX4G/ilnetzuWC056FuHSYeT6UFoTv3C3gEhcPHPJAh5lwoGFNKaWU6qT6d4vljhOz+ebXPF74bm14Tx6TAme+BMWb4b+Xgj+M135rgcCEg/LqciZ/PrldTzjQsKaUUkp1YmeN6c2RQ9J48MPlrMgpDu/Je+0DYx+AXz+Brx8O77lbYGDSQO4/5H4W5y/mL3P+0m4nHGhYU0oppTox6+4Gw4mP9HDta/OpqPaFt4B9/wjDxsPn98Fvn4X33C1wZJ8juWz4Zbz161u8uuJVp8tpkIY1pZRSqpPrHh/Jg6cPZ9nm7fzj45XhPbkInPQIdB8Cb/4Rtm0I7/lb4IqRV3Bor0N56KeH2FKyxely6tGwppRSSnUBR2Wnc9aYPjzz9Wq+/y3MdzeIiIUJM6C6Al6/AKorw3v+ZrjExa373YofP88uetbpcurRsKaUUkp1EbefkEXflBiumzmfbWVhvLsBQLdBcMo02PATfHJHeM/dAj3jenL6oNN5c9WbbNyx0elyatGwppRSSnURgbsbbCmu4K63F4e/gKHjYP8r4IenYPGb4T9/My4ZdgkuXDy94GmnS6lFw5pSSinVhYzqk8zVf9iDt+Zv4p0FYb67AcDR90Dv/eDtq2HrivCfvwnpselMGDKBd357h7Xb1jpdTpCGNaWUUqqLueqIPRjZO4nbZy1iU1FZeE/u9lo3fPdGw2vnQcWO8J6/GRfvdTER7gieXPCk06UEaVhTSimluhiPfXeDar8J/90NABIy4YznIH8VvHtNu7rhe2p0KudkncPsNbNZVbjK6XIADWtKKaVUl9TPvrvBd7/l8/y3a8JfwIDD4YjbYPEb8NP08J+/CRcMvYBYbyxPzH/C6VIADWtKKaVUlzVx394clZXO3z5cwfKc7eEv4OApMHgsfHgLrP8p/OdvRGJkIpOGTuLT3z9lSf4Sp8vRsKaUUkp1VdbdDYaREO3h2lfnU14V5rsbuFww7ilIyLCuv1YS5uu/NeG8rPNIjEzk8V8ed7oUDWtKKaVUV9YtLpK/nTGc5TnFPPyxA7Mzo5Nh/MtQkgv//SP4wxwYGxEXEcdFe13E1xu/Zn7ufEdr0bCmlFJKdXF/GJLOOfv1Yfo3a/jut7zwF5A5Co77m3Xv0C//Fv7zN2LinhNJiUph2i/THK1Dw5pSSimluO2ELPqlxnLdzAVsKw3z3Q0A9rkARpwNXz4Iqz4N//kbEOON4ZJhl/BDzg/8sPkHx+rQsKaUUkopYiI8PDJhJLnFFdzhxN0NROCEhyF9qNUdWvR7+GtowJl7nklaTBrTfpmGcegSIxrWlFJKKQXAiN5JXHPkIN5ZsIm35ztwf8yIGGv8mt8HM8+3bvzusEh3JJcNv4z5W+fzzcZvHKlBw5pSSimlgq44fCB790ni9rcWszHcdzcASB0IpzwOm36Gj24N//kbMG6PcfSM68ljvzzmSOuahjWllFJKBXncLv45YSR+v+H6mQ7c3QAg+2Q48GrrYrkLZ4b//HV43V7+NOJPLCtYxme/fxb282tYU0oppVQtfVNjufOkbL5fnc9z3zhwdwOAI6dCnwOt21HlLnOmhhAnDDiBfgn9mDZ/Gr4wX15Ew5pSSiml6hk/ujfHZKfz949WsGyzA3c3cHvgzBcgIs6+4Xtx+GsI4XF5uHLklfxa9Csfrf0orOfWsKaUUkqpekSEB04bRkK015m7GwDE94AznoeC3+Dtqxy/4fsx/Y5hUPIgnljwBNX+6rCdV8OaUkoppRqUGhfJ388czootxTz0kQN3NwDofwgceRcsfQvmPOlMDTaXuLhq5FWs276Od397N3znDduZlFJKKdXhHLFnGuft35fp36zh218duLsBwEHXwJ4nwCd3wO9znKnBdkTvIxiaOpSnFjxFlS88Fw/WsKaUUkqpJt16fBYDujt4dwMROPUJSOxt3fB9x9bw1xAsRbh61NVsKtnEf1f9Nyzn1LCmlFJKqSZFR7h5ZMJI8nZUcNtbi5y5kn90knXB3LJCePNiR2/4fmDmgeydtjfPLHyG8uryNj+fhjWllFJKNWt4rySuPWoQ7y3czNvzNzlTRMZw65ZUa76Ez+93pgas1rWrRl1FblkuM1e0/XXgNKwppZRSqkUuP2wg+/RN5o63F7OhsNSZIkadC6POg68fghUfOlMDsG+Pfdk/Y3+eW/wcpVVt+7XQsKaUUkqpFvG4XfxzvHV3g+tmLsDnxN0NAI7/O/QYBrMuhcK1ztQAXDXqKgrKC3hl+Stteh4Na0oppZRqsT6pMdx18lB+WFPA9K9XO1OENxrGzwADzJwEVW0/bqwhI7qP4LBeh/H84ufZXtl2Fw7WsKaUUkqpnXLmPr0YO7QHD328giWbtjlTREp/GPcUbF4AH97kTA3AlSOvpLiymBlLZ7TZOTSsKaWUUmqniAj3nzaMpJgIJr/m0N0NAIYcDwdPhnkvwvy27YpsTFZqFkf3PZoZS2dQWF7YJufQsKaUUkqpnZYSG8HfzxjOyi07+NuHDt3dAOCI26HfIfDeZMhZ7EgJV468ktKqUl5Y8kKbHF/DmlJKKaV2yeF7pnH+AX15/ts1fL3KoQvVuj3W/UOjkmDmeVAe/m7ZgUkDOWHACfxn2X/IK2v9uzxoWFNKKaXULrv5uCwGdo/l+tcXUFRa6UwRcWlw5otQuA7eusKRG77/acSfqPJXMX3R9FY/toY1pZRSSu2y6Ag3j04cRf6OSm6btdiZuxsA9D0Ajr4Hlr8H3z0W9tP3SejDqXucyswVM8kpyWnVY2tYU0oppdRu2atnIpOPHsz7izYz65eNzhVywJWQdTJ8OhXWfhv20182/DIAnln4TKseV8OaUkoppXbb5YcNZN9+ydz19hLWFzh0dwMROOVxSO4Hb1wIxVvCevqMuAzOGHwGs1bNYn3x+lY7roY1pZRSSu02t0v4x/iRGHD27gZRCTBhBpRvhzcuAl91WE9/ybBLcLvcPLXgqVY7poY1pZRSSrWK3ikxTD15KD+uLeCZrxy6uwFA+lA46RFY9w18dk9YT909pjtnDTmL91a/x+ptrfM10LCmlFJKqVZz+t49OX5YD/7xyQoWb3To7gYAIybCPhfCt4/C8vfDeuoL97qQKHcUT85/slWOp2FNKaWUUq1GRLjv1GEkx0RwrZN3NwAY+1fIGAmz/gQF4WvpS4lK4dzsc/lw7YesKNj9CwZrWFNKKaVUq0qOjeChM0fwa+4O/jp7uXOFeKNg/MvWxIPXJkFVWdhOff7Q84mPiOfx+Y/v9rE0rCmllFKq1R06uDsXHNiPF79by1crHbq7AUByXzjtWdiyCN6/PmynTYhI4IKhF/D5+s9ZnCJdSQYAACAASURBVLd7t8HSsKaUUkqpNnHzcUMYlBbH9a8voLDEobsbAAw+Bg69Aeb/G35+OWynPSfrHJIjk5n2y7TdOo6GNaWUUkq1iSivm39OGElhaSW3zlrk3N0NAA6/BQYcbrWubV4QllPGemO5eNjFfLvpW+ZtmbfLx9mtsCYiKSLyiYissj8nN7Ld+fY2q0Tk/JDn9xGRRSLyq4j8S0TEfn6qiGwUkfn2x/G7U6dSSimlnLFXz0SmHL0nsxfn8ObPDt7dwOWG05+DmFSYOQnKCsNy2vF7jqd7dHce++WxXQ6ru9uydjPwP2PMIOB/9uNaRCQFuAvYDxgD3BUS6p4ELgUG2R9jQ3b9pzFmpP3xwW7WqZRSSimHXHroAMb0S2HqOw7e3QAgthuMfwm2bbBmiPr9bX7KaE80lwy/hHlb5jFn85xdOsbuhrVTgJfs5ZeAUxvY5ljgE2NMgTGmEPgEGCsiGUCCMeZ7Y0XNlxvZXymllFIdmNslPDx+BAJMfm2+c3c3AOg9Bo65D1bOhm8fCcspTx90OhmxGUz7Zdouta7tblhLN8ZsBrA/pzWwTU8g9AZZG+znetrLdZ8PuEpEForI8411ryqllFKqY+idEsPdpwxl7rpCnvryN2eL2e8yGDoOPrsX1nzV5qeLcEdw+YjLWZi3kK827Pz5mg1rIvKpiCxu4OOUFp5DGnjONPE8WN2jA4GRwGbg4Sbqu1RE5orI3K1bHZwarJRSSqkmjRvVkxOGZfDPT1Y6e3cDETj5MUjdw7p/6PbNbX7KkwaeRJ/4PkybPw2/2bnu12bDmjHmKGPMXg18vA1ssbszsT/nNnCIDUDvkMe9gE32870aeB5jzBZjjM8Y4weexRrr1lh9zxhjRhtjRnfv3r25l6OUUkoph4gI943bi9S4CK559RfKKh28u0FkPIyfAZWl8PoF4Ktq09N5XV7+NPJPLC9YzqfrPt2pfXe3G/QdIDC783zg7Qa2+Qg4RkSS7e7MY4CP7G7TYhHZ354FOimwfyAA2sYBu3c1OaWUUkq1C0kxETx85kh+21rCX2cvc7aYtCFw8r9g/Rz4dGqbn+64fscxMHEgj89/HJ+/5UF1d8PaX4GjRWQVcLT9GBEZLSLTAYwxBcC9wE/2xz32cwB/AqYDvwK/AbPt5/9mX9JjIXAEMHk361RKKaVUO3HwoG5cdFB/Xvp+HV+saKhTLoyGnQH7XgLfT4OlDbU5tR63y80VI69g9bbVfLCm5Re6EEcvUNfKRo8ebebOnet0GUoppZRqRnmVj5OnfUNhaRUfXXsoKbERzhVTXQEvHA95K+FP30FS7+b32UV+42fCexMoqSph9umz5xljRje3j97BQCmllFJhF+V188iEURSVVnLrfx2+u4EnEk6fDn4fvH1lm15/zSUurhp5FeuL1ze/cWCfNqtGKaWUUqoJ2ZkJXH/Mnny4JIfX521ofoe2lNIfjr0P1nwJP01v01Md2utQhncb3uLtNawppZRSyjF/PGQA+/VP4e53lvB7voN3NwDY5wLY4yj45E7Ib7trwYkIt+9/e4u317CmlFJKKce4XcI/JozE9f/t3XlYVdXewPHvAhkVFWfUCspSmUX0SpmaJE6pZJpaqWhdtXi1mw3aLS960/S9ea20wW7XoZLCnF6LUgmFi1MpKA7ggDmbKSKSOCDgev84h3MZzgEU4SD8Ps/D49l7r7XX2svD9ufae61lo5j8bTJ5+ZW/BJRFBfOv1bGHNRMMj0UrSfvG7cudVoI1IYQQQlhVq4ZOvDPIu3qsblC/JfT7J5zeAVs/tG5djCRYE0IIIYTVDfJvyRO+bnwQm8be05esWxmfIeA5COLehd+tP9WrBGtCCCGEsDqlFLNCfWjq4sBflidbd3UDpaD/++DU0PA4NO+G9eqCBGtCCCGEqCYaONsxd6gfR9Ov8O6PVl7doG5jGDAfzu2D//yvVasiwZoQQgghqo1H2jThha4efPXzCeIOWnl1g3b9wP9Z2DIPTltv0n0J1oQQQghRrbzWuy3tWrjw+sq9ZGTnWLcyfWZD/VawZrxh0XcrkGBNCCGEENWKo50t7w/z549rubxp7dUNHBvAoI8g4whsnGGVKkiwJoQQQohqp71bfV7v3ZaY1HN8m1j+pZkqxf09oPM4+GUhHEuo8uIlWBNCCCFEtfR8Vw+C7m/MjO9TOZFxxbqVeXwGNHoA/i8crv9RpUVLsCaEEEKIasnGRvHPp/2wtVG8stzKqxvYO8OTn8Efp2HDm1VatARrQgghhKi2WjZ0YmaoN7tOXuKTeCuvbnBPJ3jkL7B7GRxaV2XFSrAmhBBCiGptkH8rBvq15MONaew5ZeXVDXpMhebe8N0kuHqxSoqUYE0IIYQQ1d47g7xp7uLAK8uTuXojz3oVqeMATy6Ea5nww+QqKVKCNSGEEEJUew2c7Zj7tB/HMq4w6wcrr27QwsfQw5ayBvatrPTiJFgTQgghxF3h4QcMqxtE/nKSTQfPWbcyj/wFWgXCD6/CH2crtSgJ1oQQQghx1yhY3eCNlXu5YM3VDWzrGB6H5uXA95OgEifulWBNCCGEEHcNhzq2fDDcnz+u5TF1lZVXN2jyIDw+HdJiYNeXlVaMBGtCCCGEuKu0a1GfN/q0JfbAOZbvtPLqBp3HgfujsOGvkHm8UoqQYE0IIYQQd52xj3jwSJvG/D06leMXrLi6gY0NhH4CKMPqBjfv/MS9EqwJIYQQ4q5jY6OYO9SPOjaKv1h7dYOG90LfOXBiC/zy6R0/vQRrQgghhLgruTVwYtaTPiSfusRHcUesWxn/Z+GhPhA7A9IP3dFTS7AmhBBCiLvWAL+WhPq3ZMGmI+w+mWm9iigFA+aDfV1YMwHy79zEvRKsCSGEEOKuNmOQNy3qO/LK8mSu5FhxdQOX5vDEPPhtF2yZd8dOK8GaEEIIIe5qDZzs+OfTfpy4eJWZ1l7dwOtJ8B4C//lf+C35jpxSgjUhhBBC3PW63N+YcY/ezzc7ThKbauXVDfq9B85NDI9D8yo+ca8Ea0IIIYSoESaHPER7t/pMWbWX9MtWXN3AuREMXADpByBuVoVPJ8GaEEIIIWoEhzq2fDjcn8s5eUxdtde6qxs8FAIBo2HrfDj5c4VOJcGaEEIIIWqMh5q7MLVPOzYePM83O6y8ukHvWdDwHsPj0Jzs2z6NBGtCCCGEqFHCHnana5smvBOdytH02w+SKszBBUI/NSxDFRtx26eRYE0IIYQQNUrB6gb2dWx45ds95FpzdQP3rtDlJdj5b/h1022dQoI1IYQQQtQ4LRo48u6TPuw5dYmPNll5dYPgadCkrWHt0GuXbjm7BGtCCCGEqJH6+7oxuEMrPoo7wi5rrm5g5wRPfgrZ52DdlFvOLsGaEEIIIWqs6YO8qsfqBq06wqOvwt4oOPD9LWWVYE0IIYQQNVZ9RzveH+bPyYtXeSc61bqV6fY6tPCF7/8C2enlzibBmhBCCCFqtM4ejRjf7QGidp7iJ2uublDHHp78DHL+gOi/lDubBGtCCCGEqPEm93oIT+PqBucvX7deRZp7Qs+34WB0ubNIsCaEEEKIGs++jg0fDvfnSk4eU1ZaeXWDoP+Be7qUO7kEa0IIIYSoFR5s7sLUvu2IO5RO5C8nrVcRG1t46vPyJ6/EqgghhBBCVCujg9x59MEmzPwhlV+tubpBw3vLnVSCNSGEEELUGgWrGzja2fLK8mTrrm5QThKsCSGEEKJWaV7fsLrB3tNZLNiYZu3qlEmCNSGEEELUOv183HgqoDUfxR0h6cRFa1enVBKsCSGEEKJWmj7Qk5YNnXhl+R6yrbm6QRkkWBNCCCFEreTiaMe8p/05nXmVd7638uoGpZBgTQghhBC1VmePRkzo/gDLE0+xIeV3a1fHLAnWhBBCCFGr/eXxh/BuVZ9p/7ef/JtWnCzXAgnWhBBCCFGr2dex4aUebTh/OYcdx6rfYAMJ1oQQQghR6/Vo2xRHOxvW7T9r7aqUIMGaEEIIIWo9Z/s69HioGev3/87NavYoVII1IYQQQgigr08Lzl/OYdfJTGtXpYgKBWtKqUZKqZ+UUmnGP10tpBttTJOmlBpdaP8spdQppVR2sfQOSqnlSqkjSqlflFLuFamnEEIIIURZerZrhn0dG37cV71GhVa0Z20qsFFr/SCw0bhdhFKqERAB/AnoDEQUCuq+N+4r7nkgU2vdBngf+N8K1lMIIYQQolQujnZ0e7AJ6/efRevq8yi0osHaIOAL4+cvgFAzaXoDP2mtL2qtM4GfgD4AWuuftdbm3uQrfN6VQLBSSlWwrkIIIYQQperr7cZvWdfZczrL2lUxqWiw1rwg2DL+2cxMmlbAqULbp437SmPKo7XOA7KAxuYSKqXGKaUSlVKJ6enpt1h9IYQQQoj/erx9c+rYqGo1KrTMYE0pFauU2m/mZ1A5yzDXI1ZW32K582it/6W1DtRaBzZt2rScVRJCCCGEKKmBsx2PtGnCun2/V5tHoWUGa1rrx7XW3mZ+1gLnlFJuAMY/z5s5xWngnkLbrYHfyijWlEcpVQdoAFS/WeqEEEIIUeP09W7ByYtXSfntD2tXBaj4Y9DvgILRnaOBtWbSbABClFKuxoEFIcZ95T3vEGCTri7hrRBCCCFqtBCvFtjaKNbvrx6jQisarM0Beiml0oBexm2UUoFKqX8DaK0vAu8AO40/fzfuQyn1D6XUacBZKXVaKTXdeN5FQGOl1BFgMmZGmQohhBBCVIZGde3pcn8jfqwmo0JVdajEnRIYGKgTExOtXQ0hhBBC3OW++vkE0/5vPzGvdOOh5i6VUoZSKklrHVhWOlnBQAghhBCimN5ezVEKftxn/VGhEqwJIYQQQhTTzMWRTvc1Yl01WM1AgjUhhBBCCDP6+rTg0LnL/JqeXXbiSiTBmhBCCCGEGX28WwBYfVSoBGtCCCGEEGa4NXCiw70Nrb6agQRrQgghhBAW9PN2Y/+ZPziZcdVqdZBgTQghhBDCAtOj0BTr9a5JsCaEEEIIYcE9jZzxadWAH604KlSCNSGEEEKIUvTxbkHyqUv8dumaVcqXYE0IIYQQohR9rTwqVII1IYQQQohS3N+0Hu1auFhtVKgEa0IIIYQQZejr7UbiiUzO/3G9ysuWYE0IIYQQogz9fFqgNWxIqfpHoRKsCSGEEEKU4cHmLjzQtK5VRoVKsCaEEEIIUQ79fNz45VgGGdk5VVquBGtCCCGEEOXQx7sFNzXEpJ6r0nLrVGlpVpCbm8vp06e5fr3qXwgUQhg4OjrSunVr7OzsrF0VIYS4bZ5u9bmvsTPr9v/OiM73Vlm5NT5YO336NC4uLri7u6OUsnZ1hKh1tNZkZGRw+vRpPDw8rF0dIYS4bUop+nq78e/NR8m6mksD56r5D2iNfwx6/fp1GjduLIGaEFailKJx48bSuy2EqBH6ercg76bmpwNV9yi0xgdrgARqQliZ/A4KIWoK39YNaNXQiXX7qm6C3FoRrAkhhBBC3AlKKfp4t2Bz2gUuX8+tkjIlWBO3TSnFq6++atqeO3cu06dPr9Qy3d3deeqpp0zbK1euJCwsrFLLFEIIIQrr59OCG/k32XTwfJWUJ8GauG0ODg6sXr2aCxcuVGm5iYmJpKSkVGmZQgghRIEO97jSvL4DP1bRo1AJ1sRtq1OnDuPGjeP9998vcezEiRMEBwfj6+tLcHAwJ0+eBCAsLIxJkybx8MMPc//997Ny5UpTnvfee49OnTrh6+tLRESExXJfe+013n333RL7L168SGhoKL6+vnTp0oW9e/cCMH36dMaOHUuPHj24//77mT9/vinPsmXL6Ny5M/7+/owfP578/Pzbbg8hhBC1g42Noo9XC+IPpXMlJ6/yy6v0EkSNFh4eTmRkJFlZWUX2/8///A+jRo1i7969PPvss0yaNMl07OzZs2zZsoXo6GimTp0KQExMDGlpaezYsYPk5GSSkpJISEgwW+bTTz/Nrl27OHLkSJH9ERERdOjQgb179/Luu+8yatQo07GDBw+yYcMGduzYwYwZM8jNzeXAgQMsX76crVu3kpycjK2tLZGRkXeqaYQQQtRgfX3cyMm7Sfyh9EovS4I1USH169dn1KhRRXqrALZv384zzzwDwMiRI9myZYvpWGhoKDY2Nnh6enLunGHoc0xMDDExMXTo0IGAgAAOHjxIWlqa2TJtbW15/fXXmT17dpH9W7ZsYeTIkQD07NmTjIwMUxDZv39/HBwcaNKkCc2aNePcuXNs3LiRpKQkOnXqhL+/Pxs3buTo0aN3pmGEEELUaJ3cG9Gknj0/7q/8R6E1flJcUfn+8pe/EBAQwJgxYyymKTx1g4ODg+mz1tr055tvvsn48ePLVebIkSOZPXs2Xl5eJc5lrtzCZdra2pKXl4fWmtGjR5cI+oQQQoiy2NooQrxa8H+7z3A9Nx9HO9tKK0t61kSFNWrUiKeffppFixaZ9j388MNERUUBEBkZSdeuXUs9R+/evVm8eDHZ2dkAnDlzhvPnDaNsgoODOXPmTJH0dnZ2vPLKK3zwwQemfd26dTM9xoyPj6dJkybUr1/fYpnBwcGsXLnSVM7Fixc5ceJEeS9bCCFELdfXuwVXb+Tzn8OV+yhUgjVxR7z66qtFRoXOnz+fJUuW4Ovry1dffcWHH35Yav6QkBCeeeYZgoKC8PHxYciQIVy+fJmbN29y5MgRGjVqVCLP888/T17ef1/snD59OomJifj6+jJ16lS++OKLUsv09PRk5syZhISE4OvrS69evTh7tuomORRCCHF363J/Yxo627F+/++VWo4y9+jobhUYGKgTExOL7Dtw4ADt27e3Uo1ERe3fv5/Fixczb948a1dFVJD8LgohaqLXV+xh/f7fSZz2OA51bu1RqFIqSWsdWFY66VkT1Zq3t7cEakIIIaqtfj5uXM7JY9uRjEorQ4I1IYQQQojb9HCbxrg41qnUCXIlWBNCCCGEuE0OdWx5vH1zYlLPkZt/s1LKkGBNCCGEEKIC+nq3IOtaLj8frZxHoRKsCSGEEEJUQLeHmuJsb8uP+ypnVKgEa0IIIYQQFeBoZ0vPds2ISfmd/Jt3fpYNCdaEEEIIISqor7cbGVdusOPYxTt+bgnWqsC1a9fo3r07+fn5t5TP3d29yESz5rz77rtFth9++OFbrt+tSkxMLLIwuznx8fE88cQTZo+V57qKCwsLY+XKlbeUpzaJj49n27Ztpu2FCxfy5ZdfArffditWrMDLywsbGxuKz184e/Zs2rRpQ9u2bdmwYQMAN27coFu3bkUmKhZCiNqiR9umONrZsK4S1gqVYK0KLF68mMGDB2NrW3SyvFsN3swpHqwV/ge7sgQGBpZYuF3cujsZ1BQP1iZMmMCoUaMqdE5vb29Wr15Nt27diuxPTU0lKiqKlJQU1q9fz0svvUR+fj729vYEBwezfPnyCpUrhBB3o7oOdejxUDPW7/+dm3f4UWitWsh9xvcppP72xx09p2fL+kQM8Co1TWRkJF9//TVg+Ed1xowZuLm5kZycTGpqKsuWLWP+/PncuHGDP/3pT3zyySclArvQ0FBOnTrF9evXefnllxk3bhxTp07l2rVr+Pv74+XlRWRkJPXq1SM7O5thw4YxevRo+vXrBxh6VwYMGEBoaChTp04lPj6enJwcwsPDLS6ePnLkSIYMGcKgQYMAePbZZxk2bBj169dn7ty5REdHc+XKFSZOnMi+ffvIy8tj+vTppvQFMjIyGDFiBOnp6XTu3NnsguuFffnll8ydOxellGm5KoCEhATmzZvH77//zj/+8Q+GDBlCdnY2gwYNIjMzk9zcXGbOnMmgQYM4fvw4ffv2pWvXrmzbto1WrVqxdu1anJyc2LlzJ88//zx169ala9eurFu3jv3795Ofn1/utilQr149xo8fT1xcHK6urkRFRdG0aVN+/fVXwsPDSU9Px9nZmc8//5x27doRFhZGo0aN2L17NwEBAcyYMYOJEyeSmJiIUoqIiAieeuopYmJiiIiIICcnhwceeIAlS5ZQr1493N3dGT16NN9//z25ubmsWLECR0dHFi5ciK2tLcuWLWPBggVs3LiRevXq8dprrxWpb1JSEpMnTyY7O5smTZqwdOlS3NzczF6bpdUG1q5dy/Dhw3FwcMDDw4M2bdqwY8cOgoKCCA0N5c033+TZZ58ttd2EEKIm6uvTgvUpv7PrZCaB7iWXSbxd0rNWyW7cuMHRo0dxd3c37duxYwezZs0iNTWVAwcOsHz5crZu3UpycjK2tramxcgLW7x4MUlJSSQmJjJ//nwyMjKYM2cOTk5OJCcnl8gzfPhwUw/HjRs32LhxI/369WPRokU0aNCAnTt3snPnTj7//HOOHTtmtu4vvPACS5YsASArK4tt27aZgr8Cs2bNomfPnuzcuZO4uDhef/11rly5UiTNjBkz6Nq1K7t372bgwIGcPHnSYnulpKQwa9YsNm3axJ49e4qsKXr27Fm2bNlCdHQ0U6dOBcDR0ZE1a9awa9cu4uLiePXVV03BYFpaGuHh4aSkpNCwYUNWrVoFwJgxY1i4cCHbt28vEhTfStsUuHLlCgEBAezatYvu3bszY8YMAMaNG8eCBQtISkpi7ty5vPTSS6Y8hw8fJjY2ln/+85+88847NGjQgH379rF371569uzJhQsXmDlzJrGxsezatYvAwMAiqzg0adKEXbt28eKLLzJ37lzc3d2ZMGECr7zyCsnJyTz66KNm65qbm8vEiRNZuXIlSUlJjB07lrfeeqvU6zPnzJkz3HPPPabt1q1bc+bMGcDQG7dz585bPqcQQtQEPds1w97WhnV3eK3QWtWzVlYPWGW4cOECDRs2LLKvc+fOeHh4ALBx40aSkpLo1KkTYHi/rVmzZiXOM3/+fNasWQPAqVOnSEtLo3HjxhbL7du3L5MmTSInJ4f169fTrVs3nJyciImJYe/evaZ3mLKyskhLSzPVp7Du3bsTHh7O+fPnWb16NU899RR16hT9ysTExPDdd98xd+5cAK5fv14iGEtISGD16tUA9O/fH1dXV4v13rRpE0OGDKFJkyYARRZwDw0NxcbGBk9PT86dOweA1pq//vWvJCQkYGNjw5kzZ0zHPDw88Pf3B6Bjx44cP36cS5cucfnyZdO7fc888wzR0dGmaylv2xSwsbFh2LBhADz33HMMHjyY7Oxstm3bxtChQ03pcnJyTJ+HDh1qChJjY2OJiooyHXN1dSU6OprU1FQeeeQRwBBsBwUFmdIMHjzYdE0F7Voehw4dYv/+/fTq1QswPIa31KtWGnM9o0opAGxtbbG3t+fy5cu4uLjc8rmFEOJu5uJox6MPNmH9/t95u397072xompVsGYNTk5OXL9+vci+unXrmj5rrRk9ejSzZ8+2eI74+HhiY2PZvn07zs7O9OjRo8Q5i3N0dKRHjx5s2LCB5cuXM2LECFN5CxYsoHfv3uWq/8iRI4mMjCQqKorFixeXOK61ZtWqVbRt27bI/oKAqUB5v7Baa4tpHRwciqQDwyPm9PR0kpKSsLOzw93d3dQ2hdPb2tpy7dq1Uh/B3mrbmKOU4ubNmzRs2JDk5GSzaYr//Re/Xq01vXr14ptvvjGbv+C6bG1tb+m9N601Xl5ebN++vdx5zGndujWnTp0ybZ8+fZqWLVuatnNycnB0dKxQGUIIcbfq6+PGxoPn2Xs6C797GpadoRzkMWglc3V1JT8/32JwFRwczMqVKzl//jwAFy9e5MSJE0XSZGVl4erqirOzMwcPHuTnn382HbOzsyM3N9fsuYcPH86SJUvYvHmzKQDp3bs3n376qSnP4cOHSzy2LCwsLIwPPvgAAC+vkj2TvXv3ZsGCBaYgaPfu3SXSdOvWzfSYdt26dWRmZlosLzg4mG+//ZaMDMMs0Bcvlj4EOisri2bNmmFnZ0dcXFyJtivO1dUVFxcXUxsW7tUqrW3atWtn9nw3b9409cR9/fXXdO3alfr16+Ph4cGKFSsAQ5C0Z88es/lDQkL46KOPTNuZmZl06dKFrVu3cuTIEQCuXr3K4cOHS70uFxcXLl++XGqatm3bkp6ebgrWcnNzSUlJKTWPOQMHDiQqKoqcnByOHTtGWloanTt3BgzvJzZt2hQ7O7tbPq8QQtQEvdo3p46N4sc7OCpUgrUqEBISwpYtW8we8/T0ZObMmYSEhODr60uvXr04e7boX3CfPn3Iy8vD19eXadOm0aVLF9OxcePG4evra/aF7pCQEBISEnj88cext7cHDO+heXp6EhAQgLe3N+PHjy+1d6Z58+a0b9+eMWPGmD0+bdo0cnNz8fX1xdvbm2nTppVIExERQUJCAgEBAcTExHDvvfdaLM/Ly4u33nqL7t274+fnx+TJky2mBcOgh8TERAIDA4mMjLQYVBW2aNEixo0bR1BQEFprGjRoAFhumwsXLljskatbty4pKSl07NiRTZs28be//Q0w9PgtWrQIPz8/vLy8WLt2rdn8b7/9NpmZmXh7e+Pn50dcXBxNmzZl6dKljBgxAl9fX7p06cLBgwdLvaYBAwawZs0a/P392bx5s9k09vb2rFy5kilTpuDn54e/v3+po4fXrFlD69at2b59O/379zcF/F5eXjz99NN4enrSp08fPv74Y9Nj3bi4uBLvNQohRG3SwNmOh9s0Yd2+38scUFde6k6dqDoIDAzUxeeDOnDggMVRbVVl9+7dzJs3zzSq8W5y9epVfHx82LVrlymoudtlZ2dTr149AObMmcPZs2eLDGQoLjo6mqNHj5qdW65g9K0wGDx4MLNnzy7xWByqx++iEEJUhagdJ5m6eh8/TOqKV0vL/3YqpZK01oFlnU961qpAhw4deOyxx+7IvGpVKTY2lnbt2jFx4sQaE6gB/PDDD/j7++Pt7c3mzZt5++23S03/xBNPlDkJsDAMhAgNDTUbqAkhRG3SEzGLZQAAIABJREFUy7M5NgrW3aG1QqVnTbBv3z5GjhxZZJ+DgwO//PJLpZWZkZFBcHBwif0bN24sdZSruPPCw8PZunVrkX0vv/yyxUfft0t+F4UQtckzn//M739cZ+Pk7hYHzpW3Z01Ggwp8fHwsjlysLI0bN67yMoV5H3/8sbWrIIQQNU5f7xZMW5tC2vlsHmpesamM5DGoEEIIIcQd1turBUrBj/sqPipUgjUhhBBCiDusWX1HOt3XiPV3YDUDCdaEEEIIISpBH+8WHPz9MkfTKzZrgARrVeDatWt07979lkeDuru7c+HChVLTvPvuu0W2C5ZRqkyJiYlljo6Mj4/niSeeMHusPNdVXFhYmGnyWVFSfHx8kTnTFi5cyJdffgncfttNnz6dVq1a4e/vj7+/Pz/++KPp2OzZs2nTpg1t27Zlw4YNgGE0aLdu3W5pVQUhhKjJ+ni3AKjwWqEVCtaUUo2UUj8ppdKMf5pd9FEpNdqYJk0pNbrQ/llKqVNKqexi6cOUUulKqWTjzwsVqae1LV68mMGDBxdZNBy4I1N5FA/WSpvk9E4JDAxk/vz5lV5OTXcng5riwdqECRMYNWpUhc9bsDh8cnKyabLb1NRUoqKiSElJYf369bz00kvk5+djb29PcHAwy5cvr3C5QghRE7Rs6IT/PQ1ZV8HVDCraszYV2Ki1fhDYaNwuQinVCIgA/gR0BiIKBXXfG/eZs1xr7W/8+XcF62lVkZGRDBo0CDD8o/rYY4/xzDPP4OPjA8CyZcvo3Lkz/v7+jB8/3mwQFxoaSseOHfHy8uJf//oXAFOnTuXatWv4+/ubVjAomOx12LBhRXpCwsLCWLVqFfn5+bz++ut06tQJX19fPvvsM4v1HjlyZJGZ95999lm+++67Ir1mV65cYezYsXTq1IkOHTqYnak/IyODkJAQOnTowPjx48uc0fnLL7/E19cXPz+/IlOKJCQk8PDDD3P//febeoqys7MJDg4mICAAHx8fU/nHjx+nffv2/PnPf8bLy4uQkBCuXbsGwM6dO/H19SUoKIjXX38db29vgFtqmwL16tXj1VdfJSAggODgYNLT0wH49ddf6dOnDx07duTRRx81rUAQFhbG5MmTeeyxx5gyZQrZ2dmMGTMGHx8ffH19WbVqFWBYVD4oKIiAgACGDh1qmnjX3d2diIgI0/UePHiQ48ePs3DhQt5//33TCgbTp09n7ty5JeqblJRE9+7d6dixI7179y6xWkZ5rF27luHDh+Pg4ICHhwdt2rRhx44dgOF7WrC0mBBCCOjn04L9Z/7g1MWrt38SrfVt/wCHADfjZzfgkJk0I4DPCm1/Bowolia72HYY8NGt1qdjx466uNTU1P9u/DhF68X97uzPj1NKlFlYTk6Obt68uWk7Li5OOzs766NHj5rq98QTT+gbN25orbV+8cUX9RdffKG11vq+++7T6enpWmutMzIytNZaX716VXt5eekLFy5orbWuW7dukfIKtlevXq1HjRplqkPr1q311atX9WeffabfeecdrbXW169f1x07djTVpbj4+Hg9aNAgrbXWly5d0u7u7jo3N1fHxcXp/v37a621fvPNN/VXX32ltdY6MzNTP/jggzo7O7tImokTJ+oZM2ZorbWOjo7WgOm6itu/f79+6KGHSlz36NGj9ZAhQ3R+fr5OSUnRDzzwgNZa69zcXJ2VlaW11jo9PV0/8MAD+ubNm/rYsWPa1tZW7969W2ut9dChQ0319PLy0lu3btVaaz1lyhTt5eWltda31DYFAL1s2TKttdYzZszQ4eHhWmute/bsqQ8fPqy11vrnn3/Wjz32mOk6+vfvr/Py8rTWWr/xxhv65ZdfNp3v4sWLOj09XT/66KM6Oztba631nDlzTO1333336fnz52uttf7444/1888/r7XWOiIiQr/33num8xTeHj16tF6xYoW+ceOGDgoK0ufPn9daax0VFaXHjBlj8doiIiL0fffdp318fPSYMWP0xYsXtdZah4eHm9pSa63Hjh2rV6xYobXWOi8vTzdp0sTs+Yr8LgohRC1xMuOKvm9KtP7sP0dKHAMSdTnim4rOs9Zca33WGPSdVUo1M5OmFXCq0PZp476yPKWU6gYcBl7RWp8qK0N1dOHCBRo2bFhkX+fOnfHw8AAMk8AmJSXRqVMnwPB+W7NmJZtx/vz5rFmzBoBTp06RlpZW6uSxffv2ZdKkSeTk5LB+/Xq6deuGk5MTMTEx7N2719QzlZWVRVpamqk+hXXv3p3w8HDOnz/P6tWreeqpp6hTp+hXJiYmhu+++87Ui3P9+nVOnjxZJE1CQgKrV68GoH///ri6mn1aDsCmTZsYMmQITZo0AaBRo0amY6GhodjY2ODp6cm5c+cAw382/vrXv5KQkICNjQ1nzpwxHfPw8MDf3x+Ajh07cvz4cS5dusTly5dN7/Y988wzREdHm66lvG1TwMbGhmHDhgHw3HPPMXjwYLKzs9m2bRtDhw41pcvJyTF9Hjp0qOmReGxsbJHF5F1dXYmOjiY1NZVHHnkEMLwLFhQUZEozePBg0zUVtGt5HDp0iP3799OrVy/A0JPo5uZmMf2LL77ItGnTUEoxbdo0Xn31VRYvXmy2Z7RgwkdbW1vs7e25fPkyLi4Vm1dICCFqgnsaOePdqj4/7vudcd0euK1zlBmsKaVigRZmDr1VzjLMTdtb1rIJ3wPfaK1zlFITgC+AnhbqNw4YB5S6QDgAfeeUVdc7zsnJievXrxfZV7duXdNnrTWjR49m9uzZFs8RHx9PbGws27dvx9nZmR49epQ4Z3GOjo706NGDDRs2sHz5ckaMGGEqb8GCBaZFucsycuRIIiMjiYqKYvHixSWOa61ZtWpViSWGCgKmApZmbzZ3PktpHRwciqQDwyPm9PR0kpKSsLOzw93d3dQ2hdPb2tpy7dq1Uh/B3mrbmKOU4ubNmzRs2NDipL/F//6LX6/Wml69evHNN9+YzV9wXba2trf03pvWGi8vL7Zv316u9M2bNzd9/vOf/2x69N26dWtOnfrv/51Onz5Ny5YtTds5OTk4OjqWu15CCFHT9fV2470Nh/jt0jVaNnS65fxlvrOmtX5ca+1t5mctcE4p5QZg/PO8mVOcBu4ptN0a+K2MMjO01gVdEZ8DHUtJ+y+tdaDWOrBp06ZlXU6Vc3V1JT8/32JwFRwczMqVKzl/3tB0Fy9e5MSJE0XSZGVl4erqirOzMwcPHuTnn382HbOzsyM3N9fsuYcPH86SJUvYvHmzKQDp3bs3n376qSnP4cOHuXLlisX6h4WF8cEHHwDg5eVV4njv3r1ZsGCBKQjavXt3iTTdunUzvce0bt06MjMzLZYXHBzMt99+S0ZGBmBoj9JkZWXRrFkz7OzsiIuLK9F2xbm6uuLi4mJqw8K9WqW1Tbt27cye7+bNm6aeuK+//pquXbtSv359PDw8WLFiBWAIkvbs2WM2f0hICB999JFpOzMzky5durB161aOHDkCwNWrVzl8+HCp1+Xi4sLly5dLTdO2bVvS09NNwVpubi4pKSkW0xd+n23NmjWmd/sGDhxIVFQUOTk5HDt2jLS0NDp3Nrx6mpGRQdOmTbGzsyu1LkIIUZv0NY4Kvd051yo6wOA7oGB052ig5NvlsAEIUUq5GgcWhBj3WVQQABoNBA5UsJ5WFRISwpYtW8we8/T0ZObMmYSEhODr60uvXr1KvPTdp08f8vLy8PX1Zdq0aXTp0sV0bNy4cfj6+poGGBQvNyEhgccffxx7e3sAXnjhBTw9PQkICMDb25vx48eX2jvTvHlz2rdvb3GdyGnTppGbm4uvry/e3t5MmzatRJqIiAgSEhIICAggJiam1B5QLy8v3nrrLbp3746fnx+TJ0+2mBYMgx4SExMJDAwkMjLSYlBV2KJFixg3bhxBQUForU2L1FtqmwsXLljskatbty4pKSl07NiRTZs28be//Q0w9PgtWrQIPz8/vLy8zA68AHj77bfJzMzE29sbPz8/4uLiaNq0KUuXLmXEiBH4+vrSpUsX0wAFSwYMGMCaNWtMAwzMsbe3Z+XKlUyZMgU/Pz/8/f1LHT38xhtvmAY+xMXF8f777wOGv6Onn34aT09P+vTpw8cff2x6rBsXF2caNSqEEMLg/qb1aNfC5fYnyC3Pi22WfoDGGEaBphn/bGTcHwj8u1C6scAR48+YQvv/gaHn7abxz+nG/bOBFGAPEAe0K099yhxgYCW7du3Szz33nLWrcVuuXLmi77//fn3p0iVrV+WOuXz5sunz7Nmz9aRJk0pN//333+sPP/zQ7LHiAzxquyeffFIfPHjQ7LHq8LsohBDW8v5Ph7T71Gh9LuuaaR9VMcBAa50BBJvZnwi8UGh7MVDihSet9RvAG2b2vwm8WZG6VScdOnTgscceIz8/v8Rca9VZbGwsY8eOZfLkyabep5rghx9+YPbs2eTl5XHfffexdOnSUtNbmtxXFHXjxg1CQ0NLvL8ohBAC+vm48UFsGhtSfmdkkPst5VW6jDmv7iaBgYE6MTGxyL4DBw7Qvn17K9Xo7rBv374i85mB4SX2X375pdLKzMjIIDi4RJzPxo0bSx3lKu688PBwtm7dWmTfyy+/bPHR9+2S30UhRG2mtSZ43n9oUd+Rr/9seJ1JKZWktQ4sK29Fp+4QNYCPj4/FkYuVpXHjxlVepjDv448/tnYVhBCixlNK0c/bjU/ij5CRnUPjeg5lZzKStUGFEEIIIapAX58W3NTwU+q5shMXIsGaEEIIIUQV8HSrz72NnPnxFkeFSrAmhBBCCFEFlFL09WnBtiMXyLpqfo5UcyRYE0IIIYSoIn293ci7qfnpQPkfhUqwVgWuXbtG9+7dyc/Pv6V87u7uXLhwodQ07777bpHtgjUvK1NiYiKTJk0qNU18fLzFKS/Kc13FhYWFmVYKECXFx8cXmeB24cKFfPnll8Dtt92ePXsICgrCx8eHAQMG8Mcff5iOzZ49mzZt2tC2bVs2bDDMcX3jxg26det2S0tgCSFEbePXugEtGziybt/ZshMbSbBWBRYvXszgwYNLzLF2q8GbOcWDtdJmpL9TAgMDmT9/fqWXU9PdyaCmeLA2YcIERo0aVaFzvvDCC8yZM4d9+/bx5JNP8t577wGQmppKVFQUKSkprF+/npdeeon8/Hzs7e0JDg5m+fLlFSpXCCFqMqUUfbzd2JxW/k6LWjV1x//u+F8OXix92Z5b1a5RO6Z0nlJqmsjISL7++mvA8I/qjBkzcHNzIzk5mdTUVJYtW8b8+fO5ceMGf/rTn/jkk09KBHahoaGcOnWK69ev8/LLLzNu3DimTp3KtWvX8Pf3x8vLi8jISOrVq0d2djbDhg1j9OjRpqV/wsLCGDBgAKGhoUydOpX4+HhycnIIDw9n/PjxZus9cuRIhgwZwqBBgwDD0k7Dhg2jfv36zJ07l+joaK5cucLEiRPZt28feXl5TJ8+3ZS+QEZGBiNGjCA9PZ3OnTuXupg6wJdffsncuXNRSuHr68tXX30FQEJCAvPmzeP333/nH//4B0OGDCE7O5tBgwaRmZlJbm4uM2fOZNCgQRw/fpy+ffvStWtXtm3bRqtWrVi7di1OTk7s3LmT559/nrp169K1a1fWrVvH/v37yc/PL3fbFKhXrx7jx48nLi4OV1dXoqKiaNq0Kb/++ivh4eGkp6fj7OzM559/Trt27QgLC6NRo0bs3r2bgIAAZsyYwcSJE0lMTEQpRUREBE899RQxMTFERESQk5PDAw88wJIlS6hXrx7u7u6MHj2a77//ntzcXFasWIGjoyMLFy7E1taWZcuWsWDBAjZu3Ei9evV47bXXitQ3KSmJyZMnk52dTZMmTVi6dClubm5mr+3QoUN069YNgF69etG7d2/eeecd1q5dy/Dhw3FwcMDDw4M2bdqwY8cOgoKCCA0N5c033zS7/JkQQgiDfj4tWLz1WLnTS89aJbtx4wZHjx7F3d3dtG/Hjh3MmjWL1NRUDhw4wPLly9m6dSvJycnY2tqaFj0vbPHixSQlJZGYmMj8+fPJyMhgzpw5ODk5kZycXCLP8OHDTT0cN27cYOPGjfTr149FixbRoEEDdu7cyc6dO/n88885dsz8F+aFF15gyZIlgGHB9G3btpVY93HWrFn07NmTnTt3EhcXx+uvv15iYfgZM2bQtWtXdu/ezcCBAzl58qTF9kpJSWHWrFls2rSJPXv28OGHH5qOnT17li1bthAdHc3UqVMBcHR0ZM2aNezatYu4uDheffVVUzCYlpZGeHg4KSkpNGzYkFWrVgEwZswYFi5cyPbt24sExbfSNgWuXLlCQEAAu3btonv37syYMQMwrNm6YMECkpKSmDt3Li+99JIpz+HDh4mNjeWf//wn77zzDg0aNGDfvn3s3buXnj17cuHCBWbOnElsbCy7du0iMDCQefPmmfI3adKEXbt28eKLLzJ37lzc3d2ZMGECr7zyCsnJyTz66KNm65qbm8vEiRNZuXIlSUlJjB07lrfeesvitXl7e/Pdd98BsGLFCk6dOgXAmTNnuOeee0zpWrduzZkzZ0x5du7cWWqbCSFEbRdwryvNXMo/z1qt6lkrqwesMly4cIGGDRsW2de5c2c8PDwAw4z9SUlJdOrUCTC839asWbMS55k/fz5r1qwB4NSpU6SlpZU603/fvn2ZNGkSOTk5rF+/nm7duuHk5ERMTAx79+41vcOUlZVFWlqaqT6Fde/enfDwcM6fP8/q1at56qmnqFOn6FcmJiaG7777jrlz5wJw/fr1EsFYQkICq1evBqB///64urparPemTZsYMmQITZo0AaBRo0amY6GhodjY2ODp6cm5c4YXM7XW/PWvfyUhIQEbGxvOnDljOubh4YG/vz8AHTt25Pjx41y6dInLly+b3u175plniI6ONl1LedumgI2NDcOGDQPgueeeY/DgwWRnZ7Nt2zaGDh1qSpeTk2P6PHToUFOQGBsbS1RUlOmYq6sr0dHRpKam8sgjjwCGYDsoKMiUZvDgwaZrKmjX8jh06BD79++nV69egOExvKVeNTD8B2HSpEn8/e9/Z+DAgdjb2wOY7RlVSgFga2uLvb09ly9fxsXFpdx1E0KI2sTGRvGEb0vK+1/bWhWsWYOTkxPXr18vsq9u3bqmz1prRo8ezezZsy2eIz4+ntjYWLZv346zszM9evQocc7iHB0d6dGjBxs2bGD58uWMGDHCVN6CBQvo3bt3ueo/cuRIIiMjiYqKYvHiEsu7orVm1apVJdaDLAiYChT8Y14WrbXFtA4ODkXSgeERc3p6OklJSdjZ2eHu7m5qm8LpbW1tuXbtWqmPYG+1bcxRSnHz5k0aNmxocYWG4n//xa9Xa02vXr345ptvzOYvuC5bW9tbeu9Na42Xlxfbt28vV/p27doRExMDGHoDf/jhB8DQk1bQywZw+vRpWrZsadrOycnB0dGx3PUSQojaaNoT7YkoZ1p5DFrJXF1dyc/PtxhcBQcHs3LlSs6fPw/AxYsXOXHiRJE0WVlZuLq64uzszMGDB/n5559Nx+zs7MjNNT9Xy/Dhw1myZAmbN282BSC9e/fm008/NeU5fPhwiceWhYWFhfHBBx8A4OXlVeJ47969WbBggSkI2r17d4k03bp1Mz2mXbduHZmZmRbLCw4O5ttvvyUjIwMwtEdpsrKyaNasGXZ2dsTFxZVou+JcXV1xcXExtWHhXq3S2qZdu3Zmz3fz5k1TT9zXX39N165dqV+/Ph4eHqxYsQIwBEl79uwxmz8kJISPPvrItJ2ZmUmXLl3YunUrR44cAeDq1ascPny41OtycXHh8uXLpaZp27Yt6enppmAtNzeXlJQUi+kLvpM3b95k5syZTJgwAYCBAwcSFRVFTk4Ox44dIy0tjc6dOwOG9xObNm2KnZ1dqXURQojarrydGCDBWpUICQlhy5YtZo95enoyc+ZMQkJC8PX1pVevXpw9W3Q4b58+fcjLy8PX15dp06bRpUsX07Fx48bh6+tr9oXukJAQEhISePzxx02PsF544QU8PT0JCAjA29ub8ePHl9o707x5c9q3b29xUe9p06aRm5uLr68v3t7eTJs2rUSaiIgIEhISCAgIICYmhnvvvddieV5eXrz11lt0794dPz8/Jk+ebDEtGAY9JCYmEhgYSGRkpMWgqrBFixYxbtw4goKC0FrToEEDwHLbXLhwwWKPXN26dUlJSaFjx45s2rSJv/3tb4Chx2/RokX4+fnh5eXF2rVrzeZ/++23yczMxNvbGz8/P+Li4mjatClLly5lxIgR+Pr60qVLFw4eLH1gzIABA1izZg3+/v5s3rzZbBp7e3tWrlzJlClT8PPzw9/fv9TRw9988w0PPfQQ7dq1o2XLlqbvgJeXF08//TSenp706dOHjz/+2PRYNy4ursR7jUIIISpGlTUy724SGBioExMTi+w7cOAA7du3t1KNDHbv3s28efNMoxrvJlevXsXHx4ddu3aZgpq7XXZ2NvXq1QNgzpw5nD17tshAhuKio6M5evSo2bnlCkbfCoPBgwcze/bsEo/FoXr8LgohRHWilErSWgeWlU7eWasCHTp04LHHHiM/P7/ElBzVWWxsLGPHjmXy5Mk1JlAD+OGHH5g9ezZ5eXncd999LF26tNT0lib3FUXduHGD0NBQs4GaEEKI2yc9a4J9+/YxcuTIIvscHBz45ZdfKq3MjIwMgoODS+zfuHFjqaNcxZ0XHh7O1q1bi+x7+eWXLT76vl3yuyiEEEVJz5ooNx8fH4sjFytL48aNq7xMYd7HH39s7SoIIYQoRa0YYFCTeg+FuBvJ76AQQty+Gh+sOTo6kpGRIf9YCGElWmsyMjJk7jUhhLhNNf4xaOvWrTl9+jTp6enWrooQtZajoyOtW7e2djWEEOKuVOODNTs7u1KXCxJCCCGEqM5q/GNQIYQQQoi7mQRrQgghhBDVmARrQgghhBDVWI2aFFcplQ6UvpL33a0JcMHalaiGpF1KkjYxT9rFPGkX86RdSpI2Me922+U+rXXTshLVqGCtplNKJZZnpuPaRtqlJGkT86RdzJN2MU/apSRpE/Mqu13kMagQQgghRDUmwZoQQgghRDUmwdrd5V/WrkA1Je1SkrSJedIu5km7mCftUpK0iXmV2i7yzpoQQgghRDUmPWtCCCGEENWYBGvVgFLKUSm1Qym1RymVopSaYdzvoZT6RSmVppRarpSyt5D/TaXUEaXUIaVU76qtfeUopU0ijde5Xym1WCllZyF/vlIq2fjzXdXWvvKU0i5LlVLHCl2zv4X8o43fpzSl1OiqrX3lKaVdNhdqk9+UUv9nIX+N/L4AKKVslVK7lVLRxu1ae18pzEy71Op7SwEz7VKr7y1gtk2q/r6itZYfK/8ACqhn/GwH/AJ0Ab4Fhhv3LwReNJPXE9gDOAAewK+ArbWvqRLbpJ/xmAK+MdcmxjzZ1r6GKm6XpcCQMvI2Ao4a/3Q1fna19jVVZrsUS7MKGFWbvi/Ga5sMfA1EG7dr7X2ljHap1feWUtqlVt9bzLVJsWNVcl+RnrVqQBtkGzftjD8a6AmsNO7/Agg1k30QEKW1ztFaHwOOAJ0rucqVzlKbaK1/NB7TwA6gtdUqaQWlfFfKozfwk9b6otY6E/gJ6FMJ1axyZbWLUsoFw++T2f8B11RKqdZAf+Dfxm1FLb6vFCjeLgC1/d4C5tulnGrsvaW0NqnK+4oEa9WEsZs1GTiP4Yv+K3BJa51nTHIaaGUmayvgVKFtS+nuOsXbRGv9S6FjdsBIYL2F7I5KqUSl1M9KKXP/GN21SmmXWUqpvUqp95VSDmay1tjvCpT+fQGeBDZqrf+wkL2mfl8+AN4Abhq3G1PL7ytGxdvFpDbfW7DcLrX53mLxu0IV3lckWKsmtNb5Wmt/DP+b6wy0N5fMzD5VznR3neJtopTyLnT4EyBBa73ZQvZ7tWE26WeAD5RSD1RydauMhXZ5E2gHdMLwKGKKmaw19rsCZX5fRmB4tGVJjfu+KKWeAM5rrZMK7zaTtFbdVyy0S2G18t5SSrvU2ntLOb4rVXZfkWCtmtFaXwLiMbyH1FApVcd4qDXwm5ksp4F7Cm1bSnfXKtQmfQCUUhFAUwzvEVjK85vxz6PGvB0qu55VrXC7aK3PGp/g5ABLMP/IqsZ/V8Ds96Uxhvb4oZQ8NfH78ggwUCl1HIjC8LjmA+S+UqJdlFLLoNbfW8y2Sy2/t5T2Xana+8qdevlNfir08mJToKHxsxOwGXgCWEHRF4FfMpPXi6IvAh+lBrwIXEqbvABsA5xKyesKOBg/NwHSAE9rX1Mlt4ubcZ/C8A/yHDN5GwHHjO3javzcyNrXVJntYtyeAHxRG78vha6xB/99YbzW3lfKaJdafW8ppV1q9b3FXJsYt6v0viI9a9WDGxCnlNoL7MTwvk00hu7myUqpIxjeNVkEoJQaqJT6O4DWOgXD6K5UDO9YhGut861wDXeapTZZCDQHthuHQ/8NQCkVqJQqeAG0PZColNoDxGG4uaRW/SVUCkvtEqmU2gfsw3BjmAlF20VrfRF4x5hvJ/B3476awFK7AAyn2KOKWvR9Mac231dKU9vvLZbU9nuLJVV6X5EVDIQQQgghqjHpWRNCCCGEqMYkWBNCCCGEqMYkWBNCCCGEqMYkWBNCCCGEqMYkWBNCCCGEqMYkWBNCCCGEqMYkWBNCCDOUUmFKqZZWKnu6Uuo1a5QthKh+JFgTQty1Ci2bVBnCgFsK1iq5PkKIWkqCNSGEVSml3JVSB5VSXyil9iqlViqlnJVSf1NK7VRK7VdK/UsppYzp45VS7yql/gO8rJQaoJT6RSm1WykVq5Rqbkw33XjOGKXUcaXUYKXUP5RS+5RS65VSdsZ0HZVS/1FKJSmlNiil3JRSQ4BADLO3JyulnMylM1cfM9fXwFi+jXHbWSknT6jjAAAC/UlEQVR1Sillp5T6s/Ea9yilVimlnM3kj1dKBRo/NzGuU4hSylYp9Z4x/16l1PhK+OsRQlQDEqwJIaqDtsC/tNa+wB/AS8BHWutOWmtvDOt9PlEofUOtdXet9T+BLUAXrXUHDIstv1Eo3QNAf2AQsAyI01r7ANeA/saAbQEwRGvdEVgMzNJarwQSgWe11v5Anrl0FupThNY6C8M6m92NuwYAG7TWucBq4zX6AQeA52+hzZ4HsrTWnYBOwJ+VUh63kF8IcZeQLnshRHVwSmu91fh5GTAJOKaUegNwxrBQdArwvTHN8kJ5WwPLjT1d9hgWkS6wTmuda1zb0BbDOpdgWOfQHUOQ6A38ZOy4swXOmqlfWemWm8lDsePDMKwROBz4xLjfWyk1E2gI1AM2lHGewkIAX2MvIEAD4EGKXr8QogaQYE0IUR0UX6RYYwhoArXWp5RS0wHHQsevFPq8AJintf5OKdUDmF7oWA6A1vqmUipX/3cx5JsY7n8KSNFaB5VRv7LSXbGwv8B3wGylVCOgI7DJuH8pEKq13qOUCgN6mMmbx3+fghRuAwVM1FrfSoAnhLgLyWNQIUR1cK9SqiAQGoHh0SbABaVUPWCI+WyAoUfpjPHz6Fss9xDQtKBs43tkXsZjlwGXcqQrk9Y6G9gBfAhEa63zjYdcgLPGx7HPWsh+HEOAB0XbYQPwYqF37x5SStUtb52EEHcP6VkTQlQHB4DRSqnPgDTgU8AVw+PK48DOUvJOB1Yopc4APwPlfm9La33D+BhxvlKqAYZ74gcYHrkuBRYqpa4BQRgCJXPpyms5sIKivWfTgF+AExiu1aVkNuYC3yqlRvLfHjmAf2N4lLvLOPgiHQi9hfoIIe4S6r9PBYQQouoppdwx9DZ5W7kqQghRLcljUCGEEEKIakx61oQQ4g5RSr0FDC22e4XWepa59EIIUR4SrAkhhBBCVGPyGFQIIYQQohqTYE0IIYQQohqTYE0IIYQQohqTYE0IIYQQohqTYE0IIYQQohr7f5H5Dmwb4kbXAAAAAElFTkSuQmCC\n",
-      "text/plain": [
-       "<Figure size 720x432 with 1 Axes>"
-      ]
-     },
-     "metadata": {
-      "needs_background": "light"
-     },
-     "output_type": "display_data"
-=======
->>>>>>> b209dbd3
     }
    ],
    "source": [
@@ -4785,19 +2841,11 @@
   },
   {
    "cell_type": "code",
-<<<<<<< HEAD
-   "execution_count": 87,
-   "metadata": {
-    "ExecuteTime": {
-     "end_time": "2019-06-26T09:27:01.254562Z",
-     "start_time": "2019-06-26T09:27:01.207678Z"
-=======
    "execution_count": 21,
    "metadata": {
     "ExecuteTime": {
      "end_time": "2019-06-26T13:52:00.950887Z",
      "start_time": "2019-06-26T13:52:00.904020Z"
->>>>>>> b209dbd3
     },
     "scrolled": false
    },
@@ -4805,39 +2853,16 @@
     {
      "data": {
       "application/vnd.jupyter.widget-view+json": {
-<<<<<<< HEAD
-       "model_id": "56330761e6a04335905fee08c51f4051",
-=======
        "model_id": "801a16a3f3fd43978266551c9e0db1a6",
->>>>>>> b209dbd3
        "version_major": 2,
        "version_minor": 0
       },
       "text/plain": [
-<<<<<<< HEAD
-       "HBox(children=(Dropdown(description='Feature:', index=6, layout=Layout(width='550px'), options=('Step3 Media C…"
-=======
        "HBox(children=(Dropdown(description='Feature:', layout=Layout(width='550px'), options=('Step6 RawMat Internal …"
->>>>>>> b209dbd3
       ]
      },
      "metadata": {},
      "output_type": "display_data"
-<<<<<<< HEAD
-    },
-    {
-     "data": {
-      "image/png": "iVBORw0KGgoAAAANSUhEUgAAAoMAAAIzCAYAAAB7pBP7AAAABHNCSVQICAgIfAhkiAAAAAlwSFlzAAALEgAACxIB0t1+/AAAADl0RVh0U29mdHdhcmUAbWF0cGxvdGxpYiB2ZXJzaW9uIDMuMC4yLCBodHRwOi8vbWF0cGxvdGxpYi5vcmcvOIA7rQAAIABJREFUeJzs3XmcFfWV///X6Q3Zd5RVUDsqYHcrLWk0ggmi6KjoRCPOaPCL80PN4iSjiUSjMUZHEzNuk8REoyOSjEswKpMYFdyDElkEAigCAQFtmwaatZtez++Pqm4ul9tNAffe7qbfz8ejHrfqU5+qPmV8PDw5VZ/Px9wdEREREWmbMpo7ABERERFpPkoGRURERNowJYMiIiIibZiSQREREZE2TMmgiIiISBumZFBERESkDVMyKCIiItKGKRkUERERacOUDIqIiIi0YVnNHUBrMX78eH/55ZebOwwRERGRKCxqR1UGI9q0aVNzhyAiIiKSdEoGRURERNowJYMiIiIibViLSQbNbLyZrTCzVWY2NcH5dmb2THj+b2Y2OGzvaWZvmNlOM/tFTP8OZvZnM/vIzJaZ2T0x564ys1IzWxRu/5aOZxQRERFpaVpEMmhmmcAvgXOBocDlZjY0rtvVQJm7HwfcD/w0bN8N3ArcmODWP3f3E4CTgdPN7NyYc8+4e0G4/TaJjyMiIiLSarSIZBAYCaxy93+4exXwNDAhrs8EYFq4PwMYa2bm7rvc/a8ESWEDdy939zfC/SpgITAglQ8hIiIi0tq0lGSwP7A+5nhD2Jawj7vXANuAnlFubmbdgAuA12Kav2pmS8xshpkNbOS6KWY238zml5aWRnsSERERkVakpSSDiebC8YPos++NzbKAp4CH3P0fYfP/AYPdPQ+YzZ6K4943d3/E3QvdvbB37977+1MiIiIirU5LSQY3ALHVuQHAZ431CRO8rsCWCPd+BFjp7g/UN7j7ZnevDA8fBUYcZNwiIiIirVpLSQbnAblmNsTMcoCJwMy4PjOBSeH+JcDr7t5kZdDM7iRIGr8T19435vBC4MNDiP2wsJ9/lCIiInKYahHL0bl7jZl9C3gFyAQed/dlZnYHMN/dZwKPAdPNbBVBRXBi/fVmthboAuSY2UXA2cB24BbgI2ChmQH8Ihw5fL2ZXQjUhPe6Ki0P2kJVVFTw/vvvM2zYMHr16tXc4YiIiEgamSpC0RQWFvr8+fObO4yU+Pzzz1mxYgWDBg1iyJAhzR2OiIiIHDqtTSzRbd++nSOOOIKamprmDkVERETSTMmgsH37dnr06KFkUEREpA1SMtjG1dXVUV5eTrdu3ZQMioiItEFKBtu4qqoqsrOzycnJUTIoIiLSBikZbOMqKys54ogjyMrKUjIoIiLSBikZbOMqKytp164dWVlZVFdXN3c4IiIikmZKBtu43bt3065dO7Kzs6murmbTpk3s2rWrucMSERGRNFEy2IatWLGCNWvW0LVrVzIyMjjyyCNZs2YNK1asaO7QREREJE2UDLZhO3fupKCgoGHVkRNOOIGTTjqJqqqqZo5MRERE0qVFLEcnzaN+8EisnJwcKisreeeddwiX8BMREZEkGjx4MAMGDGjuMBooGWzDamtrycra+1+BjIwMzjjjDOrq6popKhERkcNbRkbLejG732TQzE4B/gnIB7oBW4HFwF/c/fBcrLeNcPeE1b+MjIwW9y+qiIiIpEajyaCZnQ38J9AZeAuYA+wIj08Efm9mO4Gb3f2VNMQqIiIiIknWVGXwGuA6d5/XWAczOxW4CVAy2Ao1VhkUERGRtqPRZNDdv7q/i8NE8ZKkRiQiIiIiadPUa+JIH425u0YatELuDqDKoIiISBvX1GviGsAj3CMzSbGIiIiISJo1lQwOidn/J4LXwXcDnwBHE3wr+FzqQpNU0veCIiIiAk1/M/hJ/b6Z/QdQ6O5bw6aPzWw+MB94OLUhioiIiEiqRJ1MrivQIa6tQ9ieFGY23sxWmNkqM5ua4Hw7M3smPP83Mxsctvc0szfMbKeZ/SLumhFm9vfwmocsLIWZWQ8zm2VmK8Pf7sl6jtZClUERERGB6MngNGC2mU0xs3PNbArBdDLTkhGEmWUCvwTOBYYCl5vZ0LhuVwNl7n4ccD/w07B9N3ArcGOCWz8MTAFyw2182D4VeM3dc4HXwmMRERGRNidqMvh94CHgMuA+YCLwi7A9GUYCq9z9H+5eBTwNTIjrM4E9yecMYKyZmbvvcve/EiSFDcysL9DF3d/zYOjsk8BFCe41Laa9zVBlUERERCDi2sTh9DG/DrdU6A+sjzneAHyxsT7uXmNm24CewKYm7rkh7p79w/0j3b04vFexmfU5tPBFREREWqem5hmcHOUG7v54EuJIVKKKn9YmSp9D6b/vDYLX4VMABg0adCCXtniqDIqIiAg0XRm8MsL1DiQjGdwADIw5HgB81kifDWaWRTB4Zct+7jmgkXuWmFnfsCrYF9iY6Abu/gjwCEBhYeEBJZIiIiIirUFTU8t8OY1xzANyzWwI8CnBN4n/EtdnJjAJeI9gzsPXvX4ZjQTCRG+HmRUBfwO+Dvx33L3uCX9fTOKztAqqDIqIiAhE/GYQgilcgPOAo9z9XjPrB2S4+4b9XLpf4TeA3yIYoZwJPO7uy8zsDmC+u88EHgOmm9kqgorgxJjY1gJdgBwzuwg4292XA9cBTwDtgb+EGwRJ4LNmdjWwDrj0UJ9BREREpDWyJoprezqZjSFYbWQ+cLq7dw7bbnT3C1IcY4tQWFjo8+fPb+4wkqayspKFCxcyatSo5g5FREREki/y67+oU8s8AFzm7uMJ1iyG4NXryAMMTERERERakKjJ4GB3fy3cry8lVnEAr5mlZdE3gyIiIgLRk8HlZnZOXNtZwN+THI+IiIiIpFHUyt4NwJ/M7M9AezP7DXAB+64SIq2EKoMiIiICESuD7j4XyAeWEcwruAYY6e7zUhibiIiIiKRY5G/+3P1T4GcpjEXSSJVBERERgaaXo3vE3aeE+9NpZCk3d/96imITERERkRRrqjK4JmZ/VaoDkfRSZVBERESg6eXo7jazI929xN1/nM6gRERERCQ99jeAZJmZXZmWSCTtVBkUERGR/SWDXwV+aGZ/NrP+6QhI0iPKMoQiIiJy+GtyNLG7v2VmecDtwCIz+zGwPK7P66kLT1JJlUERERHZ79Qy7l5pZj8BhgJ3A5tiTwPHpCg2SSFVBkVERAQiJINmNhZ4BFgAHOvuG1MelaSFKoMiIiLSZDJoZo8B5wLXu/uM9IQk6aDKoIiIiMD+K4PtgOHuviUdwYiIiIhIeu1vAMkV6QpE0kuTTouIiAg0MbWMmc0zs0vNLKeR8zlm9jUz+1vqwhMRERGRVGqqMjgJuAN42MwWAiuAHUBn4AvAKcDrwFUpjlFSQJVBERERgaaXo1sOXGJmRwHjgJOAXkAZ8CRwpUYWi4iIiLRu+1uBBHf/3N2nu/v33X2Ku9/k7r9PdiJoZuPNbIWZrTKzqQnOtzOzZ8LzfzOzwTHnfhC2rzCzc8K2481sUcy23cy+E5673cw+jTl3XjKfpTVQZVBEREQgwjyD6WBmmcAvCSqQG4B5ZjYzrE7Wuxooc/fjzGwi8FPgMjMbCkwEhgH9gNlm9gV3XwEUxNz/U+D5mPvd7+4/T/WziYiIiLRk+60MpslIYJW7/8Pdq4CngQlxfSYA08L9GcBYC0pbE4Cn3b3S3dcAq8L7xRoLrHb3T1L2BK2MKoMiIiICLScZ7A+sjzneELYl7OPuNcA2oGfEaycCT8W1fcvMlpjZ42bW/dDCFxEREWmdIiWDZvbFRtrjK3AHK1GJKn6JjMb6NHltODXOhcAfYs4/DBxL8Bq5GPivhEGZTTGz+WY2v7S0tPHoWyFVBkVERASiVwZnNdL+cpLi2AAMjDkeAHzWWB8zywK6AlsiXHsusNDdS+ob3L3E3WvdvQ54lH1fK9f3e8TdC929sHfv3gf1YCIiIiItWZPJoJllhIMvLJQRs+UCNUmKYx6Qa2ZDwkreRGBmXJ+ZBHMfAlwCvO7BArszgYnhaOMhQC7wfsx1lxP3itjM+sYcXgwsTdJztBqqDIqIiAjsfzRxDXteucYnfnXAXckIwt1rzOxbwCtAJvC4uy8zszuA+e4+E3gMmG5mqwgqghPDa5eZ2bPA8jDGb7p7LYCZdSAYoXxN3J/8mZkVhM+2NsF5ERERkTbBguJaIyfNjib4Ju8tYHTMKQdK3b0iteG1HIWFhT5//vzmDiNpSktL2bhxI8OGDWvuUERERCT5Ir/+a7QyaGafuXu/cP81TcsiIiIicvhp6pvBbDPrGe5fko5gJH30zaCIiIhA098M/gZYb2abgA5mti5RJ3cflJLIRERERCTlGk0G3f2HZvZrYDDwKnBluoKS1FNlUERERGA/o4ndfQOwwcwucPe30hSTiIiIiKRJUwNIrnT36eHh0WY2OVE/d388JZFJSu1VGSwthV27YMAAyNrfbEMiIiJyOGnqv/yXA/XJYGOviB1QMtiarVgBJ5wQ7H/96zBtWvPGIyIiImnV1DeD58Xsfzk94Ug6mRmsWrWn4e9/b75gREREpFk09Zo40rrF4fq+0so0TDa+aVPwe9ZZsGhR8wUkIiIizaKphK8GqG5iqz8vrZSZ7UkGTz452K9oM4vKiIiICE1/MzgkbVFI2u1VGczOhvpl6TZsgNzc5gtMRERE0qqpbwb3WX7OguGnvYBN3tSixtIqNFQGe/WCgQODRiWDIiIibUqk7wLNrJuZTQd2AyVAhZlNN7MeKY1OUmavymCvXsEGsHlz8wUlIiIiaRcpGQT+B2gPFACdgJOBdmhamVbNqqrghRegZ0/o3j1oLCtr3qBEREQkraLOMPxloK+7148u+NDMrgI+S0lUknLuDjNmBAeXXgo9wiKvkkEREZE2JWplcAXBGsWxBoXt0lqVlcH558M3vgEdOoAZ3HQTjB/f3JGJiIhImkStDL4GvBp+N7geGAhcAUyPXaZOS9O1Hu6OVVfD8OFBgxn84hfwzW/CK69AbS1kZjZvkCIiIpJyUZPBUcCq8HdU2LYaOC3cQEvTtS7uQcLXrt2etm98A3bvhhtugB07oFu35otPRERE0iJSMqjl6A4/XlODue+dDAJ06RL8KhkUERFpEyIlg00tTafl6Fqpmhqoq2s8Gdy+Pf0xiYiISNpFfU1cQ/AaOJGkfFhmZuOBB8P7/dbd74k73w54EhgBbAYuc/e14bkfAFcDtcD17v5K2L4W2BG217h7YdjeA3iGYFDMWuBr7t6mhtE2Whns3Dn4vfpq+OIX0x+YiIjI4e7EE+Haa5s7igZRk8H4pen6AlOB/0tGEGaWCfwSGAdsAOaZ2Ux3Xx7T7WqgzN2PM7OJwE+By8xsKDARGAb0A2ab2RfcvTa87svuvinuT04FXnP3e8xsanh8UzKepdVorDI4dGiwGsny5bBCg8VFRESSbty41pcMJlia7hMzmwTMAx5LQhwjgVXu/g8AM3samADEJoMTgNvD/RnAL8Ll8SYAT7t7JbDGzFaF93uvib83ATgz3J8GvEkbSwYbrQwefTSsW9c8QYmIiEjaRZ1nMJEuQO8kxdGfYMqaehvCtoR93L0G2Ab03M+1TjAlzgIzmxLT50h3Lw7vVQz0SdJztB6NVQZFRESkTYk6gGQ6e38z2AEYDfwuSXFYgrb4bxQb69PUtae7+2dm1geYZWYfufvbkYMKEsgpAIMGDYp6WavgtbVkJKoMioiISJsStTK4imBewfptLvAv7v7tJMWxgWAi63oD2Hepu4Y+ZpYFdAW2NHWtu9f/bgSeJ3h9DFBiZn3De/UFNiYKyt0fcfdCdy/s3TtZRdAWor4ymJPT3JGIiIhIM4r6zeCPUxzHPCDXzIYAnxIMCPmXuD4zgUkE3wJeArzu7m5mM4H/NbP7CAaQ5ALvm1lHIMPdd4T7ZwN3xN3rnvD3xZQ+XQvkdXWJvxkUERGRNiXqaOKUcvcaM/sW8ArB1DKPu/syM7sDmO/uMwkGqkwPB4hsIUgYCfs9SzDYpAb4prvXmtmRwPPBGBOygP9195fDP3kP8KyZXQ2sAy5N28O2EDW1tbTbtUuVQRERkTauRSSDAO7+EvBSXNttMfu7aSRpc/e7gLvi2v4B5DfSfzMw9hBDbtWq3OmxebOSQRERkTbuUEYTSytWBWSXlUF2dnOHIiIiIs1IyWAb5O6UZ2TQYd06VQZFRETauEZfE4ff6+1X7KtcaR3Ky8vJqa0le8cOJYMiIiJtXFPfDMZO13IE8FWCUb+fAIMIpml5LnWhSaqsW7eO9tXVwYGSQRERkTat0WTQ3f9f/X64PNzl7v5cTNs/0wZH4R4OampqOKqsLDhQMigiItKmRf1m8Fzghbi2F4HzkhuOpIO7k1lZGRwoGRQREWnTDmQFkm/GtX2DYDUSaWXq6uqwmprgQKOJRURE2rSo8wz+G8EEzt8nWCGkP8EEz/+cqsAkddydjKqq4ECVQRERkTYt6nJ0H5hZLjAK6AsUA++5e3Uqg5PUqKurw+qTQVUGRURE2rTIK5CEid/bKYxF0sTdyaishMzMYBMREZE2q6l5BtcDvr8buPugpEYkKVdXVxckg3pFLCIi0uY1VRm8Im1RSFo1vCbWK2IREZE2r6l5Bt9KZyCSPvWviWuzsli2ZAlmRl1dHUcffTTdunVr7vBEREQkjSJNLWNm7czsLjP7h5ltC9vONrNvpTY8SYW6ujoydu+mNjOTzp07069fP+rq6ti2bVtzhyYiIiJpFnWewfuB4cC/suc7wmXAdakISlKnrq4uSAYrKqjLyqJ///707NmT7t27U1dX19zhiYiISJpFHU18MXCcu+8yszoAd//UzPqnLjRJls2bN1NWVkafPn0oKSmha9euZFZUUJmVRU5W8K9ARkYG1dWaKUhERKStiZoMVsX3NbPewOakRyRJ99lnn7Flyxbq6uooKysjNzcXr6rCMzMxMwAyMzOprF+iTkRERNqMqK+J/wBMM7MhAGbWF/gF8HSqApPkqa6u5rjjjqO4uJiamhrat28PlZXUZWc3JIMZGRl6TSwiItIGRU0GbwbWAn8HugErgc+AH6cmLEmm6upqevToQZcuXaipqSEjIyOoDMZMLZORkUFtbW0zRikiIiLNIVIy6O5V7v4dd+8EHAl0dvfvuntVasOTZKiuriY7O5tOnToBQeJHXDKYmZmpyqCIiEgb1GgyaGaDY/aPqd+AzsCQmOOkMLPxZrbCzFaZ2dQE59uZ2TPh+b/FxfeDsH2FmZ0Ttg00szfM7EMzW2Zm/x7T/3Yz+9TMFoXbecl6jpbG3amtrSUzM5OOHTsCiZNBvSYWERFpm5oaQPJ3gsQPYBXBlDIW18eBQ17c1swygV8C44ANwDwzm+nuy2O6XQ2UuftxZjYR+ClwmZkNBSYCw4B+wGwz+wJQA9zg7gvNrDOwwMxmxdzzfnf/+aHG3pLV1NQwZ84cMsOBIjnh8nMZGRl4RQXevn1DXyWDIiIibVOjlUF37xyzn+HumeFv7HbIiWBoJLDK3f8Rvnp+GpgQ12cCMC3cnwGMtWD0wwTgaXevdPc1BInrSHcvdveFYfw7gA+BNjUVTn1yl5mZudevmUFZGbVdujT0VTIoIiLSNkVdgeTCsHqXKv2B9THHG9g3cWvo4+41wDagZ5Rrw1fKJwN/i2n+lpktMbPHzax7oqDMbIqZzTez+aWlpQf6TC2GezBPeH0yCGBlZdR27dpwrAEkIiIibVPU0cQ/AT43s1+Y2RdTEEf862fYs9LJ/vo0ea2ZdQKeA77j7tvD5oeBY4ECoBj4r0RBufsj7l7o7oW9e/du+glaoPoksH34Orh9+/ZBVbC2Ftu2ba9kUANIRERE2qaoo4nzgbOACuC5cKDGD2MHcRyiDcDAmOMBBFPXJOxjZllAV2BLU9eaWTZBIvh7d/9jzPOUuHutu9cBjxK8pj7s1CeDw4cPByA7O5vRo0dDSQkANd33FET1mlhERKRtiloZxN0Xu/v3CBKvbwKXAqvN7G0z+1czi3yvBOYBuWY2xMxyCAaEzIzrMxOYFO5fArzuQbYzE5gYjjYeAuQC74ffEz4GfOju98XeKJw0u97FwNJDiL3FcneOOOIIsmNGDQOwNHjcquOOa2hSMigiItI2RV2ODgAzOxa4ItzqgNuAdcC3gK8C/3wwQbh7jZl9C3iFYHTy4+6+zMzuAOa7+0yCxG66ma0iqAhODK9dZmbPAssJRhB/091rzexLwJXA381sUfinbnb3l4CfmVkBwevktcA1BxN3S1dfGdzHu+8CsDs3t6FJ3wyKiIi0TZGSQTP7JkFidRzwLHClu8+NOf8csPFQAgmTtJfi2m6L2d9NUI1MdO1dwF1xbX8l8feEuPuVhxJra1K/3FyDXbvgxz+mtl8/vEePhuaMjAzcnYqKioZvDEVEROTwF7UyeC7BIIsXE6064u7lZnZQVUFJHXffNxmcMweA8uuvDyafDpkZnTp1Yvv27UoGRURE2pBIyaC7nx+hz6uHHo4kU8JkcMkSAHZPmIDFfSPYrVs3Kisr0xWeiIiItACHMuhDWriEyeD06dC/P7Xduu1VGQRo164da9asYf369YiIiEjboGTwMLZPMrhzZ1AZ7No1YaJ41FFHMXDgQFrzBNsiIiJyYJQMtiXl5cHvtddSV1e3T2UwKyuLXr16NUNgIiIi0lyUDB7G9qn+VYVjf9q3T/wKmWAlEk0xIyIi0nZEnVpmCMHULQVAp9hz7j4oBXFJEuyT8NUPDmnXLmFlEDT5tIiISFsTdWqZ/wVWAzcA5akLR5Kp0cpgTo4qgyIiIgJETwaHAaeHa/lKK7HXCiRnnAGrVgX7qgyKiIhIKGoy+DZwMrAghbFIku1V/fvrX/ecyMmhrq6OrKx9/+evX5Zu7dq1CSuHIiIicmi6detG165dmzuMBlGTwbXAK2b2R+Dz2BOxS8ZJy2Nm8OMf793Yrh01NTV06NBhn/4ZGRkce+yxVFdXN762sYiIiBy0lvbf16jJYEfg/4BsYGDqwpFkaqgM3n333idycqipqUlYGQQYMGBAGqITERGRliDqcnT/L9WBSPK5O1ZVFYwizsiA+m8Bw8pgY8mgiIiItB0HNM+gmXU2syFmdkz9lqrAJEnqJ5oeNmxP234qgyIiItJ2REoGzWyomX0AbANWhdvKcJMWymtrsbffDg5OPHHPiT59qK6uVjIoIiIikSuDvwLeAHoA24HuwG+ASSmKS5Jg66pVdPzoo+Bg+PDgt18/6NePmpoasrOzmy84ERERaRGiJoP5wE3uvhUwd98GfA/4Scoik4NSWVnJ4sWL2b59Oxurq+n75z8HJ44/Pvg98UTcndraWjIzM5svUBEREWkRoiaDuwlGEgNsMrNB4bU9UxKVHLQdO3awdetWPvnkE44qKyNnyxbYsAG6dAk6nHJKw/eCmkdQREREon409g7wNeAJYAbwF6ASeD01YcnB2r17NwBbtmxh6MaNQWOfPnDOOfC738Gll2rwiIiIiDSIOrXM12IObwaWAp2BJ1MRlBy8+mQQoMu770LHjlD/beC//isANTt2KBkUERER4MCnlskAjnT337n7w+6+K1mBmNl4M1thZqvMbGqC8+3M7Jnw/N/MbHDMuR+E7SvM7Jz93TOcHudvZrYyvGdOsp6jOe3YsYOSkhI6dOjAsGHDaPeXv8ARR1BeXk5FRQUVFRUAGkksIiIiDaJOLdPdzP6X4NvBVWHbhWZ2ZzKCMLNM4JfAucBQ4HIzGxrX7WqgzN2PA+4HfhpeOxSYCAwDxgO/MrPM/dzzp8D97p4LlIX3bvXWr19Phw4dyM/Pp1ePHnhZGSXnnce8efN4//33Wbp0KQA7d+5UMigiIiJA9MrgwwRzDB4NVIVt7wGXJSmOkcAqd/+Hu1cBTwMT4vpMAKaF+zOAsRaMgJgAPO3ule6+hiBZHdnYPcNrvhLeg/CeFyXpOZpVVVUVgwcPJicnBzZvxmpr2dGtG7179wagXbt21NbWsmbNmha1QLaIiIg0n6jlobFAP3evNjMHcPdSM+uTpDj6A+tjjjcAX2ysj7vXmNk2gtHM/YG5cdf2D/cT3bMnsNXdaxL034uZTQGmAPTs2ZPbb7/9gB4q3T799FN69+4dJIPh4JHNS5fS89ln2bVrF6WlpRx11FGUlZXRt2/fZo5WREREUuVAcpaoyeA2oBdQXN8QTi9T3OgVBybRHCcesU9j7Ymqnk3137fR/RHgEYDCwkJv6cngnDlzGDlyZDCZ9GuvwcMP8+HXvsaJ115LaWkpy5cvp3379vTo0YPjjjuuucMVERGRFiDqa+LfAs+Z2ZeBDDMbRfB69ddJimMDMDDmeADwWWN9zCwL6ApsaeLaxto3Ad3CezT2t1qduro6amtr93wLuGEDADW9egFBZTMjI4OKigr6909YCBUREZE2KGoy+FPgWYIBGdnA48CLwINJimMekBuO8s0hGBAyM67PTPYsf3cJ8Lq7e9g+MRxtPATIBd5v7J7hNW+E9yC854tJeo5mUVpayuLFi3H3YCJpd7j1VgBqw+8FMzIy6Ny5MwDt27dvtlhFRESkZYk6z6ADD4Rb0oXfAH4LeAXIBB5392Vmdgcw391nAo8B081sFUFFcGJ47TIzexZYDtQA33T3WoBE9wz/5E3A0+Fo6A/Ce7daGzduZPv27UGy5w6TJsH69VRdcAHEDBTRCGIRERGJZ0GeF6FjMK9fHtAptt3d/zfpUbVAhYWFPn/+/OYOYx/uzgcffMCQIUPo1q0b9sQTMHkynH46W557jg0lJeTl5QHB/ILV1dV06NCheYMWERGRVIu85mykUpGZ/QC4DVgGVMSccqBNJIMt1aeffsqOHTvIzs4OXhHPmgWdOsHLL1O3ezcZGXu+BMjOzg4Gl4iIiIiEor43vAEY4e7LUxmMHLjq6mqys7P3VPvefx/OPhs6dWL7xo1BgigiIiLSiKgDSDYDa1MYhxykmpoajj766KACuGEDrF4NRUUA7Nq1i06dOu3nDiIiItKWRa0Mfgd4xMweADbGnnD3dUmPSiKrra3/KFokAAAgAElEQVQlMzMzOHjgAcjMhIsvBoIVSbp3796M0YmIiEhLFzUZzAHOBv4lrt0JRupKEnz++edUV1cnPJeVlcVRRx21z2vfmpqaYJRwcTE89hhcdBGEE0pXVlbSrl27lMctIiIirVfU18S/Am4GuhDMM1i/5aQorjapurqaqqqqhNvHH3+cMFGsqakJKoNPPw1bt8KddwLBJNQ1NTXB0nQiIiIijYhaGcwC/qd+/j5JjYEDBzZ6bseOHezcuZMePXrs1d6w6sinn0L79nD88QCUlZXtmYRaREREpBFRK4M/B6aaMotm07FjR8rLy/dp3+s1cd++EP5P9Omnn6Y7RBEREWmFolYGrweOAm42s82xJ9x9UNKjkn107NiRHTt27NPe8Jp4zRoYMKChPSsrixNOOCGdIYqIiEgrFDUZvCKlUch+dezYkc8//3yvNncPXhObwaJFcM01AGzdupXS0lL69+/fHKGKiIhIKxJ1beK3Uh2INK1Dhw6Ul5fv9R1gXV0dZkbG4sVQUQEnnQTAtm3b6NOnD126dGnOkEVERKQViPrNoDSz+uXmYkcUV1VVkbN7N5x6atBQUEB5eTlr166lZ8+eGjwiIiIi+6VksBVp3749u3fvbjjeuXMn2aWlwaCRd96BU06hrKyMPn360KdPn2aMVERERFoLJYOtyBFHHMHatWvZsGEDlZWVbN68mfYlJXDOOfClL1FaWsqqVau0BJ2IiIhEFnUAibQAffv2ZfPmzWzatImysjLMjD7z5kHXrkAwcASgZ8+ezRmmiIiItCKNJoNmNp1gubkmufvXkxpRW7V9OxQVNX7ene79+tH9pZeoycxkzpw5APTbvBkGD8bd2bRpE6eeeiodOnRIU9AiIiLS2jVVGVwVs98LmAT8H/AJMAi4AJiWutDamMxMGD688fPPPw8ffQSffUbWkCHk5uaycuVKMjdtgvx8ysvLyczMVCIoIiIiB6TRZNDdf1y/b2avAP/k7u/EtH0JuDW14bUhHTvCs882fv7ZZ+Gyy4IpZICMjOBzz8yyMujalerqarKzs9MRqYiIiBxGog4gKQLmxrX9DRiV3HCkUUccEfzGJYNZ5eXQpQu1tbXBSiQiIiIiByBqMvgB8J9m1h4g/L0LWHSoAZhZDzObZWYrw9/ujfSbFPZZaWaTYtpHmNnfzWyVmT1Uv36ymd1rZh+Z2RIze97MuoXtg82swswWhduvD/UZ0qJ9++A3vjK4axd07RqsRJKl8UAiIiJyYKImg1cBpwPbzKwE2AZ8ieA7wkM1FXjN3XOB18LjvZhZD+BHwBeBkcCPYpLGh4EpQG64jQ/bZwHD3T0P+Bj4QcwtV7t7Qbhdm4RnSL36ZDCcZ7ChMlhR0ZAMqjIoIiIiBypSMujua939NOBY4ELgOHc/zd3XJCGGCewZiDINuChBn3OAWe6+xd3LCBK98WbWF+ji7u+5uwNP1l/v7q+6e014/VxgQBJibT5xlcHgccFqa5UMioiIyEGLPOm0mfUEzgTGuPs6M+tnZslIsI5092KA8DfR0hn9gfUxxxvCtv7hfnx7vMnAX2KOh5jZB2b2lpmdcSjBp03cN4P1ySDZ2VBQoGRQREREDkqkj8zMbAzwHDCf4HXxzwheyd5IMMXM/q6fDRyV4NQtEeNMtMiuN9Ee+7dvAWqA34dNxcAgd99sZiOAF8xsmLtvTxD3FIJX0AwaNChiqCkSVxlsGDncqxd060btli36ZlBEREQOWNTs4QHgMnd/zczKwra/EXy/t1/uflZj58ysxMz6untx+Np3Y4JuGwiqkvUGAG+G7QPi2j+Lufck4HxgbPgaGXevBCrD/QVmthr4AkGiGx/3I8AjAIWFhfudgDul4pLBrl27cvr//E8wJQ1QW1tLu3btmis6ERERaaWiviYe7O6vhfv1SVEVyVnObiZ7BqJMAl5M0OcV4Gwz6x4OHDkbeCV8rbzDzIrCUcRfr7/ezMYDNwEXunt5/Y3MrLeZZYb7xxBUOP+RhOdIrbhkECBr69a9ksH6QSUiIiIiUUXNHpab2TlxbWcBf09CDPcA48xsJTAuPMbMCs3stwDuvgX4CTAv3O4I2wCuA35LsGLKavZ8G/gLoDMwK24KmdHAEjNbDMwAro25V8sVN5oYgF27oGNH3F3fDIqIiMhBiVrZuwH4k5n9GWhvZr8h+FZwwqEG4O6bgbEJ2ucD/xZz/DjweCP99lnHzd2Pa+TvPUfw/WPrkpMDZntVBuuTwUWLFrF9+3aOOirRZ5kiIiIijYs6tcxcIA9YRpCQrQFGuvu8FMYmscyCEcX1yeBnn8F77zVUBgFycnKaMUARERFpjaKOJr7R3X9OMIo4tv0/3P2+lEQm+2rffk8y+Ic/BL/5+WRmZnLSSSfRuXPn5otNREREWqWo3wze1kj7D5MViEQQmwxu2gQZGfCjH2kpOhERETloTWYQZvaVcDfTzL7M3vP6HQPsSFVgkkC7drB8ebC/eTN0746bUV5ersEjIiIiclD2V056LPw9gr0HbzhQAnw7FUFJI3r0gLlz4cYbYcYM6NmT8vJyzTEoIiIiB63JZNDdhwCY2ZPu/vX0hCSNeuQRuOIKePDBYEDJlCnU1NTQuXNnvSYWERGRgxI1g7jPzAa6e8P6wGY2EOjh7otTE5rs4+STYdmyvZrqyso02bSIiIgctKhZxO+A7Li2HGB6csORA1VXV6fvBUVEROSgRU0GB7n7Xku2uftqYHDSI5IDUldXp8qgiIiIHLSoWcQGMzsltiE8/iz5IcmB0DJ0IiIiciiifjN4P/Cimf2MYP3fY4EbgbtSFZhEo8qgiIiIHIpIyaC7P2pmW4GrgYHAeuAGd5+RyuBk/2pra5UMioiIyEGLPB+Ju/8B+EMKY5GDoAEkIiIicigaTQbN7Ep3nx7uT26sn7s/3tg5ST19MygiIiKHoqn3i5fH7F/ZyHZF6kKTKFQZFBGRw8GDDz7I8OHDGTZsGA888EBD+5YtWxg3bhy5ubmMGzeOsrIyAN58803efffdhn5XXXUVM2a0nq/XXnjhBZbXLzEL3HbbbcyePRuAM888k/nz56ctlkaTQXc/L2b/y41sX2nsekkPDSAREZHWbunSpTz66KO8//77LF68mD/96U+sXLkSgHvuuYexY8eycuVKxo4dyz333APsmwymQ01NTdLuFZ8M3nHHHZx11llJu/+BaDSLMLOMKFs6gz3cbd26lc2bNze67dy5c59r9JpYRERauw8//JCioiI6dOhAVlYWY8aM4fnnnwfgxRdfZNKkSQBMmjSJF154gbVr1/LrX/+a+++/n4KCAt555x0A3n77bU477TSOOeaYhFXCtWvXcsIJJzBp0iTy8vK45JJLKC8vB2DBggWMGTOGESNGcM4551BcXAwEVbqbb76ZMWPG8OCDD1JSUsLFF19Mfn4++fn5DQnp7373O0aOHElBQQHXXHMNtbW1AHTq1IlbbrmF/Px8ioqKKCkp4d1332XmzJl873vfo6CggNWrVzda2Xz11VcZNWoUp5xyCpdeemnCXOBQNZXM1QDVETZJktLSUj777LOE2/r161kWtxQdqDIoIiKt3/Dhw3n77bfZvHkz5eXlvPTSS6xfH6yAW1JSQt++fQHo27cvGzduZPDgwVx77bV897vfZdGiRZxxxhkAFBcX89e//pU//elPTJ06NeHfWrFiBVOmTGHJkiV06dKFX/3qV1RXV/Ptb3+bGTNmsGDBAiZPnswtt9zScM3WrVt56623uOGGG7j++usZM2YMixcvZuHChQwbNowPP/yQZ555hjlz5rBo0SIyMzP5/e9/D8CuXbsoKipi8eLFjB49mkcffZTTTjuNCy+8kHvvvZdFixZx7LHHJox106ZN3HnnncyePZuFCxdSWFjIfffdl7R/7vWaGk08JGb/n4BLgLuBT4CjgZuA55IeURuWm5vb6LnKykoWLly4T7umlhERkWR76623kn7PMWPGNHruxBNP5KabbmLcuHF06tSJ/Px8srIiT3jS4KKLLiIjI4OhQ4dSUlKSsM/AgQM5/fTTAbjiiit46KGHGD9+PEuXLmXcuHFA8N/W+gQU4LLLLmvYf/3113nyyScByMzMpGvXrkyfPp0FCxZw6qmnAlBRUUGfPn0AyMnJ4fzzzwdgxIgRzJo1K/LzzJ07l+XLlzfEW1VVxahRoyJfH1Wj/6Td/ZP6fTP7D6DQ3beGTR+b2XxgPvBw0qOSfZgZdXV1+7RrAImIiCRbU4lbqlx99dVcffXVANx8880MGDAAgCOPPJLi4mL69u1LcXFxQ5KVSLt27Rr23T1hHzPb59jdGTZsGO+9917Cazp27Nhk7O7OpEmTuPvuu/c5l52d3fA3MzMzD+i7Q3dn3LhxPPXUU5GvORhRS0pdgQ5xbR3C9kNiZj3MbJaZrQx/uzfSb1LYZ6WZTYppH2FmfzezVWb2kIX/xM3sdjP71MwWhdt5Mdf8IOy/wszOOdRnSIeMjIyE/2KrMigiIoeDjRs3ArBu3Tr++Mc/cvnlwaQmF154IdOmTQNg2rRpTJgwAYDOnTuzY8eOA/4769ata0j6nnrqKb70pS9x/PHHU1pa2tBeXV2d8NMsgLFjx/Lww0EdrLa2lu3btzN27FhmzJjR8Axbtmzhk08+SXh9vSjxFxUVMWfOHFatWgVAeXk5H3/8cfSHjShqFjENmG1mU8zsXDObArwSth+qqcBr7p4LvBYe78XMegA/Ar4IjAR+FJM0PgxMAXLDbXzMpfe7e0G4vRTeaygwERgW9v2VmbX40lpGRoYqgyIictj66le/ytChQ7ngggv45S9/SffuwX/mp06dyqxZs8jNzWXWrFkN3wJecMEFPP/883sNIInixBNPZNq0aeTl5bFlyxauu+46cnJymDFjBjfddBP5+fkUFBQ0OlL5wQcf5I033uCkk05ixIgRLFu2jKFDh3LnnXdy9tlnk5eXx7hx4xoGoDRm4sSJ3HvvvZx88smsXr06YZ/evXvzxBNPcPnll5OXl0dRUREfffRR5GeNyhoro+7VKRg1PAW4FOgHFAPPAo+6e+0hBWC2AjjT3YvNrC/wprsfH9fn8rDPNeHxb4A3w+0Ndz8hvp+Z3Q7sdPefx93rBwDufnd4/Apwu7snrg2HCgsLPZ1z/sRzd95++21Gjx69V4l77ty55Ofn0759+2aLTUREpDVYu3Yt559/PkuXLm3uUNLB9t8lEHVt4jrg1+GWbEe6e3H4d4rNLNHHAP0J1kOutyFs6x/ux7fX+5aZfZ3g28Yb3L0sPD+3iWtaJDNr+K4hNhlUZVBEREQORaTXxBb4/8zsNTNbEraNNrOvRbx+tpktTbBNiBhnouzWm2iH4PXxsUABQSXzv/Zzr0RxTzGz+WY2v7S0NGKoqZPoVbG+GRQREYlm8ODBbaUqeECiZhF3AFcDjwKDwrYNBNPL7Je7n+XuwxNsLwIl4ethwt+NCW6xARgYczwA+CxsH5CgHXcvcffasKr5KMG3hk3dK1Hcj7h7obsX9u7dO8qjplT8iGJ3V2VQREREDknUZPAq4Hx3f5o9VbQ1wDFJiGEmUD86eBLwYoI+rwBnm1n3cODI2cAr4evlHWZWFI4i/nr99fUJZuhioP7/CswEJppZOzMbQjDo5P0kPEfKxY8o3rJlC7DvMHkRERGRqKLO6JgJ1K9/Up+NdIppOxT3AM+a2dXAOoJBKphZIXCtu/+bu28xs58A88Jr7nD3LeH+dcATQHvgL+EG8DMzKwjjXQtcA+Duy8zsWWA5wSor3zzUQTDpEv+auK6ujl69ejVjRCIiItLaRR1N/BhQCXyX4Pu7nsD9QI67fyOlEbYQzT2aGOD9999n2LBhDZNfbty4kU2bNjF06NBmjUtERERanMivDaO+Jv4uwZQy2wgmmt7JniXpJE3iXxPHjywWERFprcyMK6+8suG4pqaG3r17NyzlFtWZZ55JffHmvPPOY+vWrfu5Qvb7mjj8Fq8XwdrEPQiSwPXu/nmKY5M48a+Jo1R1RUREWoOOHTuydOlSKioqaN++PbNmzaJ//0Ob+e2ll15KUnSHt/1WBj3IOP4O1Ln7Rnefp0SweSRan1iVQREROVyce+65/PnPfwaCpeLql6QD2LVrF5MnT+bUU0/l5JNP5sUXg/GmFRUVTJw4kby8PC677DIqKioarhk8eDCbNm0C4KKLLmLEiBEMGzaMRx55pKFPp06duOWWW8jPz6eoqIiSkpJ0PGqLEnUAyQfAF4Dkr4Eikek1sYiIpNx3vgOLFiX3ngUF8MAD++02ceJE7rjjDs4//3yWLFnC5MmTG5aau+uuu/jKV77C448/ztatWxk5ciRnnXUWv/nNb+jQoQNLlixhyZIlnHLKKQnv/fjjj9OjRw8qKio49dRT+epXv0rPnj3ZtWsXRUVF3HXXXXz/+9/n0Ucf5Yc//GFSH7+li5oMvgm8bGZPEKwE0pCRuPvjyQ9LEkn0mljJoIiIHC7y8vJYu3YtTz31FOedd95e51599VVmzpzJz38erDK7e/du1q1bx9tvv83111/fcH1eXl7Cez/00EM8//zzAKxfv56VK1fSs2dPcnJyGr5LHDFiBLNmzUrV47VYUZPB0wnmFRwT1+6AksE0qV+Orp6SQRERSboIFbxUuvDCC7nxxht588032bx5c0O7u/Pcc89x/PHH73PN/v5b+OabbzJ79mzee+89OnTowJlnnsnu3bsByM7Obrg+MzOTmpqaJD5N6xBpNLG7f7mR7SupDlD2UGVQREQOd5MnT+a2227jpJNO2qv9nHPO4b//+78biiIffPABAKNHj+b3v/89AEuXLmXJkiX73HPbtm10796dDh068NFHHzF37twUP0Xr0mQyaGYdzOw/zWymmd1uZu3SFZjsS6OJRUTkcDdgwAD+/d//fZ/2W2+9lerqavLy8hg+fDi33norANdddx07d+4kLy+Pn/3sZ4wcOXKfa8ePH09NTQ15eXnceuutFBUVpfw5WpMmJ502s8eBUwlW9TgPeMPdv52m2FqUljDp9IoVK+jcuTP9+vUDgm8eqqqqOPbYY5s1LhEREWlxkjbp9LnA2e7+/XD/wGZ+lKQys4b1iEGviUVEROTQ7S8Z7OjuxQDuvp5g9RFpJl27dt3rw1YlgyIiInKo9jeaOMvMvsyeUmP8Me7+eqqCk721a7f3J5tKBkVERORQ7S8Z3MjeU8dsjjt24JhkByWJaTSxiIiIJFuTyaC7D05THBJBonkGMzIizQ4kIiIikpAyiVYkvjIIWptYREREDo2SwVbEzPSaWEREDkuTJ0+mT58+DB8+fK/2LVu2MG7cOHJzcxk3bhxlZWVAsKrIu+++29DvqquuYsaMGWmN+VC88MILLF++vOH4tttuY/bs2QCceeaZpHM6OyWDrUhGRoaWoxMRkcPSVVddxcsvv7xP+z333MPYsWNZuXIlY8eO5Z577gH2TQbTIZlL1cUng3fccQdnnXVW0u5/IJQMtiIaQCIiIoer0aNH06NHj33aX3zxRSZNmgTApEmTeOGFF1i7di2//vWvuf/++ykoKOCdd94B4O233+a0007jmGOOSVglXLt2LSeccAKTJk0iLy+PSy65hPLycgAWLFjAmDFjGDFiBOeccw7FxcVAUKW7+eabGTNmDA8++CAlJSVcfPHF5Ofnk5+f35CQ/u53v2PkyJEUFBRwzTXXUFtbC0CnTp245ZZbyM/Pp6ioiJKSEt59911mzpzJ9773PQoKCli9enWjlc1XX32VUaNGccopp3DppZeyc+fOJPzT3puSwVYk0QASERGRw1lJSQl9+/YFoG/fvmzcuJHBgwdz7bXX8t3vfpdFixZxxhlnAFBcXMxf//pX/vSnPzF16tSE91uxYgVTpkxhyZIldOnShV/96ldUV1fz7W9/mxkzZrBgwQImT57MLbfc0nDN1q1beeutt7jhhhu4/vrrGTNmDIsXL2bhwoUMGzaMDz/8kGeeeYY5c+awaNEiMjMzG9ZL3rVrF0VFRSxevJjRo0fz6KOPctppp3HhhRdy7733smjRokZXEtu0aRN33nkns2fPZuHChRQWFnLfffcl8x8vsP+pZaQFia8M7t69m549ezZjRCIicjh66623kn7PMWPGJP2e8S666CIyMjIYOnQoJSUlCfsMHDiQ008/HYArrriChx56iPHjx7N06VLGjRsHQG1tbUMCCnDZZZc17L/++us8+eSTAGRmZtK1a1emT5/OggULOPXUUwGoqKigT58+AOTk5HD++cECbiNGjGDWrFmRn2fu3LksX768Id6qqipGjRoV+fqomj0ZNLMewDPAYGAt8DV3L0vQbxLww/DwTnefFraPAJ4A2gMvAf/u7m5mzwDHh/27AVvdvcDMBgMfAivCc3Pd/dqkP1gK1A8g+fTTTwEoKyvjC1/4QjNHJSIih5t0JG5RHXnkkRQXF9O3b1+Ki4sbkqxEYhdnaOztWfznVfVv3YYNG8Z7772X8JqOHTs2GaO7M2nSJO6+++59zmVnZzf8zczMzAP67tDdGTduHE899VTkaw5GS3hNPBV4zd1zgdfC472ECeOPgC8CI4EfmVn38PTDwBQgN9zGA7j7Ze5e4O4FwHPAH2Nuubr+XGtJBCH4F3bQoEGUl5c3fMsQvyqJiIjI4eTCCy9k2rRpAEybNo0JEyYA0LlzZ3bs2HHA91u3bl1D0vfUU0/xpS99ieOPP57S0tKG9urqapYtW5bw+rFjx/Lwww8DQQVx+/btjB07lhkzZrBx40YgGAH9ySefNBlHlPiLioqYM2cOq1atAqC8vJyPP/44+sNG1BKSwQnAtHB/GnBRgj7nALPcfUtYNZwFjDezvkAXd3/Pg/8L8GT89Rak418DUptWp4GZMWTIEHJzczn55JM5/vjjNYBEREQOC5dffjmjRo1ixYoVDBgwgMceewyAqVOnMmvWLHJzc5k1a1bDt4AXXHABzz///F4DSKI48cQTmTZtGnl5eWzZsoXrrruOnJwcZsyYwU033UR+fj4FBQWNjlR+8MEHeeONNzjppJMYMWIEy5YtY+jQodx5552cffbZ5OXlMW7cuIaiTWMmTpzIvffey8knn8zq1asT9unduzdPPPEEl19+OXl5eRQVFfHRRx9FftaorLkHIZjZVnfvFnNc5u7d4/rcCBzh7neGx7cCFcCbwD3uflbYfgZwk7ufH3PtaOA+dy8MjwcDy4CPge3AD919v/8WFRYWejrn/BEREZHkWrt2Leeffz5Lly5t7lDSIXK1KC3fDJrZbOCoBKduSdCW8BYJ2ryJ9liXs3dVsBgY5O6bw+8NXzCzYe6+fZ8/ajaF4BU0gwYNihiqiIiISOuRlmSwvnKXiJmVmFlfdy8OX/tuTNBtA3BmzPEAgqrghnA/tv2zmHtnAf8MjIiJpRKoDPcXmNlq4AvAPmU/d38EeASCymCTDykiIiIt2uDBg9tKVfCAtIRvBmcCk8L9ScCLCfq8ApxtZt3DgSNnA6+4ezGww8yKwm8Dvx53/VnAR+6+ob7BzHqbWWa4fwzBoJN/JPuhRERERFqDlpAM3gOMM7OVwLjwGDMrNLPfArj7FuAnwLxwuyNsA7gO+C2wClgN/CXm3hPZd+DIaGCJmS0GZgDXxtxLREREpE1p9gEkrYUGkIiIiEgrEnkASUuoDIqIiIhIM1EyKCIiItKGKRkUERERacOUDIqIiIi0YRpAEpGZvezu45s7Dvn/27vzcDuqOl/j7y8JhCETqIlAABWHhKCGoBAVIaJREUQQxY7YEuHex8DtbmzTfcWJqUFoEYV7ux/ptulmUiAKttrdYEBEmfFioiaE2AgBEhJA4AhhzLDuH2udUDmcs8/JdHZO1vt5nv3k7KraVatq1fDdq1btSJKkjckwKEmSVDFvE0uSJFXMMChJklQxw6AkSVLFDIOSJEkVMwxKkiRVzDAoSZJUMcOg1klE/GtEPBoR8xrDTo2IJRExt7w+1M4ybukiYteI+HlELIiI+RFxYhm+Y0RcFxH/Xf7dod1l3ZK1qAePh34UEdtExJ0R8ZtSD6eV4a+NiDvK8XBlRGzd7rJuyVrUw0URcX/jeJjY7rLq5fydQa2TiDgAWA5cklLaqww7FVieUvpGO8tWi4jYCdgppfTriBgO3AUcDkwHnkgpnR0RJwE7pJS+0MaibtFa1MNReDz0m4gIYPuU0vKI2Aq4GTgR+DxwdUrpioi4APhNSunb7SzrlqxFPcwA/iOl9IO2FlAt2TKodZJS+iXwRLvLUbOU0tKU0q/L308DC4BdgI8AF5fJLiYHE20iLepB/Shly8vbrcorAQcBnQHE42ETa1EPGgAMg9pY/iIifltuI3t7sp9ExGuAvYE7gDEppaWQgwowun0lq0uXegCPh34VEYMjYi7wKHAd8AegI6W0skyyGIP6Jte1HlJKncfDmeV4+FZEDG1jEdUDw6A2hm8DewATgaXAue0tTh0iYhhwFfC5lNJT7S5PrbqpB4+HfpZSWpVSmgiMBfYFxnc3Wf+Wqj5d6yEi9gK+CIwD3g7sCNh1ZTNkGNQGSyk9Uk4Cq4HvkE/G2oRKn5yrgO+mlK4ugx8p/dg6+7M92q7y1aK7evB4aJ+UUgdwIzAZGBURQ8qoscDD7SpXbRr18MHSnSKllF4A/g2Ph82SYVAbrDOAFEcA83qaVhuudNS+EFiQUvpmY9SPgWPK38cAP+rvstWkp3rweOhfEfGqiBhV/t4WeB+5/+bPgY+VyTweNrEe6uGexhfUIPfb9HjYDPk0sdZJRFwOTAFeCTwCnFLeTyTfhlkEfLaz75o2vojYH7gJ+B2wugz+Erm/2ixgN+BB4OMpJR/22URa1MM0PB76TUS8hfyAyGByA8eslNLpEfE64Aryrck5wKdK65Q2gRb1cAPwKiCAubntOzAAABkISURBVMCMxoMm2kwYBiVJkirmbWJJkqSKGQYlSZIqZhiUJEmqmGFQkiSpYoZBSZKkihkGJUmSKmYYlCRJqphhUJIkqWKGQUmSpIoZBiVJkipmGJQkSaqYYVASABFxdETMbnc51LuImBIRi9tdDm3+IuLsiPiXTTTviIhfRcSeGzifsRExLyK22lhl07oxDKotImL/iLg1Iv4UEU9ExC0R8fYybnpE3LwRl3VqRKyIiOWN1+t6mHZKRKzuMu1PNlZZNpV13WYR8ZqISBExpHNYSum7KaX3b6LyfSki7i/bc3FEXLkplrOxdLMfLI6IWZ37aB/ncWpEXLYBZZgeEavK8p+KiLkRcej6zm9DRcQhEXFzRHRExLKI+E5EDO9h2ubxszoinmu8P7q/y74xlXXfv5+W9bqIWBkRY7sZd01EnLEe83x72ZeejYg7I2KvxrgvR8TdEfF0RNwXESf2MruPAUtSSneXz28fET+JiKUR8TddlrtnRFwdEY+XfWhuRPxVRERKaTFwJzB9XddHG4dhUP0uIkYA/wH8X2BHYBfgNOCFTbjYK1NKwxqv+1pM+3CXaT+8rgtrhqzaRcQxwJ8D70spDQPeBvysvaV6SYu6eriUdzgwGbgHuCki3ttvhYPbShlGARcCsyJix35cftNI4AxgZ2A8MBY4p7sJm8cP8CDw4caw7/ZbiddRfxy367KMcp66BfhUl3mMAd4HXLKOy94W+BHwz8AOwPeBHzbKtBqYRt7fPgx8ISIObzHLGcCljffHAjcCrwXe3xliI2IccBuwEJiQUhoFfBJ4NzC0fPa7wGfXZX20EaWUfPnq1xc5DHT0MG488DywCljeOR35hPEN8oXlEeACYNsybgqwGPgS8EdgEXB0Y56nApf1sWxTgMU9jBsEnAT8AXgcmAXsWMa9BkjAcaWMv2wM+wzwEPAk+eT5duC3QAfwD12WcSywoEz7U2D3xrhUPv/fZfw/AtFimx0CzAGeKss/tTGvB8v8lpfXO8jfym9uTPNO4FfAn8q/72yMuxH4O/KF6mlgNvDKHrbbPwDntdjmI8lBZymwhBw4Bpdx04GbS90/CdwPHNz47HTgvlKG+zvrvdTVV4AHgEfJF82RPdVVX/eDsi7/r/H+/LJtnwLuAt5dhn8QeBFYUbbvb8rwz5T6fbqU+7MttkvX+ti+lPttvLTPzyzrtxT4TGPaVnW/DXAZeR/uKHU7pre66KZ8HwV+14djahH5i0Bz2GDgq2Ub/JEcBEaVceOAlaV+lpRyHkveR+eVMn+zMa8ZwA3AP5X1vRs4oDF+x1L/y8q2OAUY1OWz/1j2r6+U5d8IPAE8BlwMDC/Tf58cmJ4t9fpXpa7v7bJ+y4D9y99nA98Driz1/qlW69/N9jsWuLvLsM8Dtzbef7vsD0+RW9gmN8adDfxL+fsw4L4u57RlwJQelv3PwDk9jNuOvH+/sjHsc8DfkvfV6ynnL+AHwFW97CfbkI+ZMb3tU742/qvtBfBV3wsYUU7wFwMHAzt0GT+dxkWwDDsP+HE5sQ8HfgKcVcZNKRePb5JD44HAM8CbyvhTyYHmCWA+cHyLsk2h5zD4OeB2covIUPLF5/Iy7jXkC/Ul5US4bWPYBeVE935yaPt3YDS5RfRR4MAyj8OBe8nhbgj5wtQ84Sdyi+ooYDfyheqDLbbZFODN5YT/FnKIPrxLeYd0t93Ldn6S3KI3hNxa8CTwijL+RnIofmNZ1xuBs3vYbp8q2/5vyUFmcJfx/1625fZlu9xJCUmlTCuA/0m+gB4PPEwOwduTL36d9bwTudUB8gX0XuB1wDDgauDSnuqqr/sBcBA5DGzfWLdXlG00k3xh3aax313W5fOHAHuU8h9IDhWTethuzfoYApxIDhMjeWmfPx3YCvhQmdcOfaj7z5KPn+3KNt0HGNFbXXRTvvOAK/pwvC/i5WHwJOAmcivjNsBFwL+VceNK/ZxPPs4OIx/PV5VtvRt5X9yvTD+jbIsTyrb4NHl/61yna8h3IbYr+8gc4Jgun+3cv7Ytyz8I2Bp4NfmYP7tR9jVBr7zvSxh8odTRoLKMHte/m+03vKz/2xrD5gAzGu8/TW7p2wr4Mjn0btVYfmcY/CLwwy7zvx74X90sdxD5fDm9h3LtAzzezbn9p+Tz2pcbwzuAaX3YV34PvL+36Xxt/FfbC+Crzhc58FxE/ja7khz0OlsnprN2i0iUk+EejWHvAO4vf08p89i+MX4W8NXy957lpDuY3Nq1tKcTU5nX6nLy6nwdVcYtAN7bmHYnclAZwksB43WN8Z3DdmkMexz4ROP9VcDnyt/XAMc1xg0iX+B3L+8Ta1+EZgEndbfNeli384BvdSlbT2Hwz4E7u3z+ts4LAzn8faUx7gTg2hbLPrpcdJ4p26Cz3GPIF8ptG9NOA37eKNO9jXHblXK/mhxYOoAj6RLoyLehT2i8f1OruuphP+guDHYGlV16+NyTwFvL36fSS4s0OXyd2MO46eT9uoPcenQ7JVSV8j3Xpf4epdEi1KLujwVuBd7SZZqWddFl2qllXd/Yh2N9ES8Pg/cD72q8fy15X4/GNn5FY/wzwEca7/+TEobIge7+LvP/LfBxYPfy2a0a4z4DXNP47O97Kf+fkW/Xd75fnzA4u6/r30MZLgP+T/l7L/KXyh16mDbKvN7UWH5nGDwTuKjL9FdRjscuw/+e3Gq8VQ/LeS+wqA/1P7jU55Q+THsX5Xzrq39f9mtSW6SUFlA6C5f+JJeRL1jTupn8VeQQcFdEdA4L8kmm05MppWca7x8gB0BS6dxc3BoR55M7Pl/eQ/EeTim9rMM2+cLyw4hY3Ri2inwR7fRQN597pPH3c928H9aY//kRcW5jfJBbEB8o75c1xj3b+OzLRMR+5AvBXuRWjqHk21x9sXNjmZ0eKGXp1OeypNxP7LvlacHDy99zyIFiK2Bpo24HsfZ2XNaYz7NlumEppWUR8Qngb4ALI+IWYGZK6Z5uyv8AOQj2Vle92YV8YesAiIiZwP8oy0vklpFX9vThiDiYfJvyjWU9twN+12J5t6eUenpY4fGU0srG+zV10EvdXwrsClwREaPIx96Xyftfb3VBREwm3/b8WErp9y3K3q3IM98V+K+ISI1Rg8gtfwCrUkqPN8a1Om4gf6ls6jz+dye3vD3WZZ3ubUzbdf12JrdKvpPcKjeI/AVyQ6xZRh/W/4/dfP5i4Htlf/s08OOU0pONeX6RfD59NXk/3Ia8Hy7sMp/l5H20aQS5xXmNspyPkrs9rOhhnZ4kb5+WUkqrIuJP5C/PvRlOObbUv3yARG1XLt4XkS9ckE9mTX8kn/wnpJRGldfIlDund9ohIrZvvN+NfDux20WSQ9a6eojcX21U47VNSmlJl3mvr4fIt+Sa8982pXRrHz7b3XK/R25x3TWlNJJ8uzpaTN/0MPlC2rQbuQ/XeksprUgpfZ/ccrMXeZ1fIPc76lznESmlCX2c309TSlPJF5p7gO/0UP7dyK1szUCxPnV1BPDrlNIzEfFu4AvAUeRWmlHk7gjdbuOIGEpuhfkGuRV8FPBfrN++2Jse677UwWkppT3JgedQcsDotS4iYu8y32NTSuv1EFBKKZH3o4O6OZa6C0J90fXLW+fx/xA5AO3QZZ0mNYvU5bPnkFsT90opjSCH/Wgx/TPkUA9A+cLT9SGfNZ9Zz/X/Gbk18BDygxdrHhyJiKnAX5L3zVFl2c/R/X41H3hr47ODyMfh/MawE8r83ptSWvayObxkATA8Inr88tNwPbkFv0cRsQ251f63fZifNjLDoPpdRIyLiJmNJ812JbcI3l4meQQYGxFbA6SUVpMv8t+KiNHlM7tExAe6zPq0iNi6XKQPpbSERMRHImKHyPYld/r+0XoU/QLgzIjYvcz3VRHxkfWYT6v5fzEiJpT5j4yIj/fxs2tts2I48ERK6fmy3p9sjHuMfDu825/YIYeUN0bEJyNiSGmB25PcZ3GdRP6JlEMiYnhEDCqtYxOAO1JKS8kPn5wbESPK+D0i4sA+zHdMRBxWvgS8QL7oryqjLwf+OiJeGxHDgK+Rnyhf2cPsWi0nyv52CjkYfKmMGk4OmI8BQyLiZNZudXkEeE254MJLLXSPASvLdtgkP+VDi7qPiPdExJsjYjC5z+UKcktcy7qI/BMk1wJ/mVLa0J9bugA4uxz7RMToiFjnp/Ybdo2IGWVf/RQ5DM5OKd1PPq98vbH/vSFa/zTMcPK+9FRE7EZ+WKPpEdY+bhYAO0bEe0sQPI3er63rtP7lHNh592Qrcj00y7uCvF9tTe5Huk0Ps7oO2LZsq6HAX5PD7M2lHMeS+ypPTSk92GoFUkrPkbuLHNByTbOvAlMj4szIT0ITEW+KiCtLCIT8xWReLwFUm4hhUO3wNLAfcEdEPEM+Wc8jd8CH/HTffGBZRHR+U/4C+dbO7RHxFPmb5psa81xGvm3xMPnJvBmlxRFyn597y3IvAf4+pXTxepT7fHKryOyIeLqUe7/1mE+3Uko/JPfTuaKs4zzyAzZ90d02OwE4vZT1ZHIfw85lPUvuP3RL5N/8mtylLI+TA/VMch+//w0cup4tN0+RA9SD5FtAXyc/xNP5u4ifJl/E7ibX4Q/o2y2lQaV8D5MfGDiwrDPAv5Jvh/6S3D/reXJrx7rYOSI6n7b+FfmBjCkppc4f5v4puZ/n78m3JZ9n7VuOnbdlH4+IX6eUniZ/EZlV1vOT5P1pU+ix7sm3En9ArpcFwC/IQQNa18VMcpeNC+Ol3wycz/r5OvkYvqGU8VZgUuuPtPRLYG/yfvBl4IiU0p/KuM6fSrmnjL+StbsLdHUysD+5lfeH5NbcpjPJXwo7IuIvyjFxIvm8s5h8LurtOFmf9b+Y3Nr9vS5fan5CXv8/8NLTyY91N4MS4D5C7ivZQT43Ht6Y35nk28tzGnV8Xosy/RO5f3FLpVvQO8lfKBdERAdwBfkhms6fFDuaHJLVBpFbrKWBKyKmkDvqd9fPT9IWLCJmkPsvvq/dZalNRARwB/nBsrt7m77FfHYht0pPbNFHUZuQD5BIkqR1Vvo/7rsR5rOE3HVEbeJtYkmSpIp5m1iSJKlitgxKkiRVzDAoSZJUMcOgJElSxQyDkiRJFTMMSpIkVcwwKEmSVDHDoCRJUsUMg5IkSRXzv6Pru375de7Vq1czaNDAz+gpJfJ/WylJ0obbUq6P0G/r0ueLsGFwMzNo0CB+8YtftLsYG+zAAw9sdxEkSVIfbBkRW5IkbdG2lFZB2PzWZfMqjSRJkvqVYVCStmDHHnsso0ePZq+99mp3USRtpgyDGnAeeugh3vOe9zB+/HgmTJjA+eef3+4iSZut6dOnc+2117a7GNJm7fnnn2ffffflrW99KxMmTOCUU05pd5H6lQ+QaMAZMmQI5557LpMmTeLpp59mn332YerUqey5557tLpq02TnggANYtGhRu4shbdaGDh3KDTfcwLBhw1ixYgX7778/Bx98MJMnT2530fqFLYMacHbaaScmTZoEwPDhwxk/fjxLlixpc6kkSQNVRDBs2DAAVqxYwYoVK6r6eTTDoAa0RYsWMWfOHPbbb792F0WSNICtWrWKiRMnMnr0aKZOnVrVdcUwqAFr+fLlHHnkkZx33nmMGDGi3cWRJA1ggwcPZu7cuSxevJg777yTefPmtbtI/cYwqAFpxYoVHHnkkRx99NF89KMfbXdxJElbiFGjRjFlypSqHrwyDGrASSlx3HHHMX78eD7/+c+3uzjSZm3atGm84x3vYOHChYwdO5YLL7yw3UWSNjuPPfYYHR0dADz33HNcf/31jBs3rs2l6j8+TawB55ZbbuHSSy/lzW9+MxMnTgTga1/7Gh/60IfaXDJp83P55Ze3uwjSZm/p0qUcc8wxrFq1itWrV3PUUUdx6KGHtrtY/SZSSu0uw0DRbxvK/5tYkiRtoD4/Du1tYkmSpIoZBiVJkipmGJQkSaqYYVCSJKlihkFJkqSKGQYlSZIqZhiUJEmqmGFQkiSpYoZBSZKkihkGJUmSKmYYlCRJqphhUJIkqWKGQUmSpIoZBiVJkipmGJQkSaqYYVCSJKlihkFJkqSKGQYlSZIqZhiUJEmqmGFQkiSpYoZBSZKkihkGJUmSKmYYlCRJqphhUJIkqWKGQUmSpIoZBiVJkipmGJQkSaqYYVCSJKlihkFJkqSKGQYlSZIqZhiUJEmqmGFQkiSpYoZBSZKkihkGJUmSKmYYlCRJqphhUJIkqWKGQUmSpIoZBiVJkipmGJQkSaqYYVCSJKlihkFJkqSKGQYlSZIqZhiUJEmqmGFQkiSpYoZBSZKkihkGJUmSKmYYlCRJqphhUJIkqWKGQUmSpIoZBiVJkipmGJQkSaqYYVCSJKlihkFJkqSKGQYlSZIqZhiUJEmqmGFQkiSpYoZBSZKkihkGJUmSKmYYlCRJqphhUJIkqWKGQUmSpIoZBiVJkipmGJQkSaqYYVCSJKlihkFJkqSKGQYlSZIqZhiUJEmqmGFQkiSpYoZBSZKkihkGJUmSKmYYlCRJqphhUJIkqWKGQUmSpIoZBiVJkipmGJQkSaqYYVCSJKlihkFJkqSKGQYlSZIqZhiUJEmqmGFQkiSpYoZBSZKkihkGJUmSKmYYlCRJqphhUJIkqWKGQUmSpIoZBiVJkipmGJQkSaqYYVCSJKlihkFJkqSKGQYlSZIqZhiUJEmqmGFQkiSpYoZBSZKkihkGJUmSKmYYlCRJqphhUJIkqWKGQUmSpIoZBiVJkipmGJQkSaqYYVCSJKlihkFJkqSKGQYlSZIqZhiUJEmqmGFQkiSpYoZBSZKkihkGJUmSKmYYlCRJqphhUJIkqWKGQUmSpIoZBiVJkipmGJQkSaqYYVCSJKlihkFJkqSKGQYlSZIqZhiUJEmqmGFQkiSpYoZBSZKkihkGJUmSKmYYlCRJqphhUJIkqWKGQUmSpIoZBiVJkipmGJQkSaqYYVCSJKlihkFJkqSKGQYlSZIqZhiUJEmqmGFQkiSpYoZBSZKkihkGJUmSKmYYlCRJqphhUJIkqWKGQUmSpIoZBiVJkipmGJQkSaqYYVCSJKlihkFJkqSKGQYlSZIqZhiUJEmqmGFQkiSpYoZBSZKkihkGJUmSKmYYlCRJqphhUJIkqWKGQUmSpIoZBiVJkipmGJQkSaqYYVCSJKlihkFJkqSKGQYlSZIqZhiUJEmqmGFQkiSpYoZBSZKkihkGJUmSKmYYlCRJqphhUJIkqWKGQUmSpIoZBiVJkipmGJQkSaqYYVCSJKlihkFJkqSKGQYlSZIqZhiUJEmqmGFQkiSpYoZBSZKkihkGJUmSKmYYlCRJqphhUJIkqWKGQUmSpIoZBiVJkipmGJQkSaqYYVCSJKlihkFJkqSKGQYlSZIqZhiUJEmqmGFQkiSpYoZBSZKkihkGJUmSKmYYlCRJqphhUJIkqWKGQUmSpIoZBiVJkipmGJQkSaqYYVCSJKlihkFJkqSKGQYlSZIqZhiUJEmqmGFQkiSpYoZBSZKkihkGJUmSKmYYlCRJqphhUJIkqWKGQUmSpIoZBiVJkipmGJQkSaqYYVCSJKlihkFJkqSKGQYlSZIqZhiUJEmqmGFQkiSpYoZBSZKkihkGJUmSKmYYlCRJqphhUJIkqWKGQUmSpIoZBiVJkipmGJQkSaqYYVCSJKlihkFJkqSKGQYlSZIqZhiUJEmqmGFQkiSpYoZBSZKkihkGJUmSKmYYlCRJqphhUJIkqWKGQUmSpIoZBiVJkipmGJQkSaqYYVCSJKlihkFJkqSKRUqp3WUYKPplQ61evZpBgwZ+Rt9S1kOSpAEq+jyhYbDP3FCSJGmg6HMYtOlGkiSpYoZBSZKkig1pdwG0cS1cuJBPfOITa97fd999nH766dx2220sXLgQgI6ODkaNGsXcuXO57rrrOOmkk3jxxRfZeuutOeecczjooIPaVXxJktTP7DPYdwNuQ61atYpddtmFO+64g913333N8JkzZzJy5EhOPvlk5syZw5gxY9h5552ZN28eH/jAB1iyZEkbSy1JkjaCPvcZtGVwC/azn/2MPfbYY60gmFJi1qxZ3HDDDQDsvffea8ZNmDCB559/nhdeeIGhQ4f2e3klSVL/s8/gFuyKK65g2rRpaw276aabGDNmDG94wxteNv1VV13F3nvvbRCUJKki3ibuuwG1oV588UV23nln5s+fz5gxY9YMP/7443n961/PzJkz15p+/vz5HHbYYcyePZs99tijv4srSZI2Lm8T1+6aa65h0qRJawXBlStXcvXVV3PXXXetNe3ixYs54ogjuOSSSwyCkiRVxtvEW6jLL7/8ZbeIr7/+esaNG8fYsWPXDOvo6OCQQw7hrLPO4l3veld/F1OSJLWZt4n7bsBsqGeffZZdd92V++67j5EjR64ZPn36dCZPnsyMGTPWDDvjjDM466yz1upDOHv2bEaPHt2vZZYkSRuV/x2dJEmSeudtYkmSpIoZBiVJkipmGJQkSaqYYVCSJKlihkFJkqSKGQYlSZIqZhiUJEmqmGFQkiSpYv8f5Ag8hjVqTJkAAAAASUVORK5CYII=\n",
-      "text/plain": [
-       "<Figure size 720x720 with 2 Axes>"
-      ]
-     },
-     "metadata": {
-      "needs_background": "light"
-     },
-     "output_type": "display_data"
-=======
->>>>>>> b209dbd3
     }
    ],
    "source": [
