--- conflicted
+++ resolved
@@ -202,11 +202,7 @@
 
     model_ranking: ModelRanking = model_ranker.run(test_sample)
 
-<<<<<<< HEAD
-    print(model_ranking.summary_string())
-=======
     print(model_ranking.summary_report())
->>>>>>> 92b4bd66
 
     assert (
         model_ranking.get_rank(BEST_MODEL_RANK).score >= 0.8
