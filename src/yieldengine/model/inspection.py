--- conflicted
+++ resolved
@@ -20,8 +20,6 @@
 
 log = logging.getLogger(__name__)
 
-V_SHAP_DEFAULT_DEPENDENCE = "tree_path_dependent"
-
 
 class ModelInspector:
     """
@@ -35,11 +33,7 @@
         "_shap_matrix",
         "_feature_dependency_matrix",
         "_predictor",
-<<<<<<< HEAD
-        "_shap_feature_dependence",
-=======
         "_explainer_factory",
->>>>>>> f4364107
     ]
 
     F_FEATURE = "feature"
@@ -47,70 +41,25 @@
     def __init__(
         self,
         predictor: PredictorCV,
-<<<<<<< HEAD
-        shap_feature_dependence: str = V_SHAP_DEFAULT_DEPENDENCE,
-=======
         explainer_factory: Optional[
             Callable[[BaseEstimator, pd.DataFrame], Explainer]
         ] = None,
->>>>>>> f4364107
     ) -> None:
 
         self._shap_matrix: Optional[pd.DataFrame] = None
         self._feature_dependency_matrix: Optional[pd.DataFrame] = None
         self._predictor = predictor
-<<<<<<< HEAD
-        self._shap_feature_dependence = shap_feature_dependence
-=======
         self._explainer_factory = (
             explainer_factory
             if explainer_factory is not None
             else default_explainer_factory
         )
->>>>>>> f4364107
 
     @property
     def predictor(self) -> PredictorCV:
         """The `PredictorCV` used for inspection."""
         return self._predictor
 
-<<<<<<< HEAD
-    def _make_shap_explainer(
-        self, estimator: BaseEstimator, data: pd.DataFrame
-    ) -> Explainer:
-
-        # NOTE:
-        # unfortunately, there is no convenient function in shap to determine the best
-        # explainer method. hence we use this try/except approach.
-
-        # further there is no consistent "Modeltype X is unsupported" exception raised,
-        # which is why we need to always assume the error resulted from this cause -
-        # we should not attempt to filter the exception type or message given that it is
-        # currently inconsistent
-
-        try:
-            if self._shap_feature_dependence != V_SHAP_DEFAULT_DEPENDENCE:
-                shap_data = data
-            else:
-                shap_data = None
-
-            return TreeExplainer(
-                model=estimator,
-                data=shap_data,
-                feature_dependence=self._shap_feature_dependence,
-            )
-        except Exception as e:
-            log.debug(
-                f"failed to instantiate shap.TreeExplainer:{str(e)},"
-                "using shap.KernelExplainer as fallback"
-            )
-            # when using KernelExplainer, shap expects "model" to be a callable that
-            # predicts
-            # noinspection PyUnresolvedReferences
-            return KernelExplainer(model=estimator.predict, data=data)
-
-=======
->>>>>>> f4364107
     def shap_matrix(self) -> pd.DataFrame:
         """Return shap values as a dataframe."""
         if self._shap_matrix is not None:
@@ -139,11 +88,7 @@
             else:
                 data_transformed = split_x
 
-<<<<<<< HEAD
-            shap_matrix = self._make_shap_explainer(
-=======
             shap_matrix = self._explainer_factory(
->>>>>>> f4364107
                 estimator=estimator, data=data_transformed
             ).shap_values(data_transformed)
 
